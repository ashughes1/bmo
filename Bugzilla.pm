--- conflicted
+++ resolved
@@ -52,10 +52,7 @@
 use File::Basename;
 use File::Spec::Functions;
 use Safe;
-<<<<<<< HEAD
 use Sys::Syslog qw(:DEFAULT);
-=======
->>>>>>> 86fb87f1
 use List::Util qw(first);
 
 #####################################################################
@@ -298,7 +295,6 @@
     return 0 unless _CAN_HAS_FEATURE;
     return unless $class->has_feature($feature_name);
 
-<<<<<<< HEAD
     my $cache = $class->request_cache;
     my $feature = $cache->{feature_map}{$feature_name};
     # Bugzilla expects this will also load all the modules.. so we have to do that.
@@ -315,28 +311,7 @@
     my ($class, $feature_name) = @_;
 
     return 0 unless _CAN_HAS_FEATURE;
-
     my $cache = $class->request_cache;
-=======
-    my $cache = $class->request_cache;
-    my $feature = $cache->{feature_map}{$feature_name};
-    # Bugzilla expects this will also load all the modules.. so we have to do that.
-    # Later we should put a deprecation warning here, and favor calling has_feature().
-
-    return 1 if $cache->{feature_loaded}{$feature_name};
-    my @modules = $feature->requirements_for('runtime', 'requires')->required_modules;
-    require_module($_) foreach @modules;
-    $cache->{feature_loaded}{$feature_name} = 1;
-    return 1;
-}
-
-sub has_feature {
-    my ($class, $feature_name) = @_;
-
-    return 0 unless _CAN_HAS_FEATURE;
-
-    my $cache = $class->request_cache;
->>>>>>> 86fb87f1
     return $cache->{feature}->{$feature_name}
         if exists $cache->{feature}->{$feature_name};
 
@@ -825,7 +800,6 @@
              ||= DateTime::TimeZone->new(name => 'local');
 }
 
-<<<<<<< HEAD
 # Send messages to syslog for the auditing systems (eg. mozdef) to pick up.
 sub audit {
     my ($class, $message) = @_;
@@ -851,14 +825,17 @@
     }
     return $_request_cache;
 }
-=======
-my $request_cache = {};
-
-sub request_cache { return $request_cache }
->>>>>>> 86fb87f1
 
 sub clear_request_cache {
-    %$request_cache = ();
+    $_request_cache = {};
+    if ($ENV{MOD_PERL}) {
+        require Apache2::RequestUtil;
+        my $request = eval { Apache2::RequestUtil->request };
+        if ($request) {
+            my $pnotes = $request->pnotes;
+            delete @$pnotes{(keys %$pnotes)};
+        }
+    }
 }
 
 # This is a per-process cache.  Under mod_cgi it's identical to the
@@ -1237,13 +1214,10 @@
 
 Consults F<MYMETA.yml> for optional Bugzilla features and returns true if all the requirements
 are installed.
-<<<<<<< HEAD
 
 =item C<audit>
 
 Feeds the provided message into our centralised auditing system.
-=======
->>>>>>> 86fb87f1
 
 =item C<api_server>
 
