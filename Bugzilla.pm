# This Source Code Form is subject to the terms of the Mozilla Public
# License, v. 2.0. If a copy of the MPL was not distributed with this
# file, You can obtain one at http://mozilla.org/MPL/2.0/.
#
# This Source Code Form is "Incompatible With Secondary Licenses", as
# defined by the Mozilla Public License, v. 2.0.

package Bugzilla;

use 5.10.1;
use strict;
use warnings;

# We want any compile errors to get to the browser, if possible.
BEGIN {
    # This makes sure we're in a CGI. mod_perl doesn't support Carp
    # and Plack reports errors elsewhere.
    # We cannot call i_am_persistent() from here as its module is
    # not loaded yet.
    if ($ENV{SERVER_SOFTWARE} && !($ENV{MOD_PERL} || $ENV{BZ_PLACK})) {
        require CGI::Carp;
        CGI::Carp->import('fatalsToBrowser');
    }
}

use Bugzilla::Auth;
use Bugzilla::Auth::Persist::Cookie;
use Bugzilla::CGI;
use Bugzilla::Config;
use Bugzilla::Constants;
use Bugzilla::DB;
use Bugzilla::Error;
use Bugzilla::Extension;
use Bugzilla::Field;
use Bugzilla::Flag;
use Bugzilla::Hook;
use Bugzilla::Install::Localconfig qw(read_localconfig);
use Bugzilla::Install::Requirements qw(OPTIONAL_MODULES have_vers);
use Bugzilla::Install::Util qw(init_console include_languages i_am_persistent);
use Bugzilla::Memcached;
use Bugzilla::Template;
use Bugzilla::Token;
use Bugzilla::User;
use Bugzilla::Util;

use Bugzilla::Metrics::Collector;
use Bugzilla::Metrics::Template;
use Bugzilla::Metrics::Memcached;

use Date::Parse;
use DateTime::TimeZone;
use Encode;
use File::Basename;
use File::Spec::Functions;
use Safe;
use Sys::Syslog qw(:DEFAULT);

#####################################################################
# Constants
#####################################################################

# Scripts that are not stopped by shutdownhtml being in effect.
use constant SHUTDOWNHTML_EXEMPT => qw(
    editparams.cgi
    checksetup.pl
    migrate.pl
    recode.pl
);

# Non-cgi scripts that should silently exit.
use constant SHUTDOWNHTML_EXIT_SILENTLY => qw(
    whine.pl
);

# shutdownhtml pages are sent as an HTTP 503. After how many seconds
# should search engines attempt to index the page again?
use constant SHUTDOWNHTML_RETRY_AFTER => 3600;

#####################################################################
# Global Code
#####################################################################

$::SIG{__DIE__} = i_am_cgi() ? \&CGI::Carp::confess : \&Carp::confess;

# Note that this is a raw subroutine, not a method, so $class isn't available.
sub init_page {
    if (Bugzilla->usage_mode == USAGE_MODE_CMDLINE) {
        init_console();
    }
    else {
        binmode STDOUT, ':utf8';
    }

    if (${^TAINT}) {
        my $path = '';
        if (ON_WINDOWS) {
            # On Windows, these paths are tainted, preventing
            # File::Spec::Win32->tmpdir from using them. But we need
            # a place to temporary store attachments which are uploaded.
            foreach my $temp (qw(TMPDIR TMP TEMP WINDIR)) {
                trick_taint($ENV{$temp}) if $ENV{$temp};
            }
            # Some DLLs used by Strawberry Perl are also in c\bin,
            # see https://rt.cpan.org/Public/Bug/Display.html?id=99104
            if (!ON_ACTIVESTATE) {
                my $c_path = $path = dirname($^X);
                $c_path =~ s/\bperl\b(?=\\bin)/c/;
                $path .= ";$c_path";
            }
        }
        # Some environment variables are not taint safe
        delete @::ENV{'PATH', 'IFS', 'CDPATH', 'ENV', 'BASH_ENV'};
        # Some modules throw undefined errors (notably File::Spec::Win32) if
        # PATH is undefined.
        $ENV{'PATH'} = $path;
    }

    # Because this function is run live from perl "use" commands of
    # other scripts, we're skipping the rest of this function if we get here
    # during a perl syntax check (perl -c, like we do during the
    # 001compile.t test).
    return if $^C;

    # IIS prints out warnings to the webpage, so ignore them, or log them
    # to a file if the file exists.
    if ($ENV{SERVER_SOFTWARE} && $ENV{SERVER_SOFTWARE} =~ /microsoft-iis/i) {
        $SIG{__WARN__} = sub {
            my ($msg) = @_;
            my $datadir = bz_locations()->{'datadir'};
            if (-w "$datadir/errorlog") {
                my $warning_log = new IO::File(">>$datadir/errorlog");
                print $warning_log $msg;
                $warning_log->close();
            }
        };
    }

    my $script = basename($0);

    # BMO - init metrics collection if required
    if (i_am_cgi() && $script eq 'show_bug.cgi') {
        # we need to measure loading the params, so default to on
        Bugzilla->metrics_enabled(1);
        Bugzilla->metrics($script);
        # we can now hit params to check if we really should be enabled.
        # note - we can't use anything which uses templates or the database, as
        # that would initialise those modules with metrics enabled.
        if (!Bugzilla->params->{metrics_enabled}) {
            Bugzilla->metrics_enabled(0);
        }
        else {
            # to avoid generating massive amounts of data, we're only interested in
            # a small subset of users
            my $user_id = Bugzilla->cgi->cookie('Bugzilla_login');
            if (!$user_id
                || !grep { $user_id == $_ }
                    split(/\s*,\s*/, Bugzilla->params->{metrics_user_ids}))
            {
                Bugzilla->metrics_enabled(0);
            }
        }
    }

    # Because of attachment_base, attachment.cgi handles this itself.
    if ($script ne 'attachment.cgi') {
        do_ssl_redirect_if_required();
    }

    # If Bugzilla is shut down, do not allow anything to run, just display a
    # message to the user about the downtime and log out.  Scripts listed in
    # SHUTDOWNHTML_EXEMPT are exempt from this message.
    #
    # This code must go here. It cannot go anywhere in Bugzilla::CGI, because
    # it uses Template, and that causes various dependency loops.
    if (!grep { $_ eq $script } SHUTDOWNHTML_EXEMPT
        and Bugzilla->params->{'shutdownhtml'})
    {
        # Allow non-cgi scripts to exit silently (without displaying any
        # message), if desired. At this point, no DBI call has been made
        # yet, and no error will be returned if the DB is inaccessible.
        if (!i_am_cgi()
            && grep { $_ eq $script } SHUTDOWNHTML_EXIT_SILENTLY)
        {
            exit;
        }
        # Plack requires to exit differently.
        return -1 if $ENV{BZ_PLACK};
        _shutdown();
    }
}

sub _shutdown {
    # For security reasons, log out users when Bugzilla is down.
    # Bugzilla->login() is required to catch the logincookie, if any.
    my $user = eval { Bugzilla->login(LOGIN_OPTIONAL); };
    if ($@) {
        # The DB is not accessible. Use the default user object.
        $user = Bugzilla->user;
        $user->{settings} = {};
    }
    my $userid = $user->id;
    Bugzilla->logout();

    # Generate and return a message about the downtime, appropriately
    # for if we're a command-line script or a CGI script.
    my $cgi = Bugzilla->cgi;
    my $extension = 'txt';

    if (i_am_cgi()) {
        # Set the HTTP status to 503 when Bugzilla is down to avoid pages
        # being indexed by search engines.
        print $cgi->header(-status => 503,
                           -retry_after => SHUTDOWNHTML_RETRY_AFTER);

        if (!$cgi->param('ctype') || $cgi->param('ctype') eq 'html') {
            $extension = 'html';
        }
<<<<<<< HEAD
        else {
            $extension = 'txt';
        }
        if (i_am_cgi()) {
            # Set the HTTP status to 503 when Bugzilla is down to avoid pages
            # being indexed by search engines.
            print Bugzilla->cgi->header(-status => 503,
                -retry_after => SHUTDOWNHTML_RETRY_AFTER);
        }
        $template->process("global/message.$extension.tmpl", $vars)
            || ThrowTemplateError($template->error);
        exit;
=======
>>>>>>> 9c29ca8e
    }

    my $template = Bugzilla->template;
    my $vars = { message => 'shutdown', userid => $userid };

    $template->process("global/message.$extension.tmpl", $vars)
      or ThrowTemplateError($template->error);
    exit;
}

#####################################################################
# Subroutines and Methods
#####################################################################

sub template {
    # BMO - use metrics subclass if required
    if (Bugzilla->metrics_enabled) {
        return $_[0]->request_cache->{template} ||= Bugzilla::Metrics::Template->create();
    } else {
        return $_[0]->request_cache->{template} ||= Bugzilla::Template->create();
    }
}

sub template_inner {
    my ($class, $lang) = @_;
    my $cache = $class->request_cache;
    my $current_lang = $cache->{template_current_lang}->[0];
    $lang ||= $current_lang || '';
    return $cache->{"template_inner_$lang"} ||= Bugzilla::Template->create(language => $lang);
}

our $extension_packages;
sub extensions {
    my ($class) = @_;
    my $cache = $class->request_cache;
    if (!$cache->{extensions}) {
        # Under mod_perl, mod_perl.pl populates $extension_packages for us.
        if (!$extension_packages) {
            $extension_packages = Bugzilla::Extension->load_all();
        }
        my @extensions;
        foreach my $package (@$extension_packages) {
            my $extension = $package->new();
            if ($extension->enabled) {
                push(@extensions, $extension);
            }
        }
        $cache->{extensions} = \@extensions;
    }
    return $cache->{extensions};
}

sub api_server {
    my $class = shift;
    my $cache = $class->request_cache;
    return $cache->{api_server} if defined $cache->{api_server};
    require Bugzilla::API::Server;
    $cache->{api_server} = Bugzilla::API::Server->server;
    if (my $load_error = $cache->{api_server}->load_error) {
        my @error_params = ($load_error->{error}, $load_error->{vars});
        ThrowCodeError(@error_params) if $load_error->{type} eq 'code';
        ThrowUserError(@error_params) if $load_error->{type} eq 'user';
    }
    return $cache->{api_server};
}

sub feature {
    my ($class, $feature) = @_;
    my $cache = $class->request_cache;
    return $cache->{feature}->{$feature}
        if exists $cache->{feature}->{$feature};

    my $feature_map = $cache->{feature_map};
    if (!$feature_map) {
        foreach my $package (@{ OPTIONAL_MODULES() }) {
            foreach my $f (@{ $package->{feature} }) {
                $feature_map->{$f} ||= [];
                push(@{ $feature_map->{$f} }, $package);
            }
        }
        $cache->{feature_map} = $feature_map;
    }

    if (!$feature_map->{$feature}) {
        ThrowCodeError('invalid_feature', { feature => $feature });
    }

    my $success = 1;
    foreach my $package (@{ $feature_map->{$feature} }) {
        have_vers($package) or $success = 0;
    }
    $cache->{feature}->{$feature} = $success;
    return $success;
}

sub cgi {
    return $_[0]->request_cache->{cgi} ||= new Bugzilla::CGI();
}

sub input_params {
    my ($class, $params) = @_;
    my $cache = $class->request_cache;
    # This is how the WebService and other places set input_params.
    if (defined $params) {
        $cache->{input_params} = $params;
    }
    return $cache->{input_params} if defined $cache->{input_params};

    # Making this scalar makes it a tied hash to the internals of $cgi,
    # so if a variable is changed, then it actually changes the $cgi object
    # as well.
    $cache->{input_params} = $class->cgi->Vars;
    return $cache->{input_params};
}

sub localconfig {
    return $_[0]->process_cache->{localconfig} ||= read_localconfig();
}

sub params {
    return $_[0]->request_cache->{params} ||= Bugzilla::Config::read_param_file();
}

sub get_param_with_override {
    my ($class, $name) = @_;
    return $class->localconfig->{param_override}{$name} // $class->params->{$name};
}

sub user {
    return $_[0]->request_cache->{user} ||= new Bugzilla::User;
}

sub set_user {
    my ($class, $user) = @_;
    $class->request_cache->{user} = $user;
}

sub sudoer {
    return $_[0]->request_cache->{sudoer};
}

sub sudo_request {
    my ($class, $new_user, $new_sudoer) = @_;
    $class->request_cache->{user}   = $new_user;
    $class->request_cache->{sudoer} = $new_sudoer;
    # NOTE: If you want to log the start of an sudo session, do it here.
}

sub page_requires_login {
    return $_[0]->request_cache->{page_requires_login};
}

sub github_secret {
    my ($class) = @_;
    my $cache = $class->request_cache;
    my $cgi   = $class->cgi;

    $cache->{github_secret} //= $cgi->cookie('github_secret') // generate_random_password(16);

    return $cache->{github_secret};
}

sub login {
    my ($class, $type) = @_;

    return $class->user if $class->user->id;

    # Load all extensions here if not running under mod_perl
    $class->extensions unless $ENV{MOD_PERL};

    my $authorizer = new Bugzilla::Auth();
    $type = LOGIN_REQUIRED if $class->cgi->param('GoAheadAndLogIn');

    if (!defined $type || $type == LOGIN_NORMAL) {
        $type = $class->params->{'requirelogin'} ? LOGIN_REQUIRED : LOGIN_NORMAL;
    }

    # Allow templates to know that we're in a page that always requires
    # login.
    if ($type == LOGIN_REQUIRED) {
        $class->request_cache->{page_requires_login} = 1;
    }

    my $authenticated_user = $authorizer->login($type);

    # At this point, we now know if a real person is logged in.

    # Check if a password reset is required
    if ($authenticated_user->password_change_required) {
        # We cannot show the password reset UI for API calls, so treat those as
        # a disabled account.
        if (i_am_webservice()) {
            ThrowUserError("account_disabled", { disabled_reason => $authenticated_user->password_change_reason });
        }

        # only allow the reset-password and token pages to handle requests
        # (tokens handles the 'forgot password' process)
        # otherwise redirect user to the reset-password page.
        if ($ENV{SCRIPT_NAME} !~ m#/(?:reset_password|token)\.cgi$#) {
            print Bugzilla->cgi->redirect('reset_password.cgi');
            exit;
        }
    }

    # We must now check to see if an sudo session is in progress.
    # For a session to be in progress, the following must be true:
    # 1: There must be a logged in user
    # 2: That user must be in the 'bz_sudoer' group
    # 3: There must be a valid value in the 'sudo' cookie
    # 4: A Bugzilla::User object must exist for the given cookie value
    # 5: That user must NOT be in the 'bz_sudo_protect' group
    my $token = $class->cgi->cookie('sudo');
    if (defined $authenticated_user && $token) {
        my ($user_id, $date, $sudo_target_id) = Bugzilla::Token::GetTokenData($token);
        if (!$user_id
            || $user_id != $authenticated_user->id
            || !detaint_natural($sudo_target_id)
            || (time() - str2time($date) > MAX_SUDO_TOKEN_AGE))
        {
            $class->cgi->remove_cookie('sudo');
            ThrowUserError('sudo_invalid_cookie');
        }

        my $sudo_target = new Bugzilla::User($sudo_target_id);
        if ($authenticated_user->in_group('bz_sudoers')
            && defined $sudo_target
            && !$sudo_target->in_group('bz_sudo_protect'))
        {
            $class->set_user($sudo_target);
            $class->request_cache->{sudoer} = $authenticated_user;
            # And make sure that both users have the same Auth object,
            # since we never call Auth::login for the sudo target.
            $sudo_target->set_authorizer($authenticated_user->authorizer);

            # NOTE: If you want to do any special logging, do it here.
        }
        else {
            delete_token($token);
            $class->cgi->remove_cookie('sudo');
            ThrowUserError('sudo_illegal_action', { sudoer => $authenticated_user,
                                                    target_user => $sudo_target });
        }
    }
    else {
        $class->set_user($authenticated_user);
    }

    if ($class->sudoer) {
        $class->sudoer->update_last_seen_date();
    } else {
        $class->user->update_last_seen_date();
    }

    return $class->user;
}

sub logout {
    my ($class, $option) = @_;

    # If we're not logged in, go away
    return unless $class->user->id;

    $option = LOGOUT_CURRENT unless defined $option;
    Bugzilla::Auth::Persist::Cookie->logout({type => $option});
    $class->logout_request() unless $option eq LOGOUT_KEEP_CURRENT;
}

sub logout_user {
    my ($class, $user) = @_;
    # When we're logging out another user we leave cookies alone, and
    # therefore avoid calling Bugzilla->logout() directly.
    Bugzilla::Auth::Persist::Cookie->logout({user => $user});
}

# just a compatibility front-end to logout_user that gets a user by id
sub logout_user_by_id {
    my ($class, $id) = @_;
    my $user = new Bugzilla::User($id);
    $class->logout_user($user);
}

# hack that invalidates credentials for a single request
sub logout_request {
    my $class = shift;
    delete $class->request_cache->{user};
    delete $class->request_cache->{sudoer};
    # We can't delete from $cgi->cookie, so logincookie data will remain
    # there. Don't rely on it: use Bugzilla->user->login instead!
}

sub markdown {
    return if !Bugzilla->feature('markdown');

    require Bugzilla::Markdown;
    return $_[0]->request_cache->{markdown} ||= Bugzilla::Markdown->new();
}

sub job_queue {
    require Bugzilla::JobQueue;
    return $_[0]->request_cache->{job_queue} ||= Bugzilla::JobQueue->new();
}

sub dbh {
    # If we're not connected, then we must want the main db
    return $_[0]->request_cache->{dbh} ||= $_[0]->dbh_main;
}

sub dbh_main {
    return $_[0]->request_cache->{dbh_main} ||= Bugzilla::DB::connect_main();
}

sub languages {
    return Bugzilla::Install::Util::supported_languages();
}

sub current_language {
    return $_[0]->request_cache->{current_language} ||= (include_languages())[0];
}

sub error_mode {
    my ($class, $newval) = @_;
    if (defined $newval) {
        $class->request_cache->{error_mode} = $newval;
    }

    # XXX - Once we require Perl 5.10.1, this test can be replaced by //.
    if (exists $class->request_cache->{error_mode}) {
        return $class->request_cache->{error_mode};
    }
    else {
        return (i_am_cgi() ? ERROR_MODE_WEBPAGE : ERROR_MODE_DIE);
    }
}

# This is used only by Bugzilla::Error to throw errors.
sub _json_server {
    my ($class, $newval) = @_;
    if (defined $newval) {
        $class->request_cache->{_json_server} = $newval;
    }
    return $class->request_cache->{_json_server};
}

sub usage_mode {
    my ($class, $newval) = @_;
    if (defined $newval) {
        if ($newval == USAGE_MODE_BROWSER) {
            $class->error_mode(ERROR_MODE_WEBPAGE);
        }
        elsif ($newval == USAGE_MODE_CMDLINE) {
            $class->error_mode(ERROR_MODE_DIE);
        }
        elsif ($newval == USAGE_MODE_XMLRPC) {
            $class->error_mode(ERROR_MODE_DIE_SOAP_FAULT);
        }
        elsif ($newval == USAGE_MODE_JSON) {
            $class->error_mode(ERROR_MODE_JSON_RPC);
        }
        elsif ($newval == USAGE_MODE_EMAIL) {
            $class->error_mode(ERROR_MODE_DIE);
        }
        elsif ($newval == USAGE_MODE_TEST) {
            $class->error_mode(ERROR_MODE_TEST);
        }
        elsif ($newval == USAGE_MODE_REST) {
            $class->error_mode(ERROR_MODE_REST);
        }
        else {
            ThrowCodeError('usage_mode_invalid',
                           {'invalid_usage_mode', $newval});
        }
        $class->request_cache->{usage_mode} = $newval;
    }

    # XXX - Once we require Perl 5.10.1, this test can be replaced by //.
    if (exists $class->request_cache->{usage_mode}) {
        return $class->request_cache->{usage_mode};
    }
    else {
        return (i_am_cgi()? USAGE_MODE_BROWSER : USAGE_MODE_CMDLINE);
    }
}

sub installation_mode {
    my ($class, $newval) = @_;
    ($class->request_cache->{installation_mode} = $newval) if defined $newval;
    return $class->request_cache->{installation_mode}
        || INSTALLATION_MODE_INTERACTIVE;
}

sub installation_answers {
    my ($class, $filename) = @_;
    if ($filename) {
        my $s = new Safe;
        $s->rdo($filename);

        die "Error reading $filename: $!" if $!;
        die "Error evaluating $filename: $@" if $@;

        # Now read the param back out from the sandbox
        $class->request_cache->{installation_answers} = $s->varglob('answer');
    }
    return $class->request_cache->{installation_answers} || {};
}

sub switch_to_shadow_db {
    my $class = shift;

    if (!$class->request_cache->{dbh_shadow}) {
        if ($class->params->{'shadowdb'}) {
            $class->request_cache->{dbh_shadow} = Bugzilla::DB::connect_shadow();
        } else {
            $class->request_cache->{dbh_shadow} = $class->dbh_main;
        }
    }

    $class->request_cache->{dbh} = $class->request_cache->{dbh_shadow};
    # we have to return $class->dbh instead of {dbh} as
    # {dbh_shadow} may be undefined if no shadow DB is used
    # and no connection to the main DB has been established yet.
    return $class->dbh;
}

sub switch_to_main_db {
    my $class = shift;

    $class->request_cache->{dbh} = $class->dbh_main;
    return $class->dbh_main;
}

sub log_user_request {
    my ($class, $bug_id, $attach_id, $action) = @_;

    return unless Bugzilla->params->{log_user_requests};

    my $cgi         = $class->cgi;
    my $user_id     = $class->user->id;
    my $request_url = $cgi->request_uri // '';
    my $method      = $cgi->request_method;
    my $user_agent  = $cgi->user_agent // '';
    my $script_name = $cgi->script_name;
    my $server      = "web";

    if ($script_name =~ /rest\.cgi/) {
        $server = $script_name =~ /BzAPI/ ? "bzapi" : "rest";
    }
    elsif ($script_name =~ /xmlrpc\.cgi/) {
        $server = "xmlrpc";
    }
    elsif ($script_name =~ /jsonrpc\.cgi/) {
        $server = "jsonrpc";
    }

    my @params = ($user_id, remote_ip(), $user_agent, $request_url, $method, $bug_id, $attach_id, $action, $server);
    foreach my $param (@params) {
        trick_taint($param) if defined $param;
    }

    eval {
        local $class->request_cache->{dbh};
        $class->switch_to_main_db();
        $class->dbh->do("INSERT INTO user_request_log
                         (user_id, ip_address, user_agent, request_url,
                         method, timestamp, bug_id, attach_id, action, server)
                         VALUES (?, ?, ?, ?, ?, NOW(), ?, ?, ?, ?)", undef, @params);
    };
    warn $@ if $@;
}

sub is_shadow_db {
    my $class = shift;
    return $class->request_cache->{dbh} != $class->dbh_main;
}

sub fields {
    my ($class, $criteria) = @_;
    $criteria ||= {};
    my $cache = $class->request_cache;

    # We create an advanced cache for fields by type, so that we
    # can avoid going back to the database for every fields() call.
    # (And most of our fields() calls are for getting fields by type.)
    #
    # We also cache fields by name, because calling $field->name a few
    # million times can be slow in calling code, but if we just do it
    # once here, that makes things a lot faster for callers.
    if (!defined $cache->{fields}) {
        my @all_fields = Bugzilla::Field->get_all;
        my (%by_name, %by_type);
        foreach my $field (@all_fields) {
            my $name = $field->name;
            $by_type{$field->type}->{$name} = $field;
            $by_name{$name} = $field;
        }
        $cache->{fields} = { by_type => \%by_type, by_name => \%by_name };
    }

    my $fields = $cache->{fields};
    my %requested;
    if (my $types = delete $criteria->{type}) {
        $types = ref($types) ? $types : [$types];
        %requested = map { %{ $fields->{by_type}->{$_} || {} } } @$types;
    }
    else {
        %requested = %{ $fields->{by_name} };
    }

    my $do_by_name = delete $criteria->{by_name};

    # Filtering before returning the fields based on
    # the criterias.
    foreach my $filter (keys %$criteria) {
        foreach my $field (keys %requested) {
            if ($requested{$field}->$filter != $criteria->{$filter}) {
                delete $requested{$field};
            }
        }
    }

    return $do_by_name ? \%requested
        : [sort { $a->sortkey <=> $b->sortkey || $a->name cmp $b->name } values %requested];
}

sub active_custom_fields {
    my ($class, $params) = @_;
    my $cache_id = 'active_custom_fields';
    if ($params) {
        $cache_id .= ($params->{product} ? '_p' . $params->{product}->id : '') .
                     ($params->{component} ? '_c' . $params->{component}->id : '');
    }
    if (!exists $class->request_cache->{$cache_id}) {
        my $fields = Bugzilla::Field->match({ custom => 1, obsolete => 0});
        @$fields = grep($_->type ne FIELD_TYPE_EXTENSION, @$fields);
        Bugzilla::Hook::process('active_custom_fields',
                                { fields => \$fields, params => $params });
        $class->request_cache->{$cache_id} = $fields;
    }
    return @{$class->request_cache->{$cache_id}};
}

sub has_flags {
    my $class = shift;

    if (!defined $class->request_cache->{has_flags}) {
        $class->request_cache->{has_flags} = Bugzilla::Flag->any_exist;
    }
    return $class->request_cache->{has_flags};
}

sub local_timezone {
    return $_[0]->process_cache->{local_timezone}
             ||= DateTime::TimeZone->new(name => 'local');
}

# Send messages to syslog for the auditing systems (eg. mozdef) to pick up.
sub audit {
    my ($class, $message) = @_;
    openlog('apache', 'cons,pid', 'local4');
    syslog('notice', '[audit] ' . encode_utf8($message));
    closelog();
}

# This creates the request cache for non-mod_perl installations.
# This is identical to Install::Util::_cache so that things loaded
# into Install::Util::_cache during installation can be read out
# of request_cache later in installation.
our $_request_cache = $Bugzilla::Install::Util::_cache;

sub request_cache {
    if ($ENV{MOD_PERL}) {
        require Apache2::RequestUtil;
        # Sometimes (for example, during mod_perl.pl), the request
        # object isn't available, and we should use $_request_cache instead.
        my $request = eval { Apache2::RequestUtil->request };
        return $_request_cache if !$request;
        return $request->pnotes();
    }
    return $_request_cache;
}

sub clear_request_cache {
    $_request_cache = {};
    if ($ENV{MOD_PERL}) {
        require Apache2::RequestUtil;
        my $request = eval { Apache2::RequestUtil->request };
        if ($request) {
            my $pnotes = $request->pnotes;
            delete @$pnotes{(keys %$pnotes)};
        }
    }
}

# This is a per-process cache.  Under mod_cgi it's identical to the
# request_cache.  When using mod_perl, items in this cache live until the
# worker process is terminated.
our $_process_cache = {};

sub process_cache {
    return $_process_cache;
}

# BMO - Instrumentation

sub metrics_enabled {
    if (defined $_[1]) {
        if (!$_[1]
            && $_[0]->request_cache->{metrics_enabled}
            && $_[0]->request_cache->{metrics})
        {
            $_[0]->request_cache->{metrics}->cancel();
            delete $_[0]->request_cache->{metrics};
        }
        $_[0]->request_cache->{metrics_enabled} = $_[1];
    }
    else {
        return $_[0]->request_cache->{metrics_enabled};
    }
}

sub metrics {
    return $_[0]->request_cache->{metrics} ||= Bugzilla::Metrics::Collector->new($_[1]);
}

# This is a memcached wrapper, which provides cross-process and cross-system
# caching.
sub memcached {
    # BMO - use metrics subclass if required
    if (Bugzilla->metrics_enabled) {
        return $_[0]->request_cache->{memcached} ||= Bugzilla::Metrics::Memcached->_new();
    } else {
        return $_[0]->request_cache->{memcached} ||= Bugzilla::Memcached->_new();
    }
}

# Private methods

# Per-process cleanup. Note that this is a plain subroutine, not a method,
# so we don't have $class available.
sub _cleanup {
    # BMO - finalise and report on metrics
    if (Bugzilla->metrics_enabled) {
        Bugzilla->metrics->finish();
    }

    # BMO - allow "end of request" processing
    Bugzilla::Hook::process('request_cleanup');

    my $cache = Bugzilla->request_cache;
    my $main = $cache->{dbh_main};
    my $shadow = $cache->{dbh_shadow};
    foreach my $dbh ($main, $shadow) {
        next if !$dbh;
        $dbh->bz_rollback_transaction() if $dbh->bz_in_transaction;
        $dbh->disconnect;
    }
    my $smtp = $cache->{smtp};
    $smtp->disconnect if $smtp;
    clear_request_cache();

    # These are both set by CGI.pm but need to be undone so that
    # Apache can actually shut down its children if it needs to.
    foreach my $signal (qw(TERM PIPE)) {
        $SIG{$signal} = 'DEFAULT' if $SIG{$signal} && $SIG{$signal} eq 'IGNORE';
    }
}

sub END {
    # This is managed in mod_perl.pl and app.psgi when running
    # in a persistent environment.
    _cleanup() unless i_am_persistent();
}

# Also managed in mod_perl.pl and app.psgi.
init_page() unless i_am_persistent();

sub main::XXX { require Data::Dumper; my $d; if (scalar(@_) == 1) { my ($value) = @_; if (!ref($value)) { $value =~ s/\n+$//; print STDERR $value, "\n"; return; } $d = Data::Dumper->new([ $value ]); $d->Terse(1); } else { my ($name, $value) = @_; $d = Data::Dumper->new([ $value ], [ $name ]); } $d->Sortkeys(1)->Quotekeys(0); print STDERR $d->Dump(); }
1;

__END__

=head1 NAME

Bugzilla - Semi-persistent collection of various objects used by scripts
and modules

=head1 SYNOPSIS

  use Bugzilla;

  sub someModulesSub {
    Bugzilla->dbh->prepare(...);
    Bugzilla->template->process(...);
  }

=head1 DESCRIPTION

Several Bugzilla 'things' are used by a variety of modules and scripts. This
includes database handles, template objects, and so on.

This module is a singleton intended as a central place to store these objects.
This approach has several advantages:

=over 4

=item *

They're not global variables, so we don't have issues with them staying around
with mod_perl

=item *

Everything is in one central place, so it's easy to access, modify, and maintain

=item *

Code in modules can get access to these objects without having to have them
all passed from the caller, and the caller's caller, and....

=item *

We can reuse objects across requests using mod_perl where appropriate (eg
templates), whilst destroying those which are only valid for a single request
(such as the current user)

=back

Note that items accessible via this object are demand-loaded when requested.

For something to be added to this object, it should either be able to benefit
from persistence when run under mod_perl (such as the a C<template> object),
or should be something which is globally required by a large ammount of code
(such as the current C<user> object).

=head1 METHODS

Note that all C<Bugzilla> functionality is method based; use C<Bugzilla-E<gt>dbh>
rather than C<Bugzilla::dbh>. Nothing cares about this now, but don't rely on
that.

=over 4

=item C<template>

The current C<Template> object, to be used for output

=item C<template_inner>

If you ever need a L<Bugzilla::Template> object while you're already
processing a template, use this. Also use it if you want to specify
the language to use. If no argument is passed, it uses the last
language set. If the argument is "" (empty string), the language is
reset to the current one (the one used by C<Bugzilla-E<gt>template>).

=item C<cgi>

The current C<cgi> object. Note that modules should B<not> be using this in
general. Not all Bugzilla actions are cgi requests. Its useful as a convenience
method for those scripts/templates which are only use via CGI, though.

=item C<input_params>

When running under the WebService, this is a hashref containing the arguments
passed to the WebService method that was called. When running in a normal
script, this is a hashref containing the contents of the CGI parameters.

Modifying this hashref will modify the CGI parameters or the WebService
arguments (depending on what C<input_params> currently represents).

This should be used instead of L</cgi> in situations where your code
could be being called by either a normal CGI script or a WebService method,
such as during a code hook.

B<Note:> When C<input_params> represents the CGI parameters, any
parameter specified more than once (like C<foo=bar&foo=baz>) will appear
as an arrayref in the hash, but any value specified only once will appear
as a scalar. This means that even if a value I<can> appear multiple times,
if it only I<does> appear once, then it will be a scalar in C<input_params>,
not an arrayref.

=item C<user>

Default C<Bugzilla::User> object if there is no currently logged in user or
if the login code has not yet been run.  If an sudo session is in progress,
the C<Bugzilla::User> corresponding to the person who is being impersonated.
If no session is in progress, the current C<Bugzilla::User>.

=item C<set_user>

Allows you to directly set what L</user> will return. You can use this
if you want to bypass L</login> for some reason and directly "log in"
a specific L<Bugzilla::User>. Be careful with it, though!

=item C<sudoer>

C<undef> if there is no currently logged in user, the currently logged in user
is not in the I<sudoer> group, or there is no session in progress.  If an sudo
session is in progress, returns the C<Bugzilla::User> object corresponding to
the person who logged in and initiated the session.  If no session is in
progress, returns the C<Bugzilla::User> object corresponding to the currently
logged in user.

=item C<sudo_request>
This begins an sudo session for the current request.  It is meant to be
used when a session has just started.  For normal use, sudo access should
normally be set at login time.

=item C<login>

Logs in a user, returning a C<Bugzilla::User> object, or C<undef> if there is
no logged in user. See L<Bugzilla::Auth|Bugzilla::Auth>, and
L<Bugzilla::User|Bugzilla::User>.

=item C<page_requires_login>

If the current page always requires the user to log in (for example,
C<enter_bug.cgi> or any page called with C<?GoAheadAndLogIn=1>) then
this will return something true. Otherwise it will return false. (This is
set when you call L</login>.)

=item C<logout($option)>

Logs out the current user, which involves invalidating user sessions and
cookies. Three options are available from
L<Bugzilla::Constants|Bugzilla::Constants>: LOGOUT_CURRENT (the
default), LOGOUT_ALL or LOGOUT_KEEP_CURRENT.

=item C<logout_user($user)>

Logs out the specified user (invalidating all their sessions), taking a
Bugzilla::User instance.

=item C<logout_by_id($id)>

Logs out the user with the id specified. This is a compatibility
function to be used in callsites where there is only a userid and no
Bugzilla::User instance.

=item C<logout_request>

Essentially, causes calls to C<Bugzilla-E<gt>user> to return C<undef>. This has the
effect of logging out a user for the current request only; cookies and
database sessions are left intact.

=item C<fields>

This is the standard way to get arrays or hashes of L<Bugzilla::Field>
objects when you need them. It takes the following named arguments
in a hashref:

=over

=item C<by_name>

If false (or not specified), this method will return an arrayref of
the requested fields.

If true, this method will return a hashref of fields, where the keys
are field names and the valules are L<Bugzilla::Field> objects.

=item C<type>

Either a single C<FIELD_TYPE_*> constant or an arrayref of them. If specified,
the returned fields will be limited to the types in the list. If you don't
specify this argument, all fields will be returned.

=back

=item C<error_mode>

Call either C<Bugzilla-E<gt>error_mode(Bugzilla::Constants::ERROR_MODE_DIE)>
or C<Bugzilla-E<gt>error_mode(Bugzilla::Constants::ERROR_MODE_DIE_SOAP_FAULT)> to
change this flag's default of C<Bugzilla::Constants::ERROR_MODE_WEBPAGE> and to
indicate that errors should be passed to error mode specific error handlers
rather than being sent to a browser and finished with an exit().

This is useful, for example, to keep C<eval> blocks from producing wild HTML
on errors, making it easier for you to catch them.
(Remember to reset the error mode to its previous value afterwards, though.)

C<Bugzilla-E<gt>error_mode> will return the current state of this flag.

Note that C<Bugzilla-E<gt>error_mode> is being called by C<Bugzilla-E<gt>usage_mode> on
usage mode changes.

=item C<usage_mode>

Call either C<Bugzilla-E<gt>usage_mode(Bugzilla::Constants::USAGE_MODE_CMDLINE)>
or C<Bugzilla-E<gt>usage_mode(Bugzilla::Constants::USAGE_MODE_XMLRPC)> near the
beginning of your script to change this flag's default of
C<Bugzilla::Constants::USAGE_MODE_BROWSER> and to indicate that Bugzilla is
being called in a non-interactive manner.

This influences error handling because on usage mode changes, C<usage_mode>
calls C<Bugzilla-E<gt>error_mode> to set an error mode which makes sense for the
usage mode.

C<Bugzilla-E<gt>usage_mode> will return the current state of this flag.

=item C<installation_mode>

Determines whether or not installation should be silent. See
L<Bugzilla::Constants> for the C<INSTALLATION_MODE> constants.

=item C<installation_answers>

Returns a hashref representing any "answers" file passed to F<checksetup.pl>,
used to automatically answer or skip prompts.

=item C<dbh>

The current database handle. See L<DBI>.

=item C<dbh_main>

The main database handle. See L<DBI>.

=item C<languages>

Currently installed languages.
Returns a reference to a list of RFC 1766 language tags of installed languages.

=item C<current_language>

The currently active language.

=item C<switch_to_shadow_db>

Switch from using the main database to using the shadow database.

=item C<switch_to_main_db>

Change the database object to refer to the main database.

=item C<is_shadow_db>

Returns true if the currently active database is the shadow database.
Returns false if a the currently active database is the man database, or if a
shadow database is not configured or enabled.

=item C<params>

The current Parameters of Bugzilla, as a hashref. If C<data/params.json>
does not exist, then we return an empty hashref. If C<data/params.json>
is unreadable or is not valid, we C<die>.

=item C<local_timezone>

Returns the local timezone of the Bugzilla installation,
as a DateTime::TimeZone object. This detection is very time
consuming, so we cache this information for future references.

=item C<markdown>

The current L<Markdown|Bugzilla::Markdown> object, to be used for Markdown rendering.

=item C<job_queue>

Returns a L<Bugzilla::JobQueue> that you can use for queueing jobs.
Will throw an error if job queueing is not correctly configured on
this Bugzilla installation.

=item C<feature>

Tells you whether or not a specific feature is enabled. For names
of features, see C<OPTIONAL_MODULES> in C<Bugzilla::Install::Requirements>.

=item C<audit>

Feeds the provided message into our centralised auditing system.

=item C<api_server>

Returns a cached instance of the WebService API server object used for
manipulating Bugzilla resources.

=back

=head1 B<CACHING>

Bugzilla has several different caches available which provide different
capabilities and lifetimes.

The keys of all caches are unregulated; use of prefixes is suggested to avoid
collisions.

=over

=item B<Request Cache>

The request cache is a hashref which supports caching any perl variable for the
duration of the current request. At the end of the current request the contents
of this cache are cleared.

Examples of its use include caching objects to avoid re-fetching the same data
from the database, and passing data between otherwise unconnected parts of
Bugzilla.

=over

=item C<request_cache>

Returns a hashref which can be checked and modified to store any perl variable
for the duration of the current request.

=item C<clear_request_cache>

Removes all entries from the C<request_cache>.

=back

=item B<Process Cache>

The process cache is a hashref which support caching of any perl variable. If
Bugzilla is configured to run using Apache mod_perl, the contents of this cache
are persisted across requests for the lifetime of the Apache worker process
(which varies depending on the SizeLimit configuration in mod_perl.pl).

If Bugzilla isn't running under mod_perl, the process cache's contents are
cleared at the end of the request.

The process cache is only suitable for items which never change while Bugzilla
is running (for example the path where Bugzilla is installed).

=over

=item C<process_cache>

Returns a hashref which can be checked and modified to store any perl variable
for the duration of the current process (mod_perl) or request (mod_cgi).

=back

=item B<Memcached>

If Memcached is installed and configured, Bugzilla can use it to cache data
across requests and between webheads. Unlike the request and process caches,
only scalars, hashrefs, and arrayrefs can be stored in Memcached.

Memcached integration is only required for large installations of Bugzilla -- if
you have multiple webheads then configuring Memcached is recommended.

=over

=item C<memcached>

Returns a C<Bugzilla::Memcached> object. An object is always returned even if
Memcached is not available.

See the documentation for the C<Bugzilla::Memcached> module for more
information.

=back

=back

=head1 B<Methods in need of POD>

=over

=item init_page

=item extensions

=item logout_user_by_id

=item localconfig

=item active_custom_fields

=item has_flags

=item get_param_with_override

=item github_secret

=item metrics

=item metrics_enabled

=item log_user_request

=back<|MERGE_RESOLUTION|>--- conflicted
+++ resolved
@@ -215,21 +215,6 @@
         if (!$cgi->param('ctype') || $cgi->param('ctype') eq 'html') {
             $extension = 'html';
         }
-<<<<<<< HEAD
-        else {
-            $extension = 'txt';
-        }
-        if (i_am_cgi()) {
-            # Set the HTTP status to 503 when Bugzilla is down to avoid pages
-            # being indexed by search engines.
-            print Bugzilla->cgi->header(-status => 503,
-                -retry_after => SHUTDOWNHTML_RETRY_AFTER);
-        }
-        $template->process("global/message.$extension.tmpl", $vars)
-            || ThrowTemplateError($template->error);
-        exit;
-=======
->>>>>>> 9c29ca8e
     }
 
     my $template = Bugzilla->template;
