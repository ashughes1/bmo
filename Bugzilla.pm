# This Source Code Form is subject to the terms of the Mozilla Public
# License, v. 2.0. If a copy of the MPL was not distributed with this
# file, You can obtain one at http://mozilla.org/MPL/2.0/.
#
# This Source Code Form is "Incompatible With Secondary Licenses", as
# defined by the Mozilla Public License, v. 2.0.

package Bugzilla;

use 5.10.1;
use strict;
use warnings;

# We want any compile errors to get to the browser, if possible.
BEGIN {
    # This makes sure we're in a CGI.
    if ($ENV{SERVER_SOFTWARE} && !$ENV{MOD_PERL}) {
        require CGI::Carp;
        CGI::Carp->import('fatalsToBrowser');
    }
}

use Bugzilla::Auth;
use Bugzilla::Auth::Persist::Cookie;
use Bugzilla::CGI;
use Bugzilla::Config;
use Bugzilla::Constants;
use Bugzilla::DB;
use Bugzilla::Error;
use Bugzilla::Extension;
use Bugzilla::Field;
use Bugzilla::Flag;
<<<<<<< HEAD
use Bugzilla::Hook;
use Bugzilla::Install::Localconfig qw(read_localconfig);
use Bugzilla::Install::Requirements qw(OPTIONAL_MODULES);
=======
use Bugzilla::Install::Localconfig qw(read_localconfig);
use Bugzilla::Install::Requirements qw(OPTIONAL_MODULES have_vers);
>>>>>>> 28144059
use Bugzilla::Install::Util qw(init_console include_languages);
use Bugzilla::Memcached;
use Bugzilla::Template;
use Bugzilla::Token;
use Bugzilla::User;
use Bugzilla::Util;

use Bugzilla::Metrics::Collector;
use Bugzilla::Metrics::Template;
use Bugzilla::Metrics::Memcached;

use Date::Parse;
use DateTime::TimeZone;
use Encode;
use File::Basename;
use File::Spec::Functions;
use Safe;
use Sys::Syslog qw(:DEFAULT);

#####################################################################
# Constants
#####################################################################

# Scripts that are not stopped by shutdownhtml being in effect.
use constant SHUTDOWNHTML_EXEMPT => qw(
    editparams.cgi
    checksetup.pl
    migrate.pl
    recode.pl
);

# Non-cgi scripts that should silently exit.
use constant SHUTDOWNHTML_EXIT_SILENTLY => qw(
    whine.pl
);

# shutdownhtml pages are sent as an HTTP 503. After how many seconds
# should search engines attempt to index the page again?
use constant SHUTDOWNHTML_RETRY_AFTER => 3600;

#####################################################################
# Global Code
#####################################################################

#$::SIG{__DIE__} = i_am_cgi() ? \&CGI::Carp::confess : \&Carp::confess;

# Note that this is a raw subroutine, not a method, so $class isn't available.
sub init_page {
    if (Bugzilla->usage_mode == USAGE_MODE_CMDLINE) {
        init_console();
    }
    else {
        binmode STDOUT, ':utf8';
    }

    if (${^TAINT}) {
        my $path = '';
        if (ON_WINDOWS) {
            # On Windows, these paths are tainted, preventing
            # File::Spec::Win32->tmpdir from using them. But we need
            # a place to temporary store attachments which are uploaded.
            foreach my $temp (qw(TMPDIR TMP TEMP)) {
                trick_taint($ENV{$temp}) if $ENV{$temp};
            }
            # Some DLLs used by Strawberry Perl are also in c\bin,
            # see https://rt.cpan.org/Public/Bug/Display.html?id=99104
            if (!ON_ACTIVESTATE) {
                my $c_path = $path = dirname($^X);
                $c_path =~ s/\bperl\b(?=\\bin)/c/;
                $path .= ";$c_path";
            }
        }
        # Some environment variables are not taint safe
        delete @::ENV{'PATH', 'IFS', 'CDPATH', 'ENV', 'BASH_ENV'};
        # Some modules throw undefined errors (notably File::Spec::Win32) if
        # PATH is undefined.
        $ENV{'PATH'} = $path;
    }

    # Because this function is run live from perl "use" commands of
    # other scripts, we're skipping the rest of this function if we get here
    # during a perl syntax check (perl -c, like we do during the
    # 001compile.t test).
    return if $^C;

    # IIS prints out warnings to the webpage, so ignore them, or log them
    # to a file if the file exists.
    if ($ENV{SERVER_SOFTWARE} && $ENV{SERVER_SOFTWARE} =~ /microsoft-iis/i) {
        $SIG{__WARN__} = sub {
            my ($msg) = @_;
            my $datadir = bz_locations()->{'datadir'};
            if (-w "$datadir/errorlog") {
                my $warning_log = new IO::File(">>$datadir/errorlog");
                print $warning_log $msg;
                $warning_log->close();
            }
        };
    }

    my $script = basename($0);

    # BMO - init metrics collection if required
    if (i_am_cgi() && $script eq 'show_bug.cgi') {
        # we need to measure loading the params, so default to on
        Bugzilla->metrics_enabled(1);
        Bugzilla->metrics($script);
        # we can now hit params to check if we really should be enabled.
        # note - we can't use anything which uses templates or the database, as
        # that would initialise those modules with metrics enabled.
        if (!Bugzilla->params->{metrics_enabled}) {
            Bugzilla->metrics_enabled(0);
        }
        else {
            # to avoid generating massive amounts of data, we're only interested in
            # a small subset of users
            my $user_id = Bugzilla->cgi->cookie('Bugzilla_login');
            if (!$user_id
                || !grep { $user_id == $_ }
                    split(/\s*,\s*/, Bugzilla->params->{metrics_user_ids}))
            {
                Bugzilla->metrics_enabled(0);
            }
        }
    }

    # Because of attachment_base, attachment.cgi handles this itself.
    if ($script ne 'attachment.cgi') {
        do_ssl_redirect_if_required();
    }

    # If Bugzilla is shut down, do not allow anything to run, just display a
    # message to the user about the downtime and log out.  Scripts listed in 
    # SHUTDOWNHTML_EXEMPT are exempt from this message.
    #
    # This code must go here. It cannot go anywhere in Bugzilla::CGI, because
    # it uses Template, and that causes various dependency loops.
    if (!grep { $_ eq $script } SHUTDOWNHTML_EXEMPT
        and Bugzilla->params->{'shutdownhtml'})
    {
        # Allow non-cgi scripts to exit silently (without displaying any
        # message), if desired. At this point, no DBI call has been made
        # yet, and no error will be returned if the DB is inaccessible.
        if (!i_am_cgi()
            && grep { $_ eq $script } SHUTDOWNHTML_EXIT_SILENTLY)
        {
            exit;
        }

        # For security reasons, log out users when Bugzilla is down.
        # Bugzilla->login() is required to catch the logincookie, if any.
        my $user;
        eval { $user = Bugzilla->login(LOGIN_OPTIONAL); };
        if ($@) {
            # The DB is not accessible. Use the default user object.
            $user = Bugzilla->user;
            $user->{settings} = {};
        }
        my $userid = $user->id;
        Bugzilla->logout();

        my $template = Bugzilla->template;
        my $vars = {};
        $vars->{'message'} = 'shutdown';
        $vars->{'userid'} = $userid;
        # Generate and return a message about the downtime, appropriately
        # for if we're a command-line script or a CGI script.
        my $extension;
        if (i_am_cgi() && (!Bugzilla->cgi->param('ctype')
                           || Bugzilla->cgi->param('ctype') eq 'html')) {
            $extension = 'html';
        }
        else {
            $extension = 'txt';
        }
        if (i_am_cgi()) {
            # Set the HTTP status to 503 when Bugzilla is down to avoid pages
            # being indexed by search engines.
            print Bugzilla->cgi->header(-status => 503, 
                -retry_after => SHUTDOWNHTML_RETRY_AFTER);
        }
        $template->process("global/message.$extension.tmpl", $vars)
            || ThrowTemplateError($template->error);
        exit;
    }
}

#####################################################################
# Subroutines and Methods
#####################################################################

sub template {
<<<<<<< HEAD
    # BMO - use metrics subclass if required
    if (Bugzilla->metrics_enabled) {
        return $_[0]->request_cache->{template} ||= Bugzilla::Metrics::Template->create();
    } else {
        return $_[0]->request_cache->{template} ||= Bugzilla::Template->create();
    }
=======
    return $_[0]->request_cache->{template} ||= Bugzilla::Template->create();
>>>>>>> 28144059
}

sub template_inner {
    my ($class, $lang) = @_;
    my $cache = $class->request_cache;
    my $current_lang = $cache->{template_current_lang}->[0];
    $lang ||= $current_lang || '';
    return $cache->{"template_inner_$lang"} ||= Bugzilla::Template->create(language => $lang);
}

our $extension_packages;
sub extensions {
    my ($class) = @_;
    my $cache = $class->request_cache;
    if (!$cache->{extensions}) {
        # Under mod_perl, mod_perl.pl populates $extension_packages for us.
        if (!$extension_packages) {
            $extension_packages = Bugzilla::Extension->load_all();
        }
        my @extensions;
        foreach my $package (@$extension_packages) {
            my $extension = $package->new();
            if ($extension->enabled) {
                push(@extensions, $extension);
            }        
        }
        $cache->{extensions} = \@extensions;
    }
    return $cache->{extensions};
}

sub api_server {
    my $class = shift;
    my $cache = $class->request_cache;
    return $cache->{api_server} if defined $cache->{api_server};
    require Bugzilla::API::Server;
    $cache->{api_server} = Bugzilla::API::Server->server;
    if (my $load_error = $cache->{api_server}->load_error) {
        my @error_params = ($load_error->{error}, $load_error->{vars});
        ThrowCodeError(@error_params) if $load_error->{type} eq 'code';
        ThrowUserError(@error_params) if $load_error->{type} eq 'user';
    }
    return $cache->{api_server};
}

sub feature {
    my ($class, $feature) = @_;
    my $cache = $class->request_cache;
    return $cache->{feature}->{$feature}
        if exists $cache->{feature}->{$feature};

    my $feature_map = $cache->{feature_map};
    if (!$feature_map) {
        foreach my $package (@{ OPTIONAL_MODULES() }) {
            foreach my $f (@{ $package->{feature} }) {
                $feature_map->{$f} ||= [];
                push(@{ $feature_map->{$f} }, $package);
            }
        }
        $cache->{feature_map} = $feature_map;
    }

    if (!$feature_map->{$feature}) {
        ThrowCodeError('invalid_feature', { feature => $feature });
    }

    my $success = 1;
    foreach my $package (@{ $feature_map->{$feature} }) {
        have_vers($package) or $success = 0;
    }
    $cache->{feature}->{$feature} = $success;
    return $success;
}

sub cgi {
    return $_[0]->request_cache->{cgi} ||= new Bugzilla::CGI();
}

sub input_params {
    my ($class, $params) = @_;
    my $cache = $class->request_cache;
    # This is how the WebService and other places set input_params.
    if (defined $params) {
        $cache->{input_params} = $params;
    }
    return $cache->{input_params} if defined $cache->{input_params};

    # Making this scalar makes it a tied hash to the internals of $cgi,
    # so if a variable is changed, then it actually changes the $cgi object
    # as well.
    $cache->{input_params} = $class->cgi->Vars;
    return $cache->{input_params};
}

sub localconfig {
    return $_[0]->process_cache->{localconfig} ||= read_localconfig();
}

sub params {
    return $_[0]->request_cache->{params} ||= Bugzilla::Config::read_param_file();
<<<<<<< HEAD
}

sub get_param_with_override {
    my ($class, $name) = @_;
    return $class->localconfig->{param_override}{$name} // $class->params->{$name};
=======
>>>>>>> 28144059
}

sub user {
    return $_[0]->request_cache->{user} ||= new Bugzilla::User;
}

sub set_user {
    my ($class, $user) = @_;
    $class->request_cache->{user} = $user;
}

sub sudoer {
    return $_[0]->request_cache->{sudoer};
}

sub sudo_request {
    my ($class, $new_user, $new_sudoer) = @_;
    $class->request_cache->{user}   = $new_user;
    $class->request_cache->{sudoer} = $new_sudoer;
    # NOTE: If you want to log the start of an sudo session, do it here.
}

sub page_requires_login {
    return $_[0]->request_cache->{page_requires_login};
}

sub github_secret {
    my ($class) = @_;
    my $cache = $class->request_cache;
    my $cgi   = $class->cgi;

    $cache->{github_secret} //= $cgi->cookie('github_secret') // generate_random_password(16);

    return $cache->{github_secret};
}

sub login {
    my ($class, $type) = @_;

    return $class->user if $class->user->id;

    my $authorizer = new Bugzilla::Auth();
    $type = LOGIN_REQUIRED if $class->cgi->param('GoAheadAndLogIn');

    if (!defined $type || $type == LOGIN_NORMAL) {
        $type = $class->params->{'requirelogin'} ? LOGIN_REQUIRED : LOGIN_NORMAL;
    }

    # Allow templates to know that we're in a page that always requires
    # login.
    if ($type == LOGIN_REQUIRED) {
        $class->request_cache->{page_requires_login} = 1;
    }

    my $authenticated_user = $authorizer->login($type);

    # At this point, we now know if a real person is logged in.

    # Check if a password reset is required
    if ($authenticated_user->password_change_required) {
        # We cannot show the password reset UI for API calls, so treat those as
        # a disabled account.
        if (i_am_webservice()) {
            ThrowUserError("account_disabled", { disabled_reason => $authenticated_user->password_change_reason });
        }

        # only allow the reset-password and token pages to handle requests
        # (tokens handles the 'forgot password' process)
        # otherwise redirect user to the reset-password page.
        if ($ENV{SCRIPT_NAME} !~ m#/(?:reset_password|token)\.cgi$#) {
            print Bugzilla->cgi->redirect('reset_password.cgi');
            exit;
        }
    }

    # We must now check to see if an sudo session is in progress.
    # For a session to be in progress, the following must be true:
    # 1: There must be a logged in user
    # 2: That user must be in the 'bz_sudoer' group
    # 3: There must be a valid value in the 'sudo' cookie
    # 4: A Bugzilla::User object must exist for the given cookie value
    # 5: That user must NOT be in the 'bz_sudo_protect' group
    my $token = $class->cgi->cookie('sudo');
    if (defined $authenticated_user && $token) {
        my ($user_id, $date, $sudo_target_id) = Bugzilla::Token::GetTokenData($token);
        if (!$user_id
            || $user_id != $authenticated_user->id
            || !detaint_natural($sudo_target_id)
            || (time() - str2time($date) > MAX_SUDO_TOKEN_AGE))
        {
            $class->cgi->remove_cookie('sudo');
            ThrowUserError('sudo_invalid_cookie');
        }

        my $sudo_target = new Bugzilla::User($sudo_target_id);
        if ($authenticated_user->in_group('bz_sudoers')
            && defined $sudo_target
            && !$sudo_target->in_group('bz_sudo_protect'))
        {
            $class->set_user($sudo_target);
            $class->request_cache->{sudoer} = $authenticated_user;
            # And make sure that both users have the same Auth object,
            # since we never call Auth::login for the sudo target.
            $sudo_target->set_authorizer($authenticated_user->authorizer);

            # NOTE: If you want to do any special logging, do it here.
        }
        else {
            delete_token($token);
            $class->cgi->remove_cookie('sudo');
            ThrowUserError('sudo_illegal_action', { sudoer => $authenticated_user,
                                                    target_user => $sudo_target });
        }
    }
    else {
        $class->set_user($authenticated_user);
    }

<<<<<<< HEAD
    if (Bugzilla->sudoer) {
        Bugzilla->sudoer->update_last_seen_date();
=======
    if ($class->sudoer) {
        $class->sudoer->update_last_seen_date();
>>>>>>> 28144059
    } else {
        $class->user->update_last_seen_date();
    }

    return $class->user;
}

sub logout {
    my ($class, $option) = @_;

    # If we're not logged in, go away
    return unless $class->user->id;

    $option = LOGOUT_CURRENT unless defined $option;
    Bugzilla::Auth::Persist::Cookie->logout({type => $option});
    $class->logout_request() unless $option eq LOGOUT_KEEP_CURRENT;
}

sub logout_user {
    my ($class, $user) = @_;
    # When we're logging out another user we leave cookies alone, and
    # therefore avoid calling Bugzilla->logout() directly.
    Bugzilla::Auth::Persist::Cookie->logout({user => $user});
}

# just a compatibility front-end to logout_user that gets a user by id
sub logout_user_by_id {
    my ($class, $id) = @_;
    my $user = new Bugzilla::User($id);
    $class->logout_user($user);
}

# hack that invalidates credentials for a single request
sub logout_request {
    my $class = shift;
    delete $class->request_cache->{user};
    delete $class->request_cache->{sudoer};
    # We can't delete from $cgi->cookie, so logincookie data will remain
    # there. Don't rely on it: use Bugzilla->user->login instead!
}

sub markdown {
    return if !Bugzilla->feature('markdown');

    require Bugzilla::Markdown;
    return $_[0]->request_cache->{markdown} ||= Bugzilla::Markdown->new();
}

sub job_queue {
    require Bugzilla::JobQueue;
    return $_[0]->request_cache->{job_queue} ||= Bugzilla::JobQueue->new();
}

sub dbh {
    # If we're not connected, then we must want the main db
    return $_[0]->request_cache->{dbh} ||= $_[0]->dbh_main;
}

sub dbh_main {
    return $_[0]->request_cache->{dbh_main} ||= Bugzilla::DB::connect_main();
}

sub languages {
    return Bugzilla::Install::Util::supported_languages();
}

sub current_language {
    return $_[0]->request_cache->{current_language} ||= (include_languages())[0];
}

sub error_mode {
    my ($class, $newval) = @_;
    if (defined $newval) {
        $class->request_cache->{error_mode} = $newval;
    }

    # XXX - Once we require Perl 5.10.1, this test can be replaced by //.
    if (exists $class->request_cache->{error_mode}) {
        return $class->request_cache->{error_mode};
    }
    else {
        return (i_am_cgi() ? ERROR_MODE_WEBPAGE : ERROR_MODE_DIE);
    }
}

# This is used only by Bugzilla::Error to throw errors.
sub _json_server {
    my ($class, $newval) = @_;
    if (defined $newval) {
        $class->request_cache->{_json_server} = $newval;
    }
    return $class->request_cache->{_json_server};
}

sub usage_mode {
    my ($class, $newval) = @_;
    if (defined $newval) {
        if ($newval == USAGE_MODE_BROWSER) {
            $class->error_mode(ERROR_MODE_WEBPAGE);
        }
        elsif ($newval == USAGE_MODE_CMDLINE) {
            $class->error_mode(ERROR_MODE_DIE);
        }
        elsif ($newval == USAGE_MODE_XMLRPC) {
            $class->error_mode(ERROR_MODE_DIE_SOAP_FAULT);
        }
        elsif ($newval == USAGE_MODE_JSON) {
            $class->error_mode(ERROR_MODE_JSON_RPC);
        }
        elsif ($newval == USAGE_MODE_EMAIL) {
            $class->error_mode(ERROR_MODE_DIE);
        }
        elsif ($newval == USAGE_MODE_TEST) {
            $class->error_mode(ERROR_MODE_TEST);
        }
        elsif ($newval == USAGE_MODE_REST) {
            $class->error_mode(ERROR_MODE_REST);
        }
        else {
            ThrowCodeError('usage_mode_invalid',
                           {'invalid_usage_mode', $newval});
        }
        $class->request_cache->{usage_mode} = $newval;
    }

    # XXX - Once we require Perl 5.10.1, this test can be replaced by //.
    if (exists $class->request_cache->{usage_mode}) {
        return $class->request_cache->{usage_mode};
    }
    else {
        return (i_am_cgi()? USAGE_MODE_BROWSER : USAGE_MODE_CMDLINE);
    }
}

sub installation_mode {
    my ($class, $newval) = @_;
    ($class->request_cache->{installation_mode} = $newval) if defined $newval;
    return $class->request_cache->{installation_mode}
        || INSTALLATION_MODE_INTERACTIVE;
}

sub installation_answers {
    my ($class, $filename) = @_;
    if ($filename) {
        my $s = new Safe;
        $s->rdo($filename);

        die "Error reading $filename: $!" if $!;
        die "Error evaluating $filename: $@" if $@;

        # Now read the param back out from the sandbox
        $class->request_cache->{installation_answers} = $s->varglob('answer');
    }
    return $class->request_cache->{installation_answers} || {};
}

sub switch_to_shadow_db {
    my $class = shift;

    if (!$class->request_cache->{dbh_shadow}) {
        if ($class->params->{'shadowdb'}) {
            $class->request_cache->{dbh_shadow} = Bugzilla::DB::connect_shadow();
        } else {
            $class->request_cache->{dbh_shadow} = $class->dbh_main;
        }
    }

    $class->request_cache->{dbh} = $class->request_cache->{dbh_shadow};
    # we have to return $class->dbh instead of {dbh} as
    # {dbh_shadow} may be undefined if no shadow DB is used
    # and no connection to the main DB has been established yet.
    return $class->dbh;
}

sub switch_to_main_db {
    my $class = shift;

    $class->request_cache->{dbh} = $class->dbh_main;
    return $class->dbh_main;
}

<<<<<<< HEAD
sub log_user_request {
    my ($class, $bug_id, $attach_id, $action) = @_;

    return unless Bugzilla->params->{log_user_requests};

    my $cgi         = $class->cgi;
    my $user_id     = $class->user->id;
    my $request_url = $cgi->request_uri // '';
    my $method      = $cgi->request_method;
    my $user_agent  = $cgi->user_agent // '';
    my $script_name = $cgi->script_name;
    my $server      = "web";

    if ($script_name =~ /rest\.cgi/) {
        $server = $script_name =~ /BzAPI/ ? "bzapi" : "rest";
    }
    elsif ($script_name =~ /xmlrpc\.cgi/) {
        $server = "xmlrpc";
    }
    elsif ($script_name =~ /jsonrpc\.cgi/) {
        $server = "jsonrpc";
    }

    my @params = ($user_id, remote_ip(), $user_agent, $request_url, $method, $bug_id, $attach_id, $action, $server);
    foreach my $param (@params) {
        trick_taint($param) if defined $param;
    }

    eval {
        local $class->request_cache->{dbh};
        $class->switch_to_main_db();
        $class->dbh->do("INSERT INTO user_request_log
                         (user_id, ip_address, user_agent, request_url,
                         method, timestamp, bug_id, attach_id, action, server)
                         VALUES (?, ?, ?, ?, ?, NOW(), ?, ?, ?, ?)", undef, @params);
    };
    warn $@ if $@;
}

=======
>>>>>>> 28144059
sub is_shadow_db {
    my $class = shift;
    return $class->request_cache->{dbh} != $class->dbh_main;
}

sub fields {
    my ($class, $criteria) = @_;
    $criteria ||= {};
    my $cache = $class->request_cache;

    # We create an advanced cache for fields by type, so that we
    # can avoid going back to the database for every fields() call.
    # (And most of our fields() calls are for getting fields by type.)
    #
    # We also cache fields by name, because calling $field->name a few
    # million times can be slow in calling code, but if we just do it
    # once here, that makes things a lot faster for callers.
    if (!defined $cache->{fields}) {
        my @all_fields = Bugzilla::Field->get_all;
        my (%by_name, %by_type);
        foreach my $field (@all_fields) {
            my $name = $field->name;
            $by_type{$field->type}->{$name} = $field;
            $by_name{$name} = $field;
        }
        $cache->{fields} = { by_type => \%by_type, by_name => \%by_name };
    }

    my $fields = $cache->{fields};
    my %requested;
    if (my $types = delete $criteria->{type}) {
        $types = ref($types) ? $types : [$types];
        %requested = map { %{ $fields->{by_type}->{$_} || {} } } @$types;
    }
    else {
        %requested = %{ $fields->{by_name} };
    }

    my $do_by_name = delete $criteria->{by_name};

    # Filtering before returning the fields based on
    # the criterias.
    foreach my $filter (keys %$criteria) {
        foreach my $field (keys %requested) {
            if ($requested{$field}->$filter != $criteria->{$filter}) {
                delete $requested{$field};
            }
        }
    }

    return $do_by_name ? \%requested
        : [sort { $a->sortkey <=> $b->sortkey || $a->name cmp $b->name } values %requested];
}

sub active_custom_fields {
    my ($class, $params) = @_;
    my $cache_id = 'active_custom_fields';
    if ($params) {
        $cache_id .= ($params->{product} ? '_p' . $params->{product}->id : '') .
                     ($params->{component} ? '_c' . $params->{component}->id : '');
    }
    if (!exists $class->request_cache->{$cache_id}) {
        my $fields = Bugzilla::Field->match({ custom => 1, obsolete => 0});
        @$fields = grep($_->type ne FIELD_TYPE_EXTENSION, @$fields);
        Bugzilla::Hook::process('active_custom_fields',
                                { fields => \$fields, params => $params });
        $class->request_cache->{$cache_id} = $fields;
    }
    return @{$class->request_cache->{$cache_id}};
}

sub has_flags {
    my $class = shift;

    if (!defined $class->request_cache->{has_flags}) {
        $class->request_cache->{has_flags} = Bugzilla::Flag->any_exist;
    }
    return $class->request_cache->{has_flags};
}

sub local_timezone {
    return $_[0]->process_cache->{local_timezone}
             ||= DateTime::TimeZone->new(name => 'local');
<<<<<<< HEAD
}

# Send messages to syslog for the auditing systems (eg. mozdef) to pick up.
sub audit {
    my ($class, $message) = @_;
    openlog('apache', 'cons,pid', 'local4');
    syslog('notice', '[audit] ' . encode_utf8($message));
    closelog();
=======
>>>>>>> 28144059
}

# This creates the request cache for non-mod_perl installations.
# This is identical to Install::Util::_cache so that things loaded
# into Install::Util::_cache during installation can be read out
# of request_cache later in installation.
our $_request_cache = $Bugzilla::Install::Util::_cache;

sub request_cache {
    if ($ENV{MOD_PERL}) {
        require Apache2::RequestUtil;
        # Sometimes (for example, during mod_perl.pl), the request
        # object isn't available, and we should use $_request_cache instead.
        my $request = eval { Apache2::RequestUtil->request };
        return $_request_cache if !$request;
        return $request->pnotes();
    }
    return $_request_cache;
}

sub clear_request_cache {
    $_request_cache = {};
    if ($ENV{MOD_PERL}) {
        require Apache2::RequestUtil;
        my $request = eval { Apache2::RequestUtil->request };
        if ($request) {
            my $pnotes = $request->pnotes;
            delete @$pnotes{(keys %$pnotes)};
        }
    }
}

# This is a per-process cache.  Under mod_cgi it's identical to the
# request_cache.  When using mod_perl, items in this cache live until the
# worker process is terminated.
our $_process_cache = {};

sub process_cache {
    return $_process_cache;
}

<<<<<<< HEAD
# BMO - Instrumentation

sub metrics_enabled {
    if (defined $_[1]) {
        if (!$_[1]
            && $_[0]->request_cache->{metrics_enabled}
            && $_[0]->request_cache->{metrics})
        {
            $_[0]->request_cache->{metrics}->cancel();
            delete $_[0]->request_cache->{metrics};
        }
        $_[0]->request_cache->{metrics_enabled} = $_[1];
    }
    else {
        return $_[0]->request_cache->{metrics_enabled};
    }
}

sub metrics {
    return $_[0]->request_cache->{metrics} ||= Bugzilla::Metrics::Collector->new($_[1]);
}

# This is a memcached wrapper, which provides cross-process and cross-system
# caching.
sub memcached {
    # BMO - use metrics subclass if required
    if (Bugzilla->metrics_enabled) {
        return $_[0]->request_cache->{memcached} ||= Bugzilla::Metrics::Memcached->_new();
    } else {
        return $_[0]->request_cache->{memcached} ||= Bugzilla::Memcached->_new();
    }
=======
# This is a memcached wrapper, which provides cross-process and cross-system
# caching.
sub memcached {
    return $_[0]->process_cache->{memcached} ||= Bugzilla::Memcached->_new();
>>>>>>> 28144059
}

# Private methods

# Per-process cleanup. Note that this is a plain subroutine, not a method,
# so we don't have $class available.
sub _cleanup {
<<<<<<< HEAD
    # BMO - finalise and report on metrics
    if (Bugzilla->metrics_enabled) {
        Bugzilla->metrics->finish();
    }

    # BMO - allow "end of request" processing
    Bugzilla::Hook::process('request_cleanup');

    my $main   = Bugzilla->request_cache->{dbh_main};
    my $shadow = Bugzilla->request_cache->{dbh_shadow};
=======
    my $cache = Bugzilla->request_cache;
    my $main = $cache->{dbh_main};
    my $shadow = $cache->{dbh_shadow};
>>>>>>> 28144059
    foreach my $dbh ($main, $shadow) {
        next if !$dbh;
        $dbh->bz_rollback_transaction() if $dbh->bz_in_transaction;
        $dbh->disconnect;
    }
<<<<<<< HEAD
=======
    my $smtp = $cache->{smtp};
    $smtp->disconnect if $smtp;
>>>>>>> 28144059
    clear_request_cache();

    # These are both set by CGI.pm but need to be undone so that
    # Apache can actually shut down its children if it needs to.
    foreach my $signal (qw(TERM PIPE)) {
        $SIG{$signal} = 'DEFAULT' if $SIG{$signal} && $SIG{$signal} eq 'IGNORE';
    }
}

sub END {
    # Bugzilla.pm cannot compile in mod_perl.pl if this runs.
    _cleanup() unless $ENV{MOD_PERL};
}

init_page() if !$ENV{MOD_PERL};

1;

__END__

=head1 NAME

Bugzilla - Semi-persistent collection of various objects used by scripts
and modules

=head1 SYNOPSIS

  use Bugzilla;

  sub someModulesSub {
    Bugzilla->dbh->prepare(...);
    Bugzilla->template->process(...);
  }

=head1 DESCRIPTION

Several Bugzilla 'things' are used by a variety of modules and scripts. This
includes database handles, template objects, and so on.

This module is a singleton intended as a central place to store these objects.
This approach has several advantages:

=over 4

=item *

They're not global variables, so we don't have issues with them staying around
with mod_perl

=item *

Everything is in one central place, so it's easy to access, modify, and maintain

=item *

Code in modules can get access to these objects without having to have them
all passed from the caller, and the caller's caller, and....

=item *

We can reuse objects across requests using mod_perl where appropriate (eg
templates), whilst destroying those which are only valid for a single request
(such as the current user)

=back

Note that items accessible via this object are demand-loaded when requested.

For something to be added to this object, it should either be able to benefit
from persistence when run under mod_perl (such as the a C<template> object),
or should be something which is globally required by a large ammount of code
(such as the current C<user> object).

=head1 METHODS

Note that all C<Bugzilla> functionality is method based; use C<Bugzilla-E<gt>dbh>
rather than C<Bugzilla::dbh>. Nothing cares about this now, but don't rely on
that.

=over 4

=item C<template>

The current C<Template> object, to be used for output

=item C<template_inner>

If you ever need a L<Bugzilla::Template> object while you're already
processing a template, use this. Also use it if you want to specify
the language to use. If no argument is passed, it uses the last
language set. If the argument is "" (empty string), the language is
reset to the current one (the one used by C<Bugzilla-E<gt>template>).

=item C<cgi>

The current C<cgi> object. Note that modules should B<not> be using this in
general. Not all Bugzilla actions are cgi requests. Its useful as a convenience
method for those scripts/templates which are only use via CGI, though.

=item C<input_params>

When running under the WebService, this is a hashref containing the arguments
passed to the WebService method that was called. When running in a normal
script, this is a hashref containing the contents of the CGI parameters.

Modifying this hashref will modify the CGI parameters or the WebService
arguments (depending on what C<input_params> currently represents).

This should be used instead of L</cgi> in situations where your code
could be being called by either a normal CGI script or a WebService method,
such as during a code hook.

B<Note:> When C<input_params> represents the CGI parameters, any
parameter specified more than once (like C<foo=bar&foo=baz>) will appear
as an arrayref in the hash, but any value specified only once will appear
as a scalar. This means that even if a value I<can> appear multiple times,
if it only I<does> appear once, then it will be a scalar in C<input_params>,
not an arrayref.

=item C<user>

Default C<Bugzilla::User> object if there is no currently logged in user or
if the login code has not yet been run.  If an sudo session is in progress,
the C<Bugzilla::User> corresponding to the person who is being impersonated.
If no session is in progress, the current C<Bugzilla::User>.

=item C<set_user>

Allows you to directly set what L</user> will return. You can use this
if you want to bypass L</login> for some reason and directly "log in"
a specific L<Bugzilla::User>. Be careful with it, though!

=item C<sudoer>

C<undef> if there is no currently logged in user, the currently logged in user
is not in the I<sudoer> group, or there is no session in progress.  If an sudo
session is in progress, returns the C<Bugzilla::User> object corresponding to
the person who logged in and initiated the session.  If no session is in
progress, returns the C<Bugzilla::User> object corresponding to the currently
logged in user.

=item C<sudo_request>
This begins an sudo session for the current request.  It is meant to be 
used when a session has just started.  For normal use, sudo access should 
normally be set at login time.

=item C<login>

Logs in a user, returning a C<Bugzilla::User> object, or C<undef> if there is
no logged in user. See L<Bugzilla::Auth|Bugzilla::Auth>, and
L<Bugzilla::User|Bugzilla::User>.

=item C<page_requires_login>

If the current page always requires the user to log in (for example,
C<enter_bug.cgi> or any page called with C<?GoAheadAndLogIn=1>) then
this will return something true. Otherwise it will return false. (This is
set when you call L</login>.)

=item C<logout($option)>

Logs out the current user, which involves invalidating user sessions and
cookies. Three options are available from
L<Bugzilla::Constants|Bugzilla::Constants>: LOGOUT_CURRENT (the
default), LOGOUT_ALL or LOGOUT_KEEP_CURRENT.

=item C<logout_user($user)>

Logs out the specified user (invalidating all their sessions), taking a
Bugzilla::User instance.

=item C<logout_by_id($id)>

Logs out the user with the id specified. This is a compatibility
function to be used in callsites where there is only a userid and no
Bugzilla::User instance.

=item C<logout_request>

Essentially, causes calls to C<Bugzilla-E<gt>user> to return C<undef>. This has the
effect of logging out a user for the current request only; cookies and
database sessions are left intact.

=item C<fields>

This is the standard way to get arrays or hashes of L<Bugzilla::Field>
objects when you need them. It takes the following named arguments
in a hashref:

=over

=item C<by_name>

If false (or not specified), this method will return an arrayref of
the requested fields.

If true, this method will return a hashref of fields, where the keys
are field names and the valules are L<Bugzilla::Field> objects.

=item C<type>

Either a single C<FIELD_TYPE_*> constant or an arrayref of them. If specified,
the returned fields will be limited to the types in the list. If you don't
specify this argument, all fields will be returned.

=back

=item C<error_mode>

Call either C<Bugzilla-E<gt>error_mode(Bugzilla::Constants::ERROR_MODE_DIE)>
or C<Bugzilla-E<gt>error_mode(Bugzilla::Constants::ERROR_MODE_DIE_SOAP_FAULT)> to
change this flag's default of C<Bugzilla::Constants::ERROR_MODE_WEBPAGE> and to
indicate that errors should be passed to error mode specific error handlers
rather than being sent to a browser and finished with an exit().

This is useful, for example, to keep C<eval> blocks from producing wild HTML
on errors, making it easier for you to catch them.
(Remember to reset the error mode to its previous value afterwards, though.)

C<Bugzilla-E<gt>error_mode> will return the current state of this flag.

Note that C<Bugzilla-E<gt>error_mode> is being called by C<Bugzilla-E<gt>usage_mode> on
usage mode changes.

=item C<usage_mode>

Call either C<Bugzilla-E<gt>usage_mode(Bugzilla::Constants::USAGE_MODE_CMDLINE)>
or C<Bugzilla-E<gt>usage_mode(Bugzilla::Constants::USAGE_MODE_XMLRPC)> near the
beginning of your script to change this flag's default of
C<Bugzilla::Constants::USAGE_MODE_BROWSER> and to indicate that Bugzilla is
being called in a non-interactive manner.

This influences error handling because on usage mode changes, C<usage_mode>
calls C<Bugzilla-E<gt>error_mode> to set an error mode which makes sense for the
usage mode.

C<Bugzilla-E<gt>usage_mode> will return the current state of this flag.

=item C<installation_mode>

Determines whether or not installation should be silent. See 
L<Bugzilla::Constants> for the C<INSTALLATION_MODE> constants.

=item C<installation_answers>

Returns a hashref representing any "answers" file passed to F<checksetup.pl>,
used to automatically answer or skip prompts.

=item C<dbh>

The current database handle. See L<DBI>.

=item C<dbh_main>

The main database handle. See L<DBI>.

=item C<languages>

Currently installed languages.
Returns a reference to a list of RFC 1766 language tags of installed languages.

=item C<current_language>

The currently active language.

=item C<switch_to_shadow_db>

Switch from using the main database to using the shadow database.

=item C<switch_to_main_db>

Change the database object to refer to the main database.

=item C<is_shadow_db>

Returns true if the currently active database is the shadow database.
Returns false if a the currently active database is the man database, or if a
shadow database is not configured or enabled.

=item C<params>

The current Parameters of Bugzilla, as a hashref. If C<data/params.json>
does not exist, then we return an empty hashref. If C<data/params.json>
is unreadable or is not valid, we C<die>.

=item C<local_timezone>

Returns the local timezone of the Bugzilla installation,
as a DateTime::TimeZone object. This detection is very time
consuming, so we cache this information for future references.

=item C<markdown>

The current L<Markdown|Bugzilla::Markdown> object, to be used for Markdown rendering.

=item C<job_queue>

Returns a L<Bugzilla::JobQueue> that you can use for queueing jobs.
Will throw an error if job queueing is not correctly configured on
this Bugzilla installation.

=item C<feature>

Tells you whether or not a specific feature is enabled. For names
of features, see C<OPTIONAL_MODULES> in C<Bugzilla::Install::Requirements>.

<<<<<<< HEAD
=item C<audit>

Feeds the provided message into our centralised auditing system.
=======
=item C<api_server>

Returns a cached instance of the WebService API server object used for
manipulating Bugzilla resources.
>>>>>>> 28144059

=back

=head1 B<CACHING>

Bugzilla has several different caches available which provide different
capabilities and lifetimes.

The keys of all caches are unregulated; use of prefixes is suggested to avoid
collisions.

=over

=item B<Request Cache>

The request cache is a hashref which supports caching any perl variable for the
duration of the current request. At the end of the current request the contents
of this cache are cleared.

Examples of its use include caching objects to avoid re-fetching the same data
from the database, and passing data between otherwise unconnected parts of
Bugzilla.

=over

=item C<request_cache>

Returns a hashref which can be checked and modified to store any perl variable
for the duration of the current request.

=item C<clear_request_cache>

Removes all entries from the C<request_cache>.

=back

=item B<Process Cache>

The process cache is a hashref which support caching of any perl variable. If
Bugzilla is configured to run using Apache mod_perl, the contents of this cache
are persisted across requests for the lifetime of the Apache worker process
(which varies depending on the SizeLimit configuration in mod_perl.pl).

If Bugzilla isn't running under mod_perl, the process cache's contents are
cleared at the end of the request.

The process cache is only suitable for items which never change while Bugzilla
is running (for example the path where Bugzilla is installed).

=over

=item C<process_cache>

Returns a hashref which can be checked and modified to store any perl variable
for the duration of the current process (mod_perl) or request (mod_cgi).

=back

=item B<Memcached>

If Memcached is installed and configured, Bugzilla can use it to cache data
across requests and between webheads. Unlike the request and process caches,
only scalars, hashrefs, and arrayrefs can be stored in Memcached.

Memcached integration is only required for large installations of Bugzilla -- if
you have multiple webheads then configuring Memcached is recommended.

=over

=item C<memcached>

Returns a C<Bugzilla::Memcached> object. An object is always returned even if
Memcached is not available.

See the documentation for the C<Bugzilla::Memcached> module for more
information.

=back

<<<<<<< HEAD
=======
=back

=head1 B<Methods in need of POD>

=over

=item init_page

=item extensions

=item logout_user_by_id

=item localconfig

=item active_custom_fields

=item has_flags

>>>>>>> 28144059
=back<|MERGE_RESOLUTION|>--- conflicted
+++ resolved
@@ -30,14 +30,9 @@
 use Bugzilla::Extension;
 use Bugzilla::Field;
 use Bugzilla::Flag;
-<<<<<<< HEAD
 use Bugzilla::Hook;
 use Bugzilla::Install::Localconfig qw(read_localconfig);
-use Bugzilla::Install::Requirements qw(OPTIONAL_MODULES);
-=======
-use Bugzilla::Install::Localconfig qw(read_localconfig);
 use Bugzilla::Install::Requirements qw(OPTIONAL_MODULES have_vers);
->>>>>>> 28144059
 use Bugzilla::Install::Util qw(init_console include_languages);
 use Bugzilla::Memcached;
 use Bugzilla::Template;
@@ -82,7 +77,7 @@
 # Global Code
 #####################################################################
 
-#$::SIG{__DIE__} = i_am_cgi() ? \&CGI::Carp::confess : \&Carp::confess;
+$::SIG{__DIE__} = i_am_cgi() ? \&CGI::Carp::confess : \&Carp::confess;
 
 # Note that this is a raw subroutine, not a method, so $class isn't available.
 sub init_page {
@@ -169,7 +164,7 @@
     }
 
     # If Bugzilla is shut down, do not allow anything to run, just display a
-    # message to the user about the downtime and log out.  Scripts listed in 
+    # message to the user about the downtime and log out.  Scripts listed in
     # SHUTDOWNHTML_EXEMPT are exempt from this message.
     #
     # This code must go here. It cannot go anywhere in Bugzilla::CGI, because
@@ -215,7 +210,7 @@
         if (i_am_cgi()) {
             # Set the HTTP status to 503 when Bugzilla is down to avoid pages
             # being indexed by search engines.
-            print Bugzilla->cgi->header(-status => 503, 
+            print Bugzilla->cgi->header(-status => 503,
                 -retry_after => SHUTDOWNHTML_RETRY_AFTER);
         }
         $template->process("global/message.$extension.tmpl", $vars)
@@ -229,16 +224,12 @@
 #####################################################################
 
 sub template {
-<<<<<<< HEAD
     # BMO - use metrics subclass if required
     if (Bugzilla->metrics_enabled) {
         return $_[0]->request_cache->{template} ||= Bugzilla::Metrics::Template->create();
     } else {
         return $_[0]->request_cache->{template} ||= Bugzilla::Template->create();
     }
-=======
-    return $_[0]->request_cache->{template} ||= Bugzilla::Template->create();
->>>>>>> 28144059
 }
 
 sub template_inner {
@@ -263,7 +254,7 @@
             my $extension = $package->new();
             if ($extension->enabled) {
                 push(@extensions, $extension);
-            }        
+            }
         }
         $cache->{extensions} = \@extensions;
     }
@@ -339,14 +330,11 @@
 
 sub params {
     return $_[0]->request_cache->{params} ||= Bugzilla::Config::read_param_file();
-<<<<<<< HEAD
 }
 
 sub get_param_with_override {
     my ($class, $name) = @_;
     return $class->localconfig->{param_override}{$name} // $class->params->{$name};
-=======
->>>>>>> 28144059
 }
 
 sub user {
@@ -465,13 +453,8 @@
         $class->set_user($authenticated_user);
     }
 
-<<<<<<< HEAD
-    if (Bugzilla->sudoer) {
-        Bugzilla->sudoer->update_last_seen_date();
-=======
     if ($class->sudoer) {
         $class->sudoer->update_last_seen_date();
->>>>>>> 28144059
     } else {
         $class->user->update_last_seen_date();
     }
@@ -653,7 +636,6 @@
     return $class->dbh_main;
 }
 
-<<<<<<< HEAD
 sub log_user_request {
     my ($class, $bug_id, $attach_id, $action) = @_;
 
@@ -693,8 +675,6 @@
     warn $@ if $@;
 }
 
-=======
->>>>>>> 28144059
 sub is_shadow_db {
     my $class = shift;
     return $class->request_cache->{dbh} != $class->dbh_main;
@@ -778,7 +758,6 @@
 sub local_timezone {
     return $_[0]->process_cache->{local_timezone}
              ||= DateTime::TimeZone->new(name => 'local');
-<<<<<<< HEAD
 }
 
 # Send messages to syslog for the auditing systems (eg. mozdef) to pick up.
@@ -787,8 +766,6 @@
     openlog('apache', 'cons,pid', 'local4');
     syslog('notice', '[audit] ' . encode_utf8($message));
     closelog();
-=======
->>>>>>> 28144059
 }
 
 # This creates the request cache for non-mod_perl installations.
@@ -830,7 +807,6 @@
     return $_process_cache;
 }
 
-<<<<<<< HEAD
 # BMO - Instrumentation
 
 sub metrics_enabled {
@@ -862,12 +838,6 @@
     } else {
         return $_[0]->request_cache->{memcached} ||= Bugzilla::Memcached->_new();
     }
-=======
-# This is a memcached wrapper, which provides cross-process and cross-system
-# caching.
-sub memcached {
-    return $_[0]->process_cache->{memcached} ||= Bugzilla::Memcached->_new();
->>>>>>> 28144059
 }
 
 # Private methods
@@ -875,7 +845,6 @@
 # Per-process cleanup. Note that this is a plain subroutine, not a method,
 # so we don't have $class available.
 sub _cleanup {
-<<<<<<< HEAD
     # BMO - finalise and report on metrics
     if (Bugzilla->metrics_enabled) {
         Bugzilla->metrics->finish();
@@ -884,23 +853,16 @@
     # BMO - allow "end of request" processing
     Bugzilla::Hook::process('request_cleanup');
 
-    my $main   = Bugzilla->request_cache->{dbh_main};
-    my $shadow = Bugzilla->request_cache->{dbh_shadow};
-=======
     my $cache = Bugzilla->request_cache;
     my $main = $cache->{dbh_main};
     my $shadow = $cache->{dbh_shadow};
->>>>>>> 28144059
     foreach my $dbh ($main, $shadow) {
         next if !$dbh;
         $dbh->bz_rollback_transaction() if $dbh->bz_in_transaction;
         $dbh->disconnect;
     }
-<<<<<<< HEAD
-=======
     my $smtp = $cache->{smtp};
     $smtp->disconnect if $smtp;
->>>>>>> 28144059
     clear_request_cache();
 
     # These are both set by CGI.pm but need to be undone so that
@@ -917,6 +879,7 @@
 
 init_page() if !$ENV{MOD_PERL};
 
+sub main::XXX { require Data::Dumper; my $d; if (scalar(@_) == 1) { my ($value) = @_; if (!ref($value)) { $value =~ s/\n+$//; print STDERR $value, "\n"; return; } $d = Data::Dumper->new([ $value ]); $d->Terse(1); } else { my ($name, $value) = @_; $d = Data::Dumper->new([ $value ], [ $name ]); } $d->Sortkeys(1)->Quotekeys(0); print STDERR $d->Dump(); }
 1;
 
 __END__
@@ -1043,8 +1006,8 @@
 logged in user.
 
 =item C<sudo_request>
-This begins an sudo session for the current request.  It is meant to be 
-used when a session has just started.  For normal use, sudo access should 
+This begins an sudo session for the current request.  It is meant to be
+used when a session has just started.  For normal use, sudo access should
 normally be set at login time.
 
 =item C<login>
@@ -1141,7 +1104,7 @@
 
 =item C<installation_mode>
 
-Determines whether or not installation should be silent. See 
+Determines whether or not installation should be silent. See
 L<Bugzilla::Constants> for the C<INSTALLATION_MODE> constants.
 
 =item C<installation_answers>
@@ -1207,16 +1170,14 @@
 Tells you whether or not a specific feature is enabled. For names
 of features, see C<OPTIONAL_MODULES> in C<Bugzilla::Install::Requirements>.
 
-<<<<<<< HEAD
 =item C<audit>
 
 Feeds the provided message into our centralised auditing system.
-=======
+
 =item C<api_server>
 
 Returns a cached instance of the WebService API server object used for
 manipulating Bugzilla resources.
->>>>>>> 28144059
 
 =back
 
@@ -1296,8 +1257,6 @@
 
 =back
 
-<<<<<<< HEAD
-=======
 =back
 
 =head1 B<Methods in need of POD>
@@ -1316,5 +1275,14 @@
 
 =item has_flags
 
->>>>>>> 28144059
+=item get_param_with_override
+
+=item github_secret
+
+=item metrics
+
+=item metrics_enabled
+
+=item log_user_request
+
 =back