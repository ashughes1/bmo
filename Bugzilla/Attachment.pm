--- conflicted
+++ resolved
@@ -116,10 +116,7 @@
 
 use constant VALIDATOR_DEPENDENCIES => {
     content_type => ['ispatch'],
-<<<<<<< HEAD
-=======
     mimetype     => ['ispatch'],
->>>>>>> f8e099a2
 };
 
 use constant UPDATE_VALIDATORS => {
