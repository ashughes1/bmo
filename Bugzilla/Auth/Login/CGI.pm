# This Source Code Form is subject to the terms of the Mozilla Public
# License, v. 2.0. If a copy of the MPL was not distributed with this
# file, You can obtain one at http://mozilla.org/MPL/2.0/.
#
# This Source Code Form is "Incompatible With Secondary Licenses", as
# defined by the Mozilla Public License, v. 2.0.

package Bugzilla::Auth::Login::CGI;

use 5.10.1;
use strict;
use warnings;

use parent qw(Bugzilla::Auth::Login);
use constant user_can_create_account => 1;

use Bugzilla::Constants;
use Bugzilla::WebService::Constants;
use Bugzilla::Util;
use Bugzilla::Error;
use Bugzilla::Token;

sub get_login_info {
    my ($self) = @_;
    my $params = Bugzilla->input_params;
<<<<<<< HEAD
    my $cgi    = Bugzilla->cgi;

    my $login = trim(delete $params->{'Bugzilla_login'});
    my $password = delete $params->{'Bugzilla_password'};
    # The token must match the cookie to authenticate the request.
    my $login_token = delete $params->{'Bugzilla_login_token'};
    my $login_cookie = $cgi->cookie('Bugzilla_login_request_cookie');

    my $valid = 0;
    # If the web browser accepts cookies, use them.
    if ($login_token && $login_cookie) {
        my ($time, undef) = split(/-/, $login_token);
        # Regenerate the token based on the information we have.
        my $expected_token = issue_hash_token(['login_request', $login_cookie], $time);
        $valid = 1 if $expected_token eq $login_token;
        $cgi->remove_cookie('Bugzilla_login_request_cookie');
    }
    # WebServices and other local scripts can bypass this check.
    # This is safe because we won't store a login cookie in this case.
    elsif (Bugzilla->usage_mode != USAGE_MODE_BROWSER) {
        $valid = 1;
    }
    # Else falls back to the Referer header and accept local URLs.
    # Attachments are served from a separate host (ideally), and so
    # an evil attachment cannot abuse this check with a redirect.
    elsif (my $referer = $cgi->referer) {
        my $urlbase = correct_urlbase();
        $valid = 1 if $referer =~ /^\Q$urlbase\E/;
    }
    # If the web browser doesn't accept cookies and the Referer header
    # is missing, we have no way to make sure that the authentication
    # request comes from the user.
    elsif ($login && $password) {
        ThrowUserError('auth_untrusted_request', { login => $login });
    }

    if (!defined($login) || !defined($password) || !$valid) {
         return { failure => AUTH_NODATA };
=======
    my $cgi = Bugzilla->cgi;

    my $login = trim(delete $params->{'Bugzilla_login'});
    my $password = delete $params->{'Bugzilla_password'};
    # The token must match the cookie to authenticate the request.
    my $login_token = delete $params->{'Bugzilla_login_token'};
    my $login_cookie = $cgi->cookie('Bugzilla_login_request_cookie');

    my $valid = 0;
    # If the web browser accepts cookies, use them.
    if ($login_token && $login_cookie) {
        my ($time, undef) = split(/-/, $login_token);
        # Regenerate the token based on the information we have.
        my $expected_token = issue_hash_token(['login_request', $login_cookie], $time);
        $valid = 1 if $expected_token eq $login_token;
        $cgi->remove_cookie('Bugzilla_login_request_cookie');
    }
    # WebServices and other local scripts can bypass this check.
    # This is safe because we won't store a login cookie in this case.
    elsif (Bugzilla->usage_mode != USAGE_MODE_BROWSER) {
        $valid = 1;
    }
    # Else falls back to the Referer header and accept local URLs.
    # Attachments are served from a separate host (ideally), and so
    # an evil attachment cannot abuse this check with a redirect.
    elsif (my $referer = $cgi->referer) {
        my $urlbase = correct_urlbase();
        $valid = 1 if $referer =~ /^\Q$urlbase\E/;
    }
    # If the web browser doesn't accept cookies and the Referer header
    # is missing, we have no way to make sure that the authentication
    # request comes from the user.
    elsif ($login && $password) {
        ThrowUserError('auth_untrusted_request', { login => $login });
    }

    if (!defined($login) || !defined($password) || !$valid) {
        return { failure => AUTH_NODATA };
>>>>>>> 28144059
    }

    return { username => $login, password => $password };
}

sub fail_nodata {
    my ($self) = @_;
    my $cgi = Bugzilla->cgi;
    my $template = Bugzilla->template;

    if (Bugzilla->usage_mode != USAGE_MODE_BROWSER) {
        ThrowUserError('login_required');
    }

    print $cgi->header();
    $template->process("account/auth/login.html.tmpl",
                       { 'target' => $cgi->url(-relative=>1) }) 
        || ThrowTemplateError($template->error());
    exit;
}

1;<|MERGE_RESOLUTION|>--- conflicted
+++ resolved
@@ -23,46 +23,6 @@
 sub get_login_info {
     my ($self) = @_;
     my $params = Bugzilla->input_params;
-<<<<<<< HEAD
-    my $cgi    = Bugzilla->cgi;
-
-    my $login = trim(delete $params->{'Bugzilla_login'});
-    my $password = delete $params->{'Bugzilla_password'};
-    # The token must match the cookie to authenticate the request.
-    my $login_token = delete $params->{'Bugzilla_login_token'};
-    my $login_cookie = $cgi->cookie('Bugzilla_login_request_cookie');
-
-    my $valid = 0;
-    # If the web browser accepts cookies, use them.
-    if ($login_token && $login_cookie) {
-        my ($time, undef) = split(/-/, $login_token);
-        # Regenerate the token based on the information we have.
-        my $expected_token = issue_hash_token(['login_request', $login_cookie], $time);
-        $valid = 1 if $expected_token eq $login_token;
-        $cgi->remove_cookie('Bugzilla_login_request_cookie');
-    }
-    # WebServices and other local scripts can bypass this check.
-    # This is safe because we won't store a login cookie in this case.
-    elsif (Bugzilla->usage_mode != USAGE_MODE_BROWSER) {
-        $valid = 1;
-    }
-    # Else falls back to the Referer header and accept local URLs.
-    # Attachments are served from a separate host (ideally), and so
-    # an evil attachment cannot abuse this check with a redirect.
-    elsif (my $referer = $cgi->referer) {
-        my $urlbase = correct_urlbase();
-        $valid = 1 if $referer =~ /^\Q$urlbase\E/;
-    }
-    # If the web browser doesn't accept cookies and the Referer header
-    # is missing, we have no way to make sure that the authentication
-    # request comes from the user.
-    elsif ($login && $password) {
-        ThrowUserError('auth_untrusted_request', { login => $login });
-    }
-
-    if (!defined($login) || !defined($password) || !$valid) {
-         return { failure => AUTH_NODATA };
-=======
     my $cgi = Bugzilla->cgi;
 
     my $login = trim(delete $params->{'Bugzilla_login'});
@@ -101,7 +61,6 @@
 
     if (!defined($login) || !defined($password) || !$valid) {
         return { failure => AUTH_NODATA };
->>>>>>> 28144059
     }
 
     return { username => $login, password => $password };
