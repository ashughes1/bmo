--- conflicted
+++ resolved
@@ -23,12 +23,8 @@
 use Date::Parse;
 use Date::Format;
 use Scalar::Util qw(blessed);
-<<<<<<< HEAD
 use List::MoreUtils qw(uniq firstidx);
 use Sys::Hostname;
-=======
-use List::MoreUtils qw(uniq);
->>>>>>> 28144059
 use Storable qw(dclone);
 
 use constant BIT_DIRECT    => 1;
@@ -96,49 +92,30 @@
     if ($params->{dep_only}) {
         my $fields = Bugzilla->fields({ by_name => 1 });
         push(@diffs, { field_name => 'bug_status',
-<<<<<<< HEAD
                        field_desc => $fields->{bug_status}->description,
-                       old => $params->{changes}->{bug_status}->[0],
-                       new => $params->{changes}->{bug_status}->[1],
-=======
                        old        => $params->{changes}->{bug_status}->[0],
                        new        => $params->{changes}->{bug_status}->[1],
->>>>>>> 28144059
                        login_name => $changer->login,
                        who        => $changer,
                        blocker    => $params->{blocker} },
                      { field_name => 'resolution',
-<<<<<<< HEAD
                        field_desc => $fields->{resolution}->description,
-                       old => $params->{changes}->{resolution}->[0],
-                       new => $params->{changes}->{resolution}->[1],
-                       login_name => $changer->login,
-                       blocker => $params->{blocker} });
-        push(@referenced_bugs, $params->{blocker}->id);
-    }
-    else {
-        my ($diffs, $referenced) = _get_diffs($bug, $end, \%user_cache);
-        push(@diffs, @$diffs);
-        push(@referenced_bugs, @$referenced);
-    }
-=======
                        old        => $params->{changes}->{resolution}->[0],
                        new        => $params->{changes}->{resolution}->[1],
                        login_name => $changer->login,
                        who        => $changer,
                        blocker    => $params->{blocker} });
+        push(@referenced_bugs, $params->{blocker}->id);
     }
     else {
-        push(@diffs, _get_diffs($bug, $end, \%user_cache));
->>>>>>> 28144059
-
-        $comments = $bug->comments({ after => $start, to => $end });
-        # Skip empty comments.
-        @$comments = grep { $_->type || $_->body =~ /\S/ } @$comments;
-
-        # If no changes have been made, there is no need to process further.
-        return {'sent' => []} unless scalar(@diffs) || scalar(@$comments);
-    }
+        my ($diffs, $referenced) = _get_diffs($bug, $end, \%user_cache);
+        push(@diffs, @$diffs);
+        push(@referenced_bugs, @$referenced);
+    }
+
+    $comments = $bug->comments({ after => $start, to => $end });
+    # Skip empty comments.
+    @$comments = grep { $_->type || $_->body =~ /\S/ } @$comments;
 
     # Add duplicate bug to referenced bug list
     foreach my $comment (@$comments) {
@@ -230,10 +207,7 @@
                             { bug => $bug, recipients => \%recipients,
                               users => \%user_cache, diffs => \@diffs });
 
-<<<<<<< HEAD
-=======
     # We should not assume %recipients to have any entries.
->>>>>>> 28144059
     if (scalar keys %recipients) {
         # Find all those user-watching anyone on the current list, who is not
         # on it already themselves.
@@ -241,11 +215,7 @@
 
         my $userwatchers =
             $dbh->selectall_arrayref("SELECT watcher, watched FROM watch
-<<<<<<< HEAD
-                                    WHERE watched IN ($involved)");
-=======
                                       WHERE watched IN ($involved)");
->>>>>>> 28144059
 
         # Mark these people as having the role of the person they are watching
         foreach my $watch (@$userwatchers) {
@@ -275,21 +245,15 @@
     my $date = $params->{dep_only} ? $end : $bug->delta_ts;
     $date = format_time($date, '%a, %d %b %Y %T %z', 'UTC');
 
-<<<<<<< HEAD
     # Remove duplicate references, and convert to bug objects
     @referenced_bugs = @{ Bugzilla::Bug->new_from_list([uniq @referenced_bugs]) };
+
+    my $minor_update = $changer->in_group(Bugzilla->params->{minor_update_group})
+                     && $params->{minor_update};
 
     foreach my $user_id (keys %recipients) {
         my %rels_which_want;
         my $user = $user_cache{$user_id} ||= new Bugzilla::User({ id => $user_id, cache => 1 });
-=======
-    my $minor_update = $changer->in_group(Bugzilla->params->{minor_update_group})
-                     && $params->{minor_update};
-
-    foreach my $user_id (keys %recipients) {
-        my %rels_which_want;
-        my $user = $user_cache{$user_id} ||= new Bugzilla::User($user_id);
->>>>>>> 28144059
         # Deleted users must be excluded.
         next unless $user;
 
@@ -327,7 +291,6 @@
                 $dep_ok = $user->can_see_bug($params->{blocker}->id) ? 1 : 0;
             }
 
-<<<<<<< HEAD
             # Make sure the user isn't in the nomail list, and the dep check passed.
             # BMO: never send emails to bugs or .tld addresses.  this check needs to
             # happen after the bugmail_recipients hook.
@@ -365,22 +328,6 @@
                       rels_which_want => \%rels_which_want,
                       referenced_bugs => $referenced_bugs,
                       dep_only        => $params->{dep_only}
-=======
-            # Email the user if the dep check passed.
-            if ($dep_ok) {
-                my $sent_mail = sendMail(
-                    { to              => $user, 
-                      bug             => $bug,
-                      comments        => $comments,
-                      date            => $date,
-                      changer         => $changer,
-                      watchers        => exists $watching{$user_id} ?
-                                         $watching{$user_id} : undef,
-                      diffs           => \@diffs,
-                      rels_which_want => \%rels_which_want,
-                      dep_only        => $params->{dep_only},
-                      referenced_bugs => $referenced_bugs,
->>>>>>> 28144059
                     });
                 push(@sent, $user->login) if $sent_mail;
             }
@@ -402,19 +349,6 @@
 sub sendMail {
     my $params = shift;
 
-<<<<<<< HEAD
-    my $user   = $params->{to};
-    my $bug    = $params->{bug};
-    my @send_comments = @{ $params->{comments} };
-    my $date = $params->{date};
-    my $changer = $params->{changer};
-    my $watchingRef = $params->{watchers};
-    my @diffs = @{ $params->{diffs} };
-    my $relRef      = $params->{rels_which_want};
-    my $referenced_bugs = $params->{referenced_bugs};
-    my $dep_only = $params->{dep_only};
-    my $attach_id;
-=======
     my $user            = $params->{to};
     my $bug             = $params->{bug};
     my @send_comments   = @{ $params->{comments} };
@@ -425,7 +359,7 @@
     my $relRef          = $params->{rels_which_want};
     my $dep_only        = $params->{dep_only};
     my $referenced_bugs = $params->{referenced_bugs};
->>>>>>> 28144059
+    my $attach_id;
 
     # Only display changes the user is allowed see.
     my @display_diffs;
@@ -465,18 +399,6 @@
     push(@watchingrel, 'None') unless @watchingrel;
     push @watchingrel, map { Bugzilla::User->new($_)->login } @$watchingRef;
 
-    my @changedfields = uniq map { $_->{field_name} } @display_diffs;
-
-    # Add attachments.created to changedfields if one or more
-    # comments contain information about a new attachment
-    if (grep($_->type == CMT_ATTACHMENT_CREATED, @send_comments)) {
-        push(@changedfields, 'attachments.created');
-    }
-
-    my $bugmailtype = "changed";
-    $bugmailtype = "new" if !$bug->lastdiffed;
-    $bugmailtype = "dep_changed" if $dep_only;
-
     # BMO: Use field descriptions instead of field names in header
     my @changedfields = uniq map { $_->{field_desc} } @display_diffs;
     my @changedfieldnames = uniq map { $_->{field_name} } @display_diffs;
@@ -502,10 +424,7 @@
         date               => $date,
         to_user            => $user,
         bug                => $bug,
-<<<<<<< HEAD
         attach_id          => $attach_id,
-=======
->>>>>>> 28144059
         reasons            => \@reasons,
         reasons_watch      => \@reasons_watch,
         reasonsheader      => join(" ", @headerrel),
@@ -513,21 +432,12 @@
         changer            => $changer,
         diffs              => \@display_diffs,
         changedfields      => \@changedfields,
-<<<<<<< HEAD
         changedfieldnames  => \@changedfieldnames,
-        new_comments       => \@send_comments,
-        threadingmarker    => build_thread_marker($bug->id, $user->id, !$bug->lastdiffed),
-        referenced_bugs    => $referenced_bugs,
-        bugmailtype        => $bugmailtype,
-    };
-
-=======
         referenced_bugs    => $user->visible_bugs($referenced_bugs),
         new_comments       => \@send_comments,
         threadingmarker    => build_thread_marker($bug->id, $user->id, !$bug->lastdiffed),
         bugmailtype        => $bugmailtype,
     };
->>>>>>> 28144059
     if (Bugzilla->params->{'use_mailer_queue'}) {
         enqueue($vars);
     } else {
@@ -539,13 +449,10 @@
 
 sub enqueue {
     my ($vars) = @_;
-<<<<<<< HEAD
 
     # BMO: allow modification of the email at the time it was generated
     Bugzilla::Hook::process('bugmail_enqueue', { vars => $vars });
 
-=======
->>>>>>> 28144059
     # we need to flatten all objects to a hash before pushing to the job queue.
     # the hashes need to be inflated in the dequeue method.
     $vars->{bug}          = _flatten_object($vars->{bug});
@@ -557,7 +464,6 @@
         if (exists $diff->{blocker}) {
             $diff->{blocker} = _flatten_object($diff->{blocker});
         }
-<<<<<<< HEAD
     }
     foreach my $reference (@{ $vars->{referenced_bugs} }) {
         $reference->{bug} = _flatten_object($reference->{bug});
@@ -597,97 +503,12 @@
 
 sub _generate_bugmail {
     my ($vars) = @_;
-    my $user = $vars->{to_user};
-    my $template = Bugzilla->template_inner($user->setting('lang'));
-    my ($msg_text, $msg_html, $msg_header);
-
-    $template->process("email/bugmail-header.txt.tmpl", $vars, \$msg_header)
-        || ThrowTemplateError($template->error());
-
-    $template->process("email/bugmail.txt.tmpl", $vars, \$msg_text)
-        || ThrowTemplateError($template->error());
-
-    my @parts = (
-        Email::MIME->create(
-            attributes => {
-                content_type => "text/plain",
-            },
-            body => $msg_text,
-        )
-    );
-    if ($user->setting('email_format') eq 'html') {
-        $template->process("email/bugmail.html.tmpl", $vars, \$msg_html)
-            || ThrowTemplateError($template->error());
-        push @parts, Email::MIME->create(
-            attributes => {
-                content_type => "text/html",
-            },
-            body => $msg_html,
-        );
-=======
->>>>>>> 28144059
-    }
-    Bugzilla->job_queue->insert('bug_mail', { vars => $vars });
-}
-
-<<<<<<< HEAD
-    # TT trims the trailing newline, and threadingmarker may be ignored.
-    my $email = new Email::MIME("$msg_header\n");
-
-    # For tracking/diagnostic purposes, add our hostname
-    $email->header_set('X-Generated-By' => hostname());
-
-    if (scalar(@parts) == 1) {
-        $email->content_type_set($parts[0]->content_type);
-    } else {
-        $email->content_type_set('multipart/alternative');
-    }
-    $email->parts_set(\@parts);
-
-    # BMO: allow modification of the email given the enqueued variables
-    Bugzilla::Hook::process('bugmail_generate', { vars => $vars, email => $email });
-
-    return $email;
-=======
-sub dequeue {
-    my ($payload) = @_;
-    # clone the payload so we can modify it without impacting TheSchwartz's
-    # ability to process the job when we've finished
-    my $vars = dclone($payload);
-    # inflate objects
-    $vars->{bug}          = Bugzilla::Bug->new_from_hash($vars->{bug});
-    $vars->{to_user}      = Bugzilla::User->new_from_hash($vars->{to_user});
-    $vars->{changer}      = Bugzilla::User->new_from_hash($vars->{changer});
-    $vars->{new_comments} = [ map { Bugzilla::Comment->new_from_hash($_) } @{ $vars->{new_comments} } ];
-    foreach my $diff (@{ $vars->{diffs} }) {
-        $diff->{who} = Bugzilla::User->new_from_hash($diff->{who});
-        if (exists $diff->{blocker}) {
-            $diff->{blocker} = Bugzilla::Bug->new_from_hash($diff->{blocker});
-        }
-    }
-    # generate bugmail and send
-    MessageToMTA(_generate_bugmail($vars), 1);
-}
-
-sub _flatten_object {
-    my ($object) = @_;
-    # nothing to do if it's already flattened
-    return $object unless blessed($object);
-    # the same objects are used for each recipient, so cache the flattened hash
-    my $cache = Bugzilla->request_cache->{bugmail_flat_objects} ||= {};
-    my $key = blessed($object) . '-' . $object->id;
-    return $cache->{$key} ||= $object->flatten_to_hash;
-}
-
-sub _generate_bugmail {
-    my ($vars) = @_;
     my $templates = {
         header => "email/bugmail-header.txt.tmpl",
         text   => "email/bugmail.txt.tmpl",
         html   => "email/bugmail.html.tmpl",
     };
     return generate_email($vars, $templates);
->>>>>>> 28144059
 }
 
 sub _get_diffs {
@@ -713,13 +534,8 @@
                 ON fielddefs.id = bugs_activity.fieldid
              WHERE bugs_activity.bug_id = ?
                    $when_restriction
-<<<<<<< HEAD
           ORDER BY bugs_activity.bug_when, fielddefs.description", {Slice=>{}}, @args);
     my $referenced_bugs = [];
-=======
-          ORDER BY bugs_activity.bug_when, bugs_activity.id",
-        {Slice=>{}}, @args);
->>>>>>> 28144059
 
     foreach my $diff (@$diffs) {
         $user_cache->{$diff->{who}} ||= new Bugzilla::User({ id => $diff->{who}, cache => 1 });
@@ -728,21 +544,18 @@
             $diff->{isprivate} = $dbh->selectrow_array(
                 'SELECT isprivate FROM attachments WHERE attach_id = ?',
                 undef, $diff->{attach_id});
-         }
-         if ($diff->{field_name} eq 'longdescs.isprivate') {
-             my $comment = Bugzilla::Comment->new($diff->{comment_id});
-             $diff->{num} = $comment->count;
-             $diff->{isprivate} = $diff->{new};
-         }
-         elsif ($diff->{field_name} eq 'dependson' || $diff->{field_name} eq 'blocked') {
+        }
+        if ($diff->{field_name} eq 'longdescs.isprivate') {
+            my $comment = Bugzilla::Comment->new($diff->{comment_id});
+            $diff->{num} = $comment->count;
+            $diff->{isprivate} = $diff->{new};
+        }
+        elsif ($diff->{field_name} eq 'dependson' || $diff->{field_name} eq 'blocked') {
             push @$referenced_bugs, grep { /^\d+$/ } split(/[\s,]+/, $diff->{old});
             push @$referenced_bugs, grep { /^\d+$/ } split(/[\s,]+/, $diff->{new});
-         }
-    }
-
-<<<<<<< HEAD
-    return ($diffs, $referenced_bugs);
-=======
+        }
+    }
+
     my @changes = ();
     foreach my $diff (@$diffs) {
         # If this is the same field as the previous item, then concatenate
@@ -761,8 +574,7 @@
         push @changes, $diff;
     }
 
-    return @changes;
->>>>>>> 28144059
+    return (\@changes, $referenced_bugs);
 }
 
 sub _get_new_bugmail_fields {
@@ -825,16 +637,11 @@
         # If there isn't anything to show, don't include this header.
         next unless $value;
 
-<<<<<<< HEAD
-        push(@diffs, {field_name => $name,
-                      field_desc => $field->description,
-                      new => $value});
-=======
         push(@diffs, {
             field_name => $name,
+            field_desc => $field->description,
             who        => $bug->reporter,
             new        => $value});
->>>>>>> 28144059
     }
 
     return @diffs;
