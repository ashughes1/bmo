--- conflicted
+++ resolved
@@ -156,21 +156,6 @@
         $comment->{author} = $user_map{$comment->{who}};
     }
     # Tags
-<<<<<<< HEAD
-    my $dbh = Bugzilla->dbh;
-    my @comment_ids = map { $_->id } @$comments;
-    my %comment_map = map { $_->id => $_ } @$comments;
-    my $rows = $dbh->selectall_arrayref(
-        "SELECT comment_id, " . $dbh->sql_group_concat('tag', "','") . "
-            FROM longdescs_tags
-            WHERE " . $dbh->sql_in('comment_id', \@comment_ids) . "
-            GROUP BY comment_id");
-    foreach my $row (@$rows) {
-        $comment_map{$row->[0]}->{tags} = [ split(/,/, $row->[1]) ];
-    }
-    foreach my $comment (@$comments) {
-        $comment->{tags} //= [];
-=======
     if (Bugzilla->params->{'comment_taggers_group'}) {
         my $dbh = Bugzilla->dbh;
         my @comment_ids = map { $_->id } @$comments;
@@ -187,7 +172,6 @@
         # in the longdescs_tags table, else calling $comment->tags will
         # trigger another SQL query again.
         $comment_map{$_}->{tags} ||= [] foreach @comment_ids;
->>>>>>> 28144059
     }
 }
 
@@ -211,12 +195,8 @@
 
 sub tags {
     my ($self) = @_;
-<<<<<<< HEAD
-    return [] unless Bugzilla->params->{'comment_taggers_group'};
-=======
     state $comment_taggers_group = Bugzilla->params->{'comment_taggers_group'};
     return [] unless $comment_taggers_group;
->>>>>>> 28144059
     $self->{'tags'} ||= Bugzilla->dbh->selectcol_arrayref(
         "SELECT tag
            FROM longdescs_tags
@@ -228,23 +208,6 @@
 
 sub collapsed {
     my ($self) = @_;
-<<<<<<< HEAD
-    return $self->{collapsed} if exists $self->{collapsed};
-    return 0 unless Bugzilla->params->{'comment_taggers_group'};
-    $self->{collapsed} = 0;
-    Bugzilla->request_cache->{comment_tags_collapsed}
-            ||= [ split(/\s*,\s*/, lc(Bugzilla->params->{'collapsed_comment_tags'})) ];
-    my @collapsed_tags = @{ Bugzilla->request_cache->{comment_tags_collapsed} };
-    my @reason;
-    foreach my $my_tag (map { lc } @{ $self->tags }) {
-        foreach my $collapsed_tag (@collapsed_tags) {
-            push @reason, $my_tag if $my_tag eq $collapsed_tag;
-        }
-    }
-    if (@reason) {
-        $self->{collapsed} = 1;
-        $self->{collapsed_reason} = join(', ', sort @reason);
-=======
     state $comment_taggers_group = Bugzilla->params->{'comment_taggers_group'};
     return 0 unless $comment_taggers_group;
     return $self->{collapsed} if exists $self->{collapsed};
@@ -254,29 +217,26 @@
     Bugzilla->request_cache->{comment_tags_collapsed}
             ||= [ split(/\s*,\s*/, $collapsed_comment_tags) ];
     my @collapsed_tags = @{ Bugzilla->request_cache->{comment_tags_collapsed} };
+    my @reason;
     foreach my $my_tag (@{ $self->tags }) {
         $my_tag = lc($my_tag);
         foreach my $collapsed_tag (@collapsed_tags) {
-            if ($my_tag eq lc($collapsed_tag)) {
-                $self->{collapsed} = 1;
-                last;
-            }
-        }
-        last if $self->{collapsed};
->>>>>>> 28144059
+            push @reason, $my_tag if $my_tag eq lc($collapsed_tag);
+        }
+    }
+    if (@reason) {
+        $self->{collapsed} = 1;
+        $self->{collapsed_reason} = join(', ', sort @reason);
     }
     return $self->{collapsed};
 }
 
-<<<<<<< HEAD
 sub collapsed_reason {
     my ($self) = @_;
     return 0 unless $self->collapsed;
     return $self->{collapsed_reason};
 }
 
-=======
->>>>>>> 28144059
 sub bug {
     my $self = shift;
     require Bugzilla::Bug;
@@ -299,16 +259,11 @@
     return $self->{attachment};
 }
 
-sub author { 
+sub author {
     my $self = shift;
-<<<<<<< HEAD
-    return $self->{'author'}
-        ||= new Bugzilla::User({ id => $self->{'who'}, cache => 1 });
-=======
     $self->{'author'}
       ||= new Bugzilla::User({ id => $self->{'who'}, cache => 1 });
     return $self->{'author'};
->>>>>>> 28144059
 }
 
 sub body_full {
@@ -340,25 +295,6 @@
 sub set_extra_data  { $_[0]->set('extra_data', $_[1]); }
 sub set_is_markdown { $_[0]->set('is_markdown', $_[1]); }
 
-sub add_tag {
-    my ($self, $tag) = @_;
-    $tag = $self->_check_tag($tag);
-
-    my $tags = $self->tags;
-    return if grep { lc($tag) eq lc($_) } @$tags;
-    push @$tags, $tag;
-    $self->{'tags'} = [ sort @$tags ];
-}
-
-sub remove_tag {
-    my ($self, $tag) = @_;
-    $tag = $self->_check_tag($tag);
-
-    my $tags = $self->tags;
-    my $index = first { lc($tags->[$_]) eq lc($tag) } 0..scalar(@$tags) - 1;
-    return unless defined $index;
-    splice(@$tags, $index, 1);
-}
 
 sub add_tag {
     my ($self, $tag) = @_;
@@ -610,13 +546,10 @@
 =item C<is_private>
 
 C<boolean> Comment is marked as private.
-<<<<<<< HEAD
-=======
 
 =item C<is_markdown>
 
 C<boolean> Whether this comment needs L<Markdown|Bugzilla::Markdown> rendering to be applied.
->>>>>>> 28144059
 
 =item C<already_wrapped>
 
@@ -747,4 +680,6 @@
 
 =item update
 
+=item collapsed_reason
+
 =back