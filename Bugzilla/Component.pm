# This Source Code Form is subject to the terms of the Mozilla Public
# License, v. 2.0. If a copy of the MPL was not distributed with this
# file, You can obtain one at http://mozilla.org/MPL/2.0/.
#
# This Source Code Form is "Incompatible With Secondary Licenses", as
# defined by the Mozilla Public License, v. 2.0.

package Bugzilla::Component;

use 5.10.1;
use strict;
use warnings;

use parent qw(Bugzilla::Field::ChoiceInterface Bugzilla::Object);

use Bugzilla::Constants;
use Bugzilla::Util;
use Bugzilla::Error;
use Bugzilla::User;
use Bugzilla::FlagType;
use Bugzilla::Series;

use Scalar::Util qw(blessed);

###############################
####    Initialization     ####
###############################

use constant DB_TABLE => 'components';
# This is mostly for the editfields.cgi case where ->get_all is called.
use constant LIST_ORDER => 'product_id, name';

use constant DB_COLUMNS => qw(
    id
    name
    product_id
    initialowner
    initialqacontact
    description
    isactive
);

use constant UPDATE_COLUMNS => qw(
    name
    initialowner
    initialqacontact
    description
    isactive
);

use constant REQUIRED_FIELD_MAP => {
    product_id => 'product',
};

use constant VALIDATORS => {
    create_series    => \&Bugzilla::Object::check_boolean,
    product          => \&_check_product,
    initialowner     => \&_check_initialowner,
    initialqacontact => \&_check_initialqacontact,
    description      => \&_check_description,
    initial_cc       => \&_check_cc_list,
    name             => \&_check_name,
    isactive         => \&Bugzilla::Object::check_boolean,
};

use constant VALIDATOR_DEPENDENCIES => {
    name => ['product'],
};

###############################

sub new {
    my $class = shift;
    my $param = shift;
    my $dbh = Bugzilla->dbh;

    my $product;
    if (ref $param and !defined $param->{id}) {
        $product = $param->{product};
        my $name = $param->{name};
        if (!defined $product) {
            ThrowCodeError('bad_arg',
                {argument => 'product',
                 function => "${class}::new"});
        }
        if (!defined $name) {
            ThrowCodeError('bad_arg',
                {argument => 'name',
                 function => "${class}::new"});
        }

        my $condition = 'product_id = ? AND name = ?';
        my @values = ($product->id, $name);
        $param = { condition => $condition, values => \@values };
    }

    unshift @_, $param;
    my $component = $class->SUPER::new(@_);
    # Add the product object as attribute only if the component exists.
    $component->{product} = $product if ($component && $product);
    return $component;
}

sub create {
    my $class = shift;
    my $dbh = Bugzilla->dbh;

    $dbh->bz_start_transaction();

    $class->check_required_create_fields(@_);
    my $params = $class->run_create_validators(@_);
    my $cc_list = delete $params->{initial_cc};
    my $create_series = delete $params->{create_series};
    my $product = delete $params->{product};
    $params->{product_id} = $product->id;

    my $component = $class->insert_create_data($params);
    $component->{product} = $product;

    # We still have to fill the component_cc table.
    $component->_update_cc_list($cc_list) if $cc_list;

    # Create series for the new component.
    $component->_create_series() if $create_series;

    $dbh->bz_commit_transaction();
    return $component;
}

sub update {
    my $self = shift;
    my $changes = $self->SUPER::update(@_);

    # Update the component_cc table if necessary.
    if (defined $self->{cc_ids}) {
        my $diff = $self->_update_cc_list($self->{cc_ids});
        $changes->{cc_list} = $diff if defined $diff;
    }
    return $changes;
}

sub remove_from_db {
    my $self = shift;
    my $dbh = Bugzilla->dbh;

    $self->_check_if_controller(); # From ChoiceInterface

    $dbh->bz_start_transaction();

    # Products must have at least one component.
    if (scalar(@{$self->product->components}) == 1) {
        ThrowUserError('component_is_last', { comp => $self });
    }

    if ($self->bug_count) {
        if (Bugzilla->params->{'allowbugdeletion'}) {
            require Bugzilla::Bug;
            foreach my $bug_id (@{$self->bug_ids}) {
                # Note: We allow admins to delete bugs even if they can't
                # see them, as long as they can see the product.
                my $bug = new Bugzilla::Bug($bug_id);
                $bug->remove_from_db();
            }
        } else {
            ThrowUserError('component_has_bugs', {nb => $self->bug_count});
        }
    }
    $self->SUPER::remove_from_db();

    $dbh->bz_commit_transaction();
}

################################
# Validators
################################

sub _check_name {
    my ($invocant, $name, undef, $params) = @_;
    my $product = blessed($invocant) ? $invocant->product : $params->{product};

    $name = trim($name);
    $name || ThrowUserError('component_blank_name');

    if (length($name) > MAX_COMPONENT_SIZE) {
        ThrowUserError('component_name_too_long', {'name' => $name});
    }

    my $component = new Bugzilla::Component({product => $product, name => $name});
    if ($component && (!ref $invocant || $component->id != $invocant->id)) {
        ThrowUserError('component_already_exists', { name    => $component->name,
                                                     product => $product });
    }
    return $name;
}

sub _check_description {
    my ($invocant, $description) = @_;

    $description = trim($description);
    $description || ThrowUserError('component_blank_description');
    return $description;
}

sub _check_initialowner {
    my ($invocant, $owner) = @_;

    $owner || ThrowUserError('component_need_initialowner');
    my $owner_id = Bugzilla::User->check($owner)->id;
    return $owner_id;
}

sub _check_initialqacontact {
    my ($invocant, $qa_contact) = @_;

    my $qa_contact_id;
    if (Bugzilla->params->{'useqacontact'}) {
        $qa_contact_id = Bugzilla::User->check($qa_contact)->id if $qa_contact;
    }
    elsif (ref $invocant) {
        $qa_contact_id = $invocant->{initialqacontact};
    }
    return $qa_contact_id;
}

sub _check_product {
    my ($invocant, $product) = @_;
    $product || ThrowCodeError('param_required', 
                    { function => "$invocant->create", param => 'product' });
    return Bugzilla->user->check_can_admin_product($product->name);
}

sub _check_cc_list {
    my ($invocant, $cc_list) = @_;

    my %cc_ids;
    foreach my $cc (@$cc_list) {
        my $id = login_to_id($cc, THROW_ERROR);
        $cc_ids{$id} = 1;
    }
    return [keys %cc_ids];
}

###############################
####       Methods         ####
###############################

sub _update_cc_list {
    my ($self, $cc_list) = @_;
    my $dbh = Bugzilla->dbh;

    my $old_cc_list =
      $dbh->selectcol_arrayref('SELECT user_id FROM component_cc
                                WHERE component_id = ?', undef, $self->id);

    my ($removed, $added) = diff_arrays($old_cc_list, $cc_list);
    my $diff;
    if (scalar @$removed || scalar @$added) {
        $diff = [join(', ', @$removed), join(', ', @$added)];
    }

    $dbh->do('DELETE FROM component_cc WHERE component_id = ?', undef, $self->id);

    my $sth = $dbh->prepare('INSERT INTO component_cc
                             (user_id, component_id) VALUES (?, ?)');
    $sth->execute($_, $self->id) foreach (@$cc_list);

    return $diff;
}

sub _create_series {
    my $self = shift;

    # Insert default charting queries for this product.
    # If they aren't using charting, this won't do any harm.
    my $prodcomp = "&product="   . url_quote($self->product->name) .
                   "&component=" . url_quote($self->name);

    my $open_query = 'field0-0-0=resolution&type0-0-0=notregexp&value0-0-0=.' .
                     $prodcomp;
    my $nonopen_query = 'field0-0-0=resolution&type0-0-0=regexp&value0-0-0=.' .
                        $prodcomp;

    my @series = ([get_text('series_all_open'), $open_query],
                  [get_text('series_all_closed'), $nonopen_query]);

    foreach my $sdata (@series) {
        my $series = new Bugzilla::Series(undef, $self->product->name,
                                          $self->name, $sdata->[0],
                                          Bugzilla->user->id, 1, $sdata->[1], 1);
        $series->writeToDatabase();
    }
}

sub set_name { $_[0]->set('name', $_[1]); }
sub set_description { $_[0]->set('description', $_[1]); }
sub set_is_active { $_[0]->set('isactive', $_[1]); }
sub set_default_assignee {
    my ($self, $owner) = @_;

    $self->set('initialowner', $owner);
    # Reset the default owner object.
    delete $self->{default_assignee};
}
sub set_default_qa_contact {
    my ($self, $qa_contact) = @_;

    $self->set('initialqacontact', $qa_contact);
    # Reset the default QA contact object.
    delete $self->{default_qa_contact};
}
sub set_cc_list {
    my ($self, $cc_list) = @_;

    $self->{cc_ids} = $self->_check_cc_list($cc_list);
    # Reset the list of CC user objects.
    delete $self->{initial_cc};
}

sub bug_count {
    my $self = shift;
    my $dbh = Bugzilla->dbh;

    if (!defined $self->{'bug_count'}) {
        $self->{'bug_count'} = $dbh->selectrow_array(q{
            SELECT COUNT(*) FROM bugs
            WHERE component_id = ?}, undef, $self->id) || 0;
    }
    return $self->{'bug_count'};
}

sub bug_ids {
    my $self = shift;
    my $dbh = Bugzilla->dbh;

    if (!defined $self->{'bugs_ids'}) {
        $self->{'bugs_ids'} = $dbh->selectcol_arrayref(q{
            SELECT bug_id FROM bugs
            WHERE component_id = ?}, undef, $self->id);
    }
    return $self->{'bugs_ids'};
}

sub default_assignee {
    my $self = shift;
<<<<<<< HEAD
    return $self->{'default_assignee'}
        ||= new Bugzilla::User({ id => $self->{'initialowner'}, cache => 1 });
=======

    return $self->{'default_assignee'}
      ||= new Bugzilla::User({ id => $self->{'initialowner'}, cache => 1 });
>>>>>>> 28144059
}

sub default_qa_contact {
    my $self = shift;

<<<<<<< HEAD
    if (!defined $self->{'default_qa_contact'}) {
        my $params = $self->{'initialqacontact'}
                     ? { id => $self->{'initialqacontact'}, cache => 1 }
                     : $self->{'initialqacontact'};
        $self->{'default_qa_contact'} = new Bugzilla::User($params);
    }
    return $self->{'default_qa_contact'};
=======
    return unless $self->{'initialqacontact'};
    return $self->{'default_qa_contact'}
      ||= new Bugzilla::User({id => $self->{'initialqacontact'}, cache => 1 });
>>>>>>> 28144059
}

sub flag_types {
    my ($self, $params) = @_;
    $params ||= {};

    if (!defined $self->{'flag_types'}) {
        my $flagtypes = Bugzilla::FlagType::match({ product_id   => $self->product_id,
                                                    component_id => $self->id, 
                                                    %$params });

        $self->{'flag_types'} = {};
        $self->{'flag_types'}->{'bug'} =
          [grep { $_->target_type eq 'bug' } @$flagtypes];
        $self->{'flag_types'}->{'attachment'} =
          [grep { $_->target_type eq 'attachment' } @$flagtypes];
    }
    return $self->{'flag_types'};
}

sub initial_cc {
    my $self = shift;
    my $dbh = Bugzilla->dbh;

    if (!defined $self->{'initial_cc'}) {
        # If set_cc_list() has been called but data are not yet written
        # into the DB, we want the new values defined by it.
        my $cc_ids = $self->{cc_ids}
                     || $dbh->selectcol_arrayref('SELECT user_id FROM component_cc
                                                  WHERE component_id = ?',
                                                  undef, $self->id);

        $self->{'initial_cc'} = Bugzilla::User->new_from_list($cc_ids);
    }
    return $self->{'initial_cc'};
}

sub product {
    my $self = shift;
    if (!defined $self->{'product'}) {
        require Bugzilla::Product; # We cannot |use| it.
        $self->{'product'} = new Bugzilla::Product($self->product_id);
    }
    return $self->{'product'};
}

###############################
####      Accessors        ####
###############################

sub description { return $_[0]->{'description'}; }
sub product_id  { return $_[0]->{'product_id'};  }
sub is_active   { return $_[0]->{'isactive'};    }

##############################################
# Implement Bugzilla::Field::ChoiceInterface #
##############################################

use constant FIELD_NAME => 'component';
use constant is_default => 0;

sub is_set_on_bug {
    my ($self, $bug) = @_;
    my $value = blessed($bug) ? $bug->component_id : $bug->{component};
    $value = $value->id if blessed($value);
    return 0 unless $value;
    return $value == $self->id ? 1 : 0;
}

###############################
####      Subroutines      ####
###############################

1;

__END__

=head1 NAME

Bugzilla::Component - Bugzilla product component class.

=head1 SYNOPSIS

    use Bugzilla::Component;

    my $component = new Bugzilla::Component($comp_id);
    my $component = new Bugzilla::Component({ product => $product, name => $name });

    my $bug_count          = $component->bug_count();
    my $bug_ids            = $component->bug_ids();
    my $id                 = $component->id;
    my $name               = $component->name;
    my $description        = $component->description;
    my $product_id         = $component->product_id;
    my $default_assignee   = $component->default_assignee;
    my $default_qa_contact = $component->default_qa_contact;
    my $initial_cc         = $component->initial_cc;
    my $product            = $component->product;
    my $bug_flag_types     = $component->flag_types->{'bug'};
    my $attach_flag_types  = $component->flag_types->{'attachment'};

    my $component = Bugzilla::Component->check({ product => $product, name => $name });

    my $component =
      Bugzilla::Component->create({ name             => $name,
                                    product          => $product,
                                    initialowner     => $user_login1,
                                    initialqacontact => $user_login2,
                                    description      => $description});

    $component->set_name($new_name);
    $component->set_description($new_description);
    $component->set_default_assignee($new_login_name);
    $component->set_default_qa_contact($new_login_name);
    $component->set_cc_list(\@new_login_names);
    $component->update();

    $component->remove_from_db;

=head1 DESCRIPTION

Component.pm represents a Product Component object.

=head1 METHODS

=over

=item C<new($param)>

 Description: The constructor is used to load an existing component
              by passing a component ID or a hash with the product
              object the component belongs to and the component name.

 Params:      $param - If you pass an integer, the integer is the
                       component ID from the database that we want to
                       read in. 
                       However, If you pass in a hash, it must contain
                       two keys:
                       name (string): the name of the component
                       product (object): an object of Bugzilla::Product
                       representing the product that the component belongs to.

 Returns:     A Bugzilla::Component object.

=item C<bug_count()>

 Description: Returns the total of bugs that belong to the component.

 Params:      none.

 Returns:     Integer with the number of bugs.

=item C<bug_ids()>

 Description: Returns all bug IDs that belong to the component.

 Params:      none.

 Returns:     A reference to an array of bug IDs.

=item C<default_assignee()>

 Description: Returns a user object that represents the default assignee for
              the component.

 Params:      none.

 Returns:     A Bugzilla::User object.

=item C<default_qa_contact()>

 Description: Returns a user object that represents the default QA contact for
              the component.

 Params:      none.

 Returns:     A Bugzilla::User object if the default QA contact is defined for
              the component. Otherwise, returns undef.

=item C<initial_cc>

 Description: Returns a list of user objects representing users being
              in the initial CC list.

 Params:      none.

 Returns:     An arrayref of L<Bugzilla::User> objects.

=item C<flag_types()>

 Description: Returns all bug and attachment flagtypes available for
              the component.

 Params:      none.

 Returns:     Two references to an array of flagtype objects.

=item C<product()>

 Description: Returns the product the component belongs to.

 Params:      none.

 Returns:     A Bugzilla::Product object.

=item C<set_name($new_name)>

 Description: Changes the name of the component.

 Params:      $new_name - new name of the component (string). This name
                          must be unique within the product.

 Returns:     Nothing.

=item C<set_description($new_desc)>

 Description: Changes the description of the component.

 Params:      $new_desc - new description of the component (string).

 Returns:     Nothing.

=item C<set_default_assignee($new_assignee)>

 Description: Changes the default assignee of the component.

 Params:      $new_owner - login name of the new default assignee of
                           the component (string). This user account
                           must already exist.

 Returns:     Nothing.

=item C<set_default_qa_contact($new_qa_contact)>

 Description: Changes the default QA contact of the component.

 Params:      $new_qa_contact - login name of the new QA contact of
                                the component (string). This user
                                account must already exist.

 Returns:     Nothing.

=item C<set_cc_list(\@cc_list)>

 Description: Changes the list of users being in the CC list by default.

 Params:      \@cc_list - list of login names (string). All the user
                          accounts must already exist.

 Returns:     Nothing.

=item C<update()>

 Description: Write changes made to the component into the DB.

 Params:      none.

 Returns:     A hashref with changes made to the component object.

=item C<remove_from_db()>

 Description: Deletes the current component from the DB. The object itself
              is not destroyed.

 Params:      none.

 Returns:     Nothing.

=back

=head1 CLASS METHODS

=over

=item C<create(\%params)>

 Description: Create a new component for the given product.

 Params:      The hashref must have the following keys:
              name             - name of the new component (string). This name
                                 must be unique within the product.
              product          - a Bugzilla::Product object to which
                                 the Component is being added.
              description      - description of the new component (string).
              initialowner     - login name of the default assignee (string).
              The following keys are optional:
              initialqacontact - login name of the default QA contact (string),
                                 or an empty string to clear it.
              initial_cc       - an arrayref of login names to add to the
                                 CC list by default.

 Returns:     A Bugzilla::Component object.

=back

=cut

=head1 B<Methods in need of POD>

=over

=item is_set_on_bug

=item product_id

=item set_is_active

=item description

=item is_active

=back<|MERGE_RESOLUTION|>--- conflicted
+++ resolved
@@ -342,32 +342,17 @@
 
 sub default_assignee {
     my $self = shift;
-<<<<<<< HEAD
-    return $self->{'default_assignee'}
-        ||= new Bugzilla::User({ id => $self->{'initialowner'}, cache => 1 });
-=======
 
     return $self->{'default_assignee'}
       ||= new Bugzilla::User({ id => $self->{'initialowner'}, cache => 1 });
->>>>>>> 28144059
 }
 
 sub default_qa_contact {
     my $self = shift;
 
-<<<<<<< HEAD
-    if (!defined $self->{'default_qa_contact'}) {
-        my $params = $self->{'initialqacontact'}
-                     ? { id => $self->{'initialqacontact'}, cache => 1 }
-                     : $self->{'initialqacontact'};
-        $self->{'default_qa_contact'} = new Bugzilla::User($params);
-    }
-    return $self->{'default_qa_contact'};
-=======
     return unless $self->{'initialqacontact'};
     return $self->{'default_qa_contact'}
       ||= new Bugzilla::User({id => $self->{'initialqacontact'}, cache => 1 });
->>>>>>> 28144059
 }
 
 sub flag_types {
