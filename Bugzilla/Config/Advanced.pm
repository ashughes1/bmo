# This Source Code Form is subject to the terms of the Mozilla Public
# License, v. 2.0. If a copy of the MPL was not distributed with this
# file, You can obtain one at http://mozilla.org/MPL/2.0/.
#
# This Source Code Form is "Incompatible With Secondary Licenses", as
# defined by the Mozilla Public License, v. 2.0.

package Bugzilla::Config::Advanced;

use 5.10.1;
use strict;
use warnings;

use Bugzilla::Config::Common;

our $sortkey = 1700;

use constant get_param_list => (
  {
   name => 'cookiedomain',
   type => 't',
   default => ''
  },

  {
   name => 'inbound_proxies',
   type => 't',
   default => '',
<<<<<<< HEAD
   checker => \&check_inbound_proxies
=======
   checker => \&check_ip
>>>>>>> 28144059
  },

  {
   name => 'proxy_url',
   type => 't',
   default => ''
  },

  {
   name => 'strict_transport_security',
   type => 's',
   choices => ['off', 'this_domain_only', 'include_subdomains'],
   default => 'off',
   checker => \&check_multi
  },

  {
   name => 'disable_bug_updates',
   type => 'b',
   default => 0
  },

  {
   name => 'sentry_uri',
   type => 't',
   default => '',
  },

  {
   name => 'metrics_enabled',
   type => 'b',
   default => 0
  },
  {
   name => 'metrics_user_ids',
   type => 't',
   default => '3881,5038,5898,13647,20209,251051,373476,409787'
  },
  {
   name => 'metrics_elasticsearch_server',
   type => 't',
   default => '127.0.0.1:9200'
  },
  {
   name => 'metrics_elasticsearch_index',
   type => 't',
   default => 'bmo-metrics'
  },
  {
   name => 'metrics_elasticsearch_type',
   type => 't',
   default => 'timings'
  },
  {
   name => 'metrics_elasticsearch_ttl',
   type => 't',
   default => '1210000000' # 14 days
  },
);

sub check_inbound_proxies {
    my $inbound_proxies = shift;

    return "" if $inbound_proxies eq "*";
    my @proxies = split(/[\s,]+/, $inbound_proxies);
    foreach my $proxy (@proxies) {
        validate_ip($proxy) || return "$proxy is not a valid IPv4 or IPv6 address";
    }
    return "";
}

1;<|MERGE_RESOLUTION|>--- conflicted
+++ resolved
@@ -26,11 +26,7 @@
    name => 'inbound_proxies',
    type => 't',
    default => '',
-<<<<<<< HEAD
    checker => \&check_inbound_proxies
-=======
-   checker => \&check_ip
->>>>>>> 28144059
   },
 
   {
