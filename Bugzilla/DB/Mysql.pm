--- conflicted
+++ resolved
@@ -186,21 +186,14 @@
         my @terms = split(quotemeta(FULLTEXT_OR), $text);
         foreach my $term (@terms) {
             # quote un-quoted compound words
-<<<<<<< HEAD
             my @words = grep { defined } quotewords('[\s()]+', 'delimiters', $term);
-=======
-            my @words = quotewords('[\s()]+', 'delimiters', $term);
->>>>>>> 28144059
             foreach my $word (@words) {
                 # match words that have non-word chars in the middle of them
                 if ($word =~ /\w\W+\w/ && $word !~ m/"/) {
                     $word = '"' . $word . '"';
-<<<<<<< HEAD
                 # match words that contain only boolean operators
                 } elsif ($word =~ /^[\+\-\<\>\~\*]+$/) {
                     $word = '"' . $word . '"';
-=======
->>>>>>> 28144059
                 }
             }
             $term = join('', @words);
