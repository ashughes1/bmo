# This Source Code Form is subject to the terms of the Mozilla Public
# License, v. 2.0. If a copy of the MPL was not distributed with this
# file, You can obtain one at http://mozilla.org/MPL/2.0/.
#
# This Source Code Form is "Incompatible With Secondary Licenses", as
# defined by the Mozilla Public License, v. 2.0.

=head1 NAME

Bugzilla::DB::Pg - Bugzilla database compatibility layer for PostgreSQL

=head1 DESCRIPTION

This module overrides methods of the Bugzilla::DB module with PostgreSQL
specific implementation. It is instantiated by the Bugzilla::DB module
and should never be used directly.

For interface details see L<Bugzilla::DB> and L<DBI>.

=cut

package Bugzilla::DB::Pg;

use 5.10.1;
use strict;
use warnings;

use Bugzilla::Error;
use Bugzilla::Version;
use DBD::Pg;

# This module extends the DB interface via inheritance
use parent qw(Bugzilla::DB);

use constant BLOB_TYPE => { pg_type => DBD::Pg::PG_BYTEA };

sub new {
    my ($class, $params) = @_;
    my ($user, $pass, $host, $dbname, $port) = 
        @$params{qw(db_user db_pass db_host db_name db_port)};

    # The default database name for PostgreSQL. We have
    # to connect to SOME database, even if we have
    # no $dbname parameter.
    $dbname ||= 'template1';

    # construct the DSN from the parameters we got
    my $dsn = "dbi:Pg:dbname=$dbname";
    $dsn .= ";host=$host" if $host;
    $dsn .= ";port=$port" if $port;

    # This stops Pg from printing out lots of "NOTICE" messages when
    # creating tables.
    $dsn .= ";options='-c client_min_messages=warning'";

    my $attrs = { pg_enable_utf8 => 1 };

    my $self = $class->db_new({ dsn => $dsn, user => $user, 
                                pass => $pass, attrs => $attrs });

    # all class local variables stored in DBI derived class needs to have
    # a prefix 'private_'. See DBI documentation.
    $self->{private_bz_tables_locked} = "";
    # Needed by TheSchwartz
    $self->{private_bz_dsn} = $dsn;

    bless ($self, $class);

    return $self;
}

# if last_insert_id is supported on PostgreSQL by lowest DBI/DBD version
# supported by Bugzilla, this implementation can be removed.
sub bz_last_key {
    my ($self, $table, $column) = @_;

    my $seq = $table . "_" . $column . "_seq";
    my ($last_insert_id) = $self->selectrow_array("SELECT CURRVAL('$seq')");

    return $last_insert_id;
}

sub sql_group_concat {
    my ($self, $text, $separator, $sort, $order_by) = @_;
    $sort = 1 if !defined $sort;
    $separator = $self->quote(', ') if !defined $separator;

    if ($order_by && $text =~ /^DISTINCT\s*(.+)$/i) {
        # Since Postgres (quite rightly) doesn't support "SELECT DISTINCT x
        # ORDER BY y", we need to sort the list, and then get the unique
        # values
        return "ARRAY_TO_STRING(ANYARRAY_UNIQ(ARRAY_AGG($1 ORDER BY $order_by)), $separator)";
    }

    # Determine the ORDER BY clause (if any)
    if ($order_by) {
        $order_by = " ORDER BY $order_by";
    }
    elsif ($sort) {
        # We don't include the DISTINCT keyword in an order by
        $text =~ /^(?:DISTINCT\s*)?(.+)$/i;
        $order_by = " ORDER BY $1";
    }

    return "STRING_AGG(${text}::text, $separator${order_by}::text)"
}

sub sql_istring {
    my ($self, $string) = @_;

    return "LOWER(${string}::text)";
}

sub sql_position {
    my ($self, $fragment, $text) = @_;

    return "POSITION(${fragment}::text IN ${text}::text)";
}

sub sql_like {
    my ($self, $fragment, $column, $not) = @_;
    $not //= '';

    return "${column}::text $not LIKE " . $self->sql_like_escape($fragment) . " ESCAPE '|'";
}

sub sql_ilike {
    my ($self, $fragment, $column, $not) = @_;
    $not //= '';

    return "${column}::text $not ILIKE " . $self->sql_like_escape($fragment) . " ESCAPE '|'";
}

sub sql_not_ilike {
    return shift->sql_ilike(@_, 'NOT');
}

# Escapes any % or _ characters which are special in a LIKE match.
# Also performs a $dbh->quote to escape any quote characters.
sub sql_like_escape {
    my ($self, $fragment) = @_;

    $fragment =~ s/\|/\|\|/g;  # escape the escape character if it appears
    $fragment =~ s/%/\|%/g;    # percent and underscore are the special match
    $fragment =~ s/_/\|_/g;    # characters in SQL.

    return $self->quote("%$fragment%");
}

sub sql_regexp {
    my ($self, $expr, $pattern, $nocheck, $real_pattern) = @_;
    $real_pattern ||= $pattern;

    $self->bz_check_regexp($real_pattern) if !$nocheck;

    return "${expr}::text ~* $pattern";
}

sub sql_not_regexp {
    my ($self, $expr, $pattern, $nocheck, $real_pattern) = @_;
    $real_pattern ||= $pattern;

    $self->bz_check_regexp($real_pattern) if !$nocheck;

    return "${expr}::text !~* $pattern" 
}

sub sql_limit {
    my ($self, $limit, $offset) = @_;

    if (defined($offset)) {
        return "LIMIT $limit OFFSET $offset";
    } else {
        return "LIMIT $limit";
    }
}

sub sql_from_days {
    my ($self, $days) = @_;

    return "TO_TIMESTAMP('$days', 'J')::date";
}

sub sql_to_days {
    my ($self, $date) = @_;

    return "TO_CHAR(${date}::date, 'J')::int";
}

sub sql_date_format {
    my ($self, $date, $format) = @_;
    
    $format = "%Y.%m.%d %H:%i:%s" if !$format;

    $format =~ s/\%Y/YYYY/g;
    $format =~ s/\%y/YY/g;
    $format =~ s/\%m/MM/g;
    $format =~ s/\%d/DD/g;
    $format =~ s/\%a/Dy/g;
    $format =~ s/\%H/HH24/g;
    $format =~ s/\%i/MI/g;
    $format =~ s/\%s/SS/g;

    return "TO_CHAR($date, " . $self->quote($format) . ")";
}

sub sql_date_math {
    my ($self, $date, $operator, $interval, $units) = @_;
    
    return "$date $operator $interval * INTERVAL '1 $units'";
}

sub sql_string_concat {
    my ($self, @params) = @_;

<<<<<<< HEAD
=======
    # PostgreSQL 8.3 and newer require an explicit coercion to text
    # to support concatenation of different data types.
    return '(CAST(' . join(' AS text) || CAST(', @params) . ' AS text))';
}

>>>>>>> 28144059
# Tell us whether or not a particular sequence exists in the DB.
sub bz_sequence_exists {
    my ($self, $seq_name) = @_;
    my $exists = $self->selectrow_array(
        'SELECT 1 FROM pg_statio_user_sequences WHERE relname = ?',
        undef, $seq_name);
    return $exists || 0;
}

sub bz_explain {
    my ($self, $sql) = @_;
    my $explain = $self->selectcol_arrayref("EXPLAIN ANALYZE $sql");
    return join("\n", @$explain);
}

#####################################################################
# Custom Database Setup
#####################################################################

<<<<<<< HEAD
sub bz_check_server_version {
    my $self = shift;
    my ($db) = @_;
    my $server_version = $self->SUPER::bz_check_server_version(@_);
    my ($major_version, $minor_version) = $server_version =~ /^0*(\d+)\.0*(\d+)/;
    # Pg 9.0 requires DBD::Pg 2.17.2 in order to properly read bytea values.
    # Pg 9.2 requires DBD::Pg 2.19.3 as spclocation no longer exists.
    if ($major_version >= 9) {
        local $db->{dbd}->{version} = ($minor_version >= 2) ? '2.19.3' : '2.17.2';
        local $db->{name} = $db->{name} . " ${major_version}.$minor_version";
        Bugzilla::DB::_bz_check_dbd(@_);
    }
}

=======
>>>>>>> 28144059
sub bz_setup_database {
    my $self = shift;
    $self->SUPER::bz_setup_database(@_);

    my ($has_plpgsql) = $self->selectrow_array("SELECT COUNT(*) FROM pg_language WHERE lanname = 'plpgsql'");
    $self->do('CREATE LANGUAGE plpgsql') unless $has_plpgsql;

    # Custom Functions

    # -Copyright © 2013 Joshua D. Burns (JDBurnZ) and Message In Action LLC
    # JDBurnZ: https://github.com/JDBurnZ
    # Message In Action: https://www.messageinaction.com
    #
    #Permission is hereby granted, free of charge, to any person obtaining a copy of
    #this software and associated documentation files (the "Software"), to deal in
    #the Software without restriction, including without limitation the rights to
    #use, copy, modify, merge, publish, distribute, sublicense, and/or sell copies of
    #the Software, and to permit persons to whom the Software is furnished to do so,
    #subject to the following conditions:
    #
    #The above copyright notice and this permission notice shall be included in all
    #copies or substantial portions of the Software.
    #
    #THE SOFTWARE IS PROVIDED "AS IS", WITHOUT WARRANTY OF ANY KIND, EXPRESS OR
    #IMPLIED, INCLUDING BUT NOT LIMITED TO THE WARRANTIES OF MERCHANTABILITY, FITNESS
    #FOR A PARTICULAR PURPOSE AND NONINFRINGEMENT. IN NO EVENT SHALL THE AUTHORS OR
    #COPYRIGHT HOLDERS BE LIABLE FOR ANY CLAIM, DAMAGES OR OTHER LIABILITY, WHETHER
    #IN AN ACTION OF CONTRACT, TORT OR OTHERWISE, ARISING FROM, OUT OF OR IN
    #CONNECTION WITH THE SOFTWARE OR THE USE OR OTHER DEALINGS IN THE SOFTWARE.
    $self->do(q|
        DROP FUNCTION IF EXISTS anyarray_uniq(anyarray);
        CREATE OR REPLACE FUNCTION anyarray_uniq(with_array anyarray)
        RETURNS anyarray AS $BODY$
        DECLARE
            -- The variable used to track iteration over "with_array".
            loop_offset integer;

            -- The array to be returned by this function.
            return_array with_array%TYPE := '{}';
        BEGIN
            IF with_array IS NULL THEN
                return NULL;
            END IF;

            -- Iterate over each element in "concat_array".
            FOR loop_offset IN ARRAY_LOWER(with_array, 1)..ARRAY_UPPER(with_array, 1) LOOP
                IF NOT with_array[loop_offset] = ANY(return_array) THEN
                    return_array = ARRAY_APPEND(return_array, with_array[loop_offset]);
                END IF;
            END LOOP;

            RETURN return_array;
        END;
        $BODY$ LANGUAGE plpgsql;
    |);

    # PostgreSQL doesn't like having *any* index on the thetext
    # field, because it can't have index data longer than 2770
    # characters on that field.
    $self->bz_drop_index('longdescs', 'longdescs_thetext_idx');
    # Same for all the comments fields in the fulltext table.
    $self->bz_drop_index('bugs_fulltext', 'bugs_fulltext_comments_idx');
    $self->bz_drop_index('bugs_fulltext', 
                         'bugs_fulltext_comments_noprivate_idx');

    # PostgreSQL also wants an index for calling LOWER on
    # login_name, which we do with sql_istrcmp all over the place.
    $self->bz_add_index('profiles', 'profiles_login_name_lower_idx', 
        {FIELDS => ['LOWER(login_name)'], TYPE => 'UNIQUE'});

    # Now that Bugzilla::Object uses sql_istrcmp, other tables
    # also need a LOWER() index.
    _fix_case_differences('fielddefs', 'name');
    $self->bz_add_index('fielddefs', 'fielddefs_name_lower_idx',
        {FIELDS => ['LOWER(name)'], TYPE => 'UNIQUE'});
    _fix_case_differences('keyworddefs', 'name');
    $self->bz_add_index('keyworddefs', 'keyworddefs_name_lower_idx',
        {FIELDS => ['LOWER(name)'], TYPE => 'UNIQUE'});
    _fix_case_differences('products', 'name');
    $self->bz_add_index('products', 'products_name_lower_idx',
        {FIELDS => ['LOWER(name)'], TYPE => 'UNIQUE'});

    # bz_rename_column and bz_rename_table didn't correctly rename
    # the sequence.
    $self->_fix_bad_sequence('fielddefs', 'id', 'fielddefs_fieldid_seq', 'fielddefs_id_seq');
    # If the 'tags' table still exists, then bz_rename_table()
    # will fix the sequence for us.
    if (!$self->bz_table_info('tags')) {
        my $res = $self->_fix_bad_sequence('tag', 'id', 'tags_id_seq', 'tag_id_seq');
        # If $res is true, then the sequence has been renamed, meaning that
        # the primary key must be renamed too.
        if ($res) {
            $self->do('ALTER INDEX tags_pkey RENAME TO tag_pkey');
        }
    }

    # Certain sequences got upgraded before we required Pg 8.3, and
    # so they were not properly associated with their columns.
    my @tables = $self->bz_table_list_real;
    foreach my $table (@tables) {
        my @columns = $self->bz_table_columns_real($table);
        foreach my $column (@columns) {
            # All our SERIAL pks have "id" in their name at the end.
            next unless $column =~ /id$/;
            my $sequence = "${table}_${column}_seq";
            if ($self->bz_sequence_exists($sequence)) {
                my $is_associated = $self->selectrow_array(
                    'SELECT pg_get_serial_sequence(?,?)',
                    undef, $table, $column);
                next if $is_associated;
                print "Fixing $sequence to be associated"
                      . " with $table.$column...\n";
                $self->do("ALTER SEQUENCE $sequence OWNED BY $table.$column");
                # In order to produce an exactly identical schema to what
                # a brand-new checksetup.pl run would produce, we also need
                # to re-set the default on this column.
                $self->do("ALTER TABLE $table
                          ALTER COLUMN $column
                           SET DEFAULT nextval('$sequence')");
            }
        }
    }
}

sub _fix_bad_sequence {
    my ($self, $table, $column, $old_seq, $new_seq) = @_;
    if ($self->bz_column_info($table, $column)
        && $self->bz_sequence_exists($old_seq))
    {
        print "Fixing $old_seq sequence...\n";
        $self->do("ALTER SEQUENCE $old_seq RENAME TO $new_seq");
        $self->do("ALTER TABLE $table ALTER COLUMN $column
                    SET DEFAULT NEXTVAL('$new_seq')");
        return 1;
    }
    return 0;
}

# Renames things that differ only in case.
sub _fix_case_differences {
    my ($table, $field) = @_;
    my $dbh = Bugzilla->dbh;

    my $duplicates = $dbh->selectcol_arrayref(
          "SELECT DISTINCT LOWER($field) FROM $table 
        GROUP BY LOWER($field) HAVING COUNT(LOWER($field)) > 1");

    foreach my $name (@$duplicates) {
        my $dups = $dbh->selectcol_arrayref(
            "SELECT $field FROM $table WHERE LOWER($field) = ?",
            undef, $name);
        my $primary = shift @$dups;
        foreach my $dup (@$dups) {
            my $new_name = "${dup}_";
            # Make sure the new name isn't *also* a duplicate.
            while (1) {
                last if (!$dbh->selectrow_array(
                             "SELECT 1 FROM $table WHERE LOWER($field) = ?",
                              undef, lc($new_name)));
                $new_name .= "_";
            }
            print "$table '$primary' and '$dup' have names that differ",
                  " only in case.\nRenaming '$dup' to '$new_name'...\n";
            $dbh->do("UPDATE $table SET $field = ? WHERE $field = ?",
                     undef, $new_name, $dup);
        }
    }
}

#####################################################################
# Custom Schema Information Functions
#####################################################################

# Pg includes the PostgreSQL system tables in table_list_real, so 
# we need to remove those.
sub bz_table_list_real {
    my $self = shift;

    my @full_table_list = $self->SUPER::bz_table_list_real(@_);
    # All PostgreSQL system tables start with "pg_" or "sql_"
    my @table_list = grep(!/(^pg_)|(^sql_)/, @full_table_list);
    return @table_list;
}

1;

=head2 Functions

=over

=item C<sql_like_escape>

=over

=item B<Description>

The postgres versions of the sql_like methods use the ANSI SQL LIKE
statements to perform substring searching.  To prevent issues with
users attempting to search for strings containing special characters
associated with LIKE, we escape them out so they don't affect the search
terms.

=item B<Params>

=over

=item C<$fragment> - The string fragment in need of escaping and quoting

=back

=item B<Returns>

The fragment with any pre existing %,_,| characters escaped out, wrapped in
percent characters and quoted.

=back

=back

=head1 B<Methods in need of POD>

=over

=item sql_date_format

=item bz_explain

=item bz_sequence_exists

=item bz_last_key

=item sql_position

=item sql_like

=item sql_ilike

=item sql_not_ilike

=item sql_limit

=item sql_not_regexp

=item sql_string_concat

=item sql_date_math

=item sql_to_days

=item sql_from_days

=item bz_table_list_real

=item sql_regexp

=item sql_istring

=item sql_group_concat

=item bz_setup_database

=back<|MERGE_RESOLUTION|>--- conflicted
+++ resolved
@@ -213,14 +213,11 @@
 sub sql_string_concat {
     my ($self, @params) = @_;
 
-<<<<<<< HEAD
-=======
     # PostgreSQL 8.3 and newer require an explicit coercion to text
     # to support concatenation of different data types.
     return '(CAST(' . join(' AS text) || CAST(', @params) . ' AS text))';
 }
 
->>>>>>> 28144059
 # Tell us whether or not a particular sequence exists in the DB.
 sub bz_sequence_exists {
     my ($self, $seq_name) = @_;
@@ -240,23 +237,6 @@
 # Custom Database Setup
 #####################################################################
 
-<<<<<<< HEAD
-sub bz_check_server_version {
-    my $self = shift;
-    my ($db) = @_;
-    my $server_version = $self->SUPER::bz_check_server_version(@_);
-    my ($major_version, $minor_version) = $server_version =~ /^0*(\d+)\.0*(\d+)/;
-    # Pg 9.0 requires DBD::Pg 2.17.2 in order to properly read bytea values.
-    # Pg 9.2 requires DBD::Pg 2.19.3 as spclocation no longer exists.
-    if ($major_version >= 9) {
-        local $db->{dbd}->{version} = ($minor_version >= 2) ? '2.19.3' : '2.17.2';
-        local $db->{name} = $db->{name} . " ${major_version}.$minor_version";
-        Bugzilla::DB::_bz_check_dbd(@_);
-    }
-}
-
-=======
->>>>>>> 28144059
 sub bz_setup_database {
     my $self = shift;
     $self->SUPER::bz_setup_database(@_);
