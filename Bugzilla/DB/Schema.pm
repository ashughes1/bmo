# -*- Mode: perl; indent-tabs-mode: nil -*-
#
# The contents of this file are subject to the Mozilla Public
# License Version 1.1 (the "License"); you may not use this file
# except in compliance with the License. You may obtain a copy of
# the License at http://www.mozilla.org/MPL/
#
# Software distributed under the License is distributed on an "AS
# IS" basis, WITHOUT WARRANTY OF ANY KIND, either express or
# implied. See the License for the specific language governing
# rights and limitations under the License.
#
# The Original Code is the Bugzilla Bug Tracking System.
#
# The Initial Developer of the Original Code is Netscape Communications
# Corporation. Portions created by Netscape are
# Copyright (C) 1998 Netscape Communications Corporation. All
# Rights Reserved.
#
# Contributor(s): Andrew Dunstan <andrew@dunslane.net>,
#                 Edward J. Sabol <edwardjsabol@iname.com>
#                 Max Kanat-Alexander <mkanat@bugzilla.org>
#                 Lance Larsh <lance.larsh@oracle.com>
#                 Dennis Melentyev <dennis.melentyev@infopulse.com.ua>
#                 Akamai Technologies <bugzilla-dev@akamai.com>
#                 Elliotte Martin <emartin@everythingsolved.com>

package Bugzilla::DB::Schema;

###########################################################################
#
# Purpose: Object-oriented, DBMS-independent database schema for Bugzilla
#
# This is the base class implementing common methods and abstract schema.
#
###########################################################################

use strict;
use Bugzilla::Error;
use Bugzilla::Hook;
use Bugzilla::Util;
use Bugzilla::Constants;

use Carp qw(confess);
use Digest::MD5 qw(md5_hex);
use Hash::Util qw(lock_value unlock_hash lock_keys unlock_keys);
use List::MoreUtils qw(firstidx natatime);
use Safe;
# Historical, needed for SCHEMA_VERSION = '1.00'
use Storable qw(dclone freeze thaw);

# New SCHEMA_VERSIONs (2+) use this
use Data::Dumper;

# Whether or not this database can safely create FKs when doing a
# CREATE TABLE statement. This is false for most DBs, because they
# prevent you from creating FKs on tables and columns that don't
# yet exist. (However, in SQLite it's 1 because SQLite allows that.)
use constant FK_ON_CREATE => 0;

=head1 NAME

Bugzilla::DB::Schema - Abstract database schema for Bugzilla

=head1 SYNOPSIS

  # Obtain MySQL database schema.
  # Do not do this. Use Bugzilla::DB instead.
  use Bugzilla::DB::Schema;
  my $mysql_schema = new Bugzilla::DB::Schema('Mysql');

  # Recommended way to obtain database schema.
  use Bugzilla::DB;
  my $dbh = Bugzilla->dbh;
  my $schema = $dbh->_bz_schema();

  # Get the list of tables in the Bugzilla database.
  my @tables = $schema->get_table_list();

  # Get the SQL statements need to create the bugs table.
  my @statements = $schema->get_table_ddl('bugs');

  # Get the database-specific SQL data type used to implement
  # the abstract data type INT1.
  my $db_specific_type = $schema->sql_type('INT1');

=head1 DESCRIPTION

This module implements an object-oriented, abstract database schema.
It should be considered package-private to the Bugzilla::DB module.
That means that CGI scripts should never call any function in this
module directly, but should instead rely on methods provided by
Bugzilla::DB.

=head1 NEW TO SCHEMA.PM?

If this is your first time looking at Schema.pm, especially if
you are making changes to the database, please take a look at
L<http://www.bugzilla.org/docs/developer.html#sql-schema> to learn
more about how this integrates into the rest of Bugzilla.

=cut

#--------------------------------------------------------------------------
# Define the Bugzilla abstract database schema and version as constants.

=head1 CONSTANTS

=over

=item C<SCHEMA_VERSION>

The 'version' of the internal schema structure. This version number
is incremented every time the the fundamental structure of Schema
internals changes.

This is NOT changed every time a table or a column is added. This 
number is incremented only if the internal structures of this 
Schema would be incompatible with the internal structures of a 
previous Schema version.

In general, unless you are messing around with serialization
and deserialization of the schema, you don't need to worry about
this constant.

=begin private

An example of the use of the version number:

Today, we store all individual columns like this:

column_name => { TYPE => 'SOMETYPE', NOTNULL => 1 }

Imagine that someday we decide that NOTNULL => 1 is bad, and we want
to change it so that the schema instead uses NULL => 0.

But we have a bunch of Bugzilla installations around the world with a
serialized schema that has NOTNULL in it! When we deserialize that 
structure, it just WILL NOT WORK properly inside of our new Schema object.
So, immediately after deserializing, we need to go through the hash 
and change all NOTNULLs to NULLs and so on.

We know that we need to do that on deserializing because we know that
version 1.00 used NOTNULL. Having made the change to NULL, we would now
be version 1.01.

=end private

=item C<ABSTRACT_SCHEMA>

The abstract database schema structure consists of a hash reference
in which each key is the name of a table in the Bugzilla database.

The value for each key is a hash reference containing the keys
C<FIELDS> and C<INDEXES> which in turn point to array references
containing information on the table's fields and indexes. 

A field hash reference should must contain the key C<TYPE>. Optional field
keys include C<PRIMARYKEY>, C<NOTNULL>, and C<DEFAULT>. 

The C<INDEXES> array reference contains index names and information 
regarding the index. If the index name points to an array reference,
then the index is a regular index and the array contains the indexed
columns. If the index name points to a hash reference, then the hash
must contain the key C<FIELDS>. It may also contain the key C<TYPE>,
which can be used to specify the type of index such as UNIQUE or FULLTEXT.

=back

=head2 Referential Integrity

Bugzilla::DB::Schema supports "foreign keys", a way of saying
that "Column X may only contain values from Column Y in Table Z".
For example, in Bugzilla, bugs.resolution should only contain
values from the resolution.values field.

It does this by adding an additional item to a column, called C<REFERENCES>.
This is a hash with the following members:

=over

=item C<TABLE>

The table the foreign key points at

=item C<COLUMN>

The column pointed at in that table.

=item C<DELETE>

What to do if the row in the parent table is deleted. Choices are
C<RESTRICT>, C<CASCADE>, or C<SET NULL>. 

C<RESTRICT> means the deletion of the row in the parent table will 
be forbidden by the database if there is a row in I<this> table that 
still refers to it. This is the default, if you don't specify
C<DELETE>.

C<CASCADE> means that this row will be deleted along with that row.

C<SET NULL> means that the column will be set to C<NULL> when the parent
row is deleted. Note that this is only valid if the column can actually
be set to C<NULL>. (That is, the column isn't C<NOT NULL>.)

=item C<UPDATE>

What to do if the value in the parent table is updated. You can set this
to C<CASCADE> or C<RESTRICT>, which mean the same thing as they do for
L</DELETE>. This variable defaults to C<CASCADE>, which means "also 
update this column in this table."

=back

=cut

use constant SCHEMA_VERSION  => 3;
use constant ADD_COLUMN      => 'ADD COLUMN';
# Multiple FKs can be added using ALTER TABLE ADD CONSTRAINT in one
# SQL statement. This isn't true for all databases.
use constant MULTIPLE_FKS_IN_ALTER => 1;
# This is a reasonable default that's true for both PostgreSQL and MySQL.
use constant MAX_IDENTIFIER_LEN => 63;

use constant FIELD_TABLE_SCHEMA => {
    FIELDS => [
        id       => {TYPE => 'SMALLSERIAL', NOTNULL => 1,
                     PRIMARYKEY => 1},
        value    => {TYPE => 'varchar(64)', NOTNULL => 1},
        sortkey  => {TYPE => 'INT2', NOTNULL => 1, DEFAULT => 0},
        isactive => {TYPE => 'BOOLEAN', NOTNULL => 1,
                     DEFAULT => 'TRUE'},
        visibility_value_id => {TYPE => 'INT2'},
    ],
    # Note that bz_add_field_table should prepend the table name
    # to these index names.
    INDEXES => [
        value_idx   => {FIELDS => ['value'], TYPE => 'UNIQUE'},
        sortkey_idx => ['sortkey', 'value'],
        visibility_value_id_idx => ['visibility_value_id'],
    ],
};

use constant ABSTRACT_SCHEMA => {

    # BUG-RELATED TABLES
    # ------------------

    # General Bug Information
    # -----------------------
    bugs => {
        FIELDS => [
            bug_id              => {TYPE => 'MEDIUMSERIAL', NOTNULL => 1,
                                    PRIMARYKEY => 1},
            assigned_to         => {TYPE => 'INT3', NOTNULL => 1,
                                    REFERENCES => {TABLE  => 'profiles',
                                                   COLUMN => 'userid'}},
            bug_file_loc        => {TYPE => 'MEDIUMTEXT', 
                                    NOTNULL => 1, DEFAULT => "''"},
            bug_severity        => {TYPE => 'varchar(64)', NOTNULL => 1},
            bug_status          => {TYPE => 'varchar(64)', NOTNULL => 1},
            creation_ts         => {TYPE => 'DATETIME'},
            delta_ts            => {TYPE => 'DATETIME', NOTNULL => 1},
            short_desc          => {TYPE => 'varchar(255)', NOTNULL => 1},
            op_sys              => {TYPE => 'varchar(64)', NOTNULL => 1},
            priority            => {TYPE => 'varchar(64)', NOTNULL => 1},
            product_id          => {TYPE => 'INT2', NOTNULL => 1,
                                    REFERENCES => {TABLE  => 'products',
                                                   COLUMN => 'id'}},
            rep_platform        => {TYPE => 'varchar(64)', NOTNULL => 1},
            reporter            => {TYPE => 'INT3', NOTNULL => 1,
                                    REFERENCES => {TABLE  => 'profiles',
                                                   COLUMN => 'userid'}},
            version             => {TYPE => 'varchar(64)', NOTNULL => 1},
            component_id        => {TYPE => 'INT2', NOTNULL => 1,
                                    REFERENCES => {TABLE  => 'components',
                                                   COLUMN => 'id'}},
            resolution          => {TYPE => 'varchar(64)',
                                    NOTNULL => 1, DEFAULT => "''"},
            target_milestone    => {TYPE => 'varchar(20)',
                                    NOTNULL => 1, DEFAULT => "'---'"},
            qa_contact          => {TYPE => 'INT3',
                                    REFERENCES => {TABLE  => 'profiles',
                                                   COLUMN => 'userid'}},
            status_whiteboard   => {TYPE => 'MEDIUMTEXT', NOTNULL => 1,
                                    DEFAULT => "''"},
            lastdiffed          => {TYPE => 'DATETIME'},
            everconfirmed       => {TYPE => 'BOOLEAN', NOTNULL => 1},
            reporter_accessible => {TYPE => 'BOOLEAN',
                                    NOTNULL => 1, DEFAULT => 'TRUE'},
            cclist_accessible   => {TYPE => 'BOOLEAN',
                                    NOTNULL => 1, DEFAULT => 'TRUE'},
            estimated_time      => {TYPE => 'decimal(7,2)',
                                    NOTNULL => 1, DEFAULT => '0'},
            remaining_time      => {TYPE => 'decimal(7,2)',
                                    NOTNULL => 1, DEFAULT => '0'},
            deadline            => {TYPE => 'DATETIME'},
            alias               => {TYPE => 'varchar(40)'},
        ],
        INDEXES => [
            bugs_alias_idx            => {FIELDS => ['alias'],
                                          TYPE => 'UNIQUE'},
            bugs_assigned_to_idx      => ['assigned_to'],
            bugs_creation_ts_idx      => ['creation_ts'],
            bugs_delta_ts_idx         => ['delta_ts'],
            bugs_bug_severity_idx     => ['bug_severity'],
            bugs_bug_status_idx       => ['bug_status'],
            bugs_op_sys_idx           => ['op_sys'],
            bugs_priority_idx         => ['priority'],
            bugs_product_id_idx       => ['product_id'],
            bugs_reporter_idx         => ['reporter'],
            bugs_version_idx          => ['version'],
            bugs_component_id_idx     => ['component_id'],
            bugs_resolution_idx       => ['resolution'],
            bugs_target_milestone_idx => ['target_milestone'],
            bugs_qa_contact_idx       => ['qa_contact'],
        ],
    },

    bugs_fulltext => {
        FIELDS => [
            bug_id     => {TYPE => 'INT3', NOTNULL => 1, PRIMARYKEY => 1,
                           REFERENCES => {TABLE  => 'bugs',
                                          COLUMN => 'bug_id',
                                          DELETE => 'CASCADE'}},
            short_desc => {TYPE => 'varchar(255)', NOTNULL => 1},
            # Comments are stored all together in one column for searching.
            # This allows us to examine all comments together when deciding
            # the relevance of a bug in fulltext search.
            comments   => {TYPE => 'LONGTEXT'},
            comments_noprivate => {TYPE => 'LONGTEXT'},
        ],
        INDEXES => [
            bugs_fulltext_short_desc_idx => {FIELDS => ['short_desc'],
                                               TYPE => 'FULLTEXT'},
            bugs_fulltext_comments_idx   => {FIELDS => ['comments'],
                                               TYPE => 'FULLTEXT'},
            bugs_fulltext_comments_noprivate_idx => {
                FIELDS => ['comments_noprivate'], TYPE => 'FULLTEXT'},
        ],
    },

    bugs_activity => {
        FIELDS => [
            id        => {TYPE => 'INTSERIAL', NOTNULL => 1, 
                          PRIMARYKEY => 1}, 
            bug_id    => {TYPE => 'INT3', NOTNULL => 1,
                          REFERENCES    =>  {TABLE  =>  'bugs',
                                             COLUMN =>  'bug_id',
                                             DELETE => 'CASCADE'}},
            attach_id => {TYPE => 'INT3',
                          REFERENCES    =>  {TABLE  =>  'attachments',
                                            COLUMN  =>  'attach_id',
                                            DELETE => 'CASCADE'}},
            who       => {TYPE => 'INT3', NOTNULL => 1,
                          REFERENCES => {TABLE  => 'profiles',
                                         COLUMN => 'userid'}},
            bug_when  => {TYPE => 'DATETIME', NOTNULL => 1},
            fieldid   => {TYPE => 'INT3', NOTNULL => 1,
                          REFERENCES    =>  {TABLE  =>  'fielddefs',
                                             COLUMN =>  'id'}},
            added     => {TYPE => 'varchar(255)'},
            removed   => {TYPE => 'varchar(255)'},
            comment_id => {TYPE => 'INT4', 
                           REFERENCES => { TABLE  => 'longdescs',
                                           COLUMN => 'comment_id',
                                           DELETE => 'CASCADE'}},
        ],
        INDEXES => [
            bugs_activity_bug_id_idx  => ['bug_id'],
            bugs_activity_who_idx     => ['who'],
            bugs_activity_bug_when_idx => ['bug_when'],
            bugs_activity_fieldid_idx => ['fieldid'],
            bugs_activity_added_idx   => ['added'],
            bugs_activity_removed_idx => ['removed'], 
        ],
    },

    cc => {
        FIELDS => [
            bug_id => {TYPE => 'INT3', NOTNULL => 1,
                       REFERENCES => {TABLE  => 'bugs',
                                      COLUMN => 'bug_id',
                                      DELETE => 'CASCADE'}},
            who    => {TYPE => 'INT3', NOTNULL => 1,
                       REFERENCES => {TABLE  => 'profiles',
                                      COLUMN => 'userid',
                                      DELETE => 'CASCADE'}},
        ],
        INDEXES => [
            cc_bug_id_idx => {FIELDS => [qw(bug_id who)],
                              TYPE => 'UNIQUE'},
            cc_who_idx    => ['who'],
        ],
    },

    longdescs => {
        FIELDS => [
            comment_id      => {TYPE => 'INTSERIAL',  NOTNULL => 1,
                                PRIMARYKEY => 1},
            bug_id          => {TYPE => 'INT3',  NOTNULL => 1,
                                REFERENCES => {TABLE => 'bugs',
                                               COLUMN => 'bug_id',
                                               DELETE => 'CASCADE'}},
            who             => {TYPE => 'INT3', NOTNULL => 1,
                                REFERENCES => {TABLE => 'profiles',
                                               COLUMN => 'userid'}},
            bug_when        => {TYPE => 'DATETIME', NOTNULL => 1},
            work_time       => {TYPE => 'decimal(7,2)', NOTNULL => 1,
                                DEFAULT => '0'},
            thetext         => {TYPE => 'LONGTEXT', NOTNULL => 1},
            isprivate       => {TYPE => 'BOOLEAN', NOTNULL => 1,
                                DEFAULT => 'FALSE'},
            already_wrapped => {TYPE => 'BOOLEAN', NOTNULL => 1,
                                DEFAULT => 'FALSE'},
            type            => {TYPE => 'INT2', NOTNULL => 1,
                                DEFAULT => '0'},
            extra_data      => {TYPE => 'varchar(255)'}
        ],
        INDEXES => [
            longdescs_bug_id_idx   => ['bug_id'],
            longdescs_who_idx     => [qw(who bug_id)],
            longdescs_bug_when_idx => ['bug_when'],
        ],
    },

    longdescs_tags => {
        FIELDS => [
            id         => { TYPE => 'MEDIUMSERIAL', NOTNULL => 1, PRIMARYKEY => 1 },
            comment_id => { TYPE => 'INT4',
                            REFERENCES => { TABLE  => 'longdescs',
                                            COLUMN => 'comment_id',
                                            DELETE => 'CASCADE' }},
            tag        => { TYPE => 'varchar(24)',  NOTNULL => 1 },
        ],
        INDEXES => [
            longdescs_tags_idx => { FIELDS => ['comment_id', 'tag'], TYPE => 'UNIQUE' },
        ],
    },

    longdescs_tags_weights => {
        FIELDS => [
            id     => { TYPE => 'MEDIUMSERIAL', NOTNULL => 1, PRIMARYKEY => 1 },
            tag    => { TYPE => 'varchar(24)',  NOTNULL => 1 },
            weight => { TYPE => 'INT3',         NOTNULL => 1 },
        ],
        INDEXES => [
            longdescs_tags_weights_tag_idx => { FIELDS => ['tag'], TYPE => 'UNIQUE' },
        ],
    },

    longdescs_tags_activity => {
        FIELDS => [
            id         => { TYPE => 'MEDIUMSERIAL', NOTNULL => 1, PRIMARYKEY => 1 },
            bug_id     => { TYPE => 'INT3', NOTNULL => 1,
                            REFERENCES =>  { TABLE  =>  'bugs',
                                             COLUMN =>  'bug_id',
                                             DELETE => 'CASCADE' }},
            comment_id => { TYPE => 'INT4',
                            REFERENCES => { TABLE  => 'longdescs',
                                            COLUMN => 'comment_id',
                                            DELETE => 'CASCADE' }},
            who        => { TYPE => 'INT3', NOTNULL => 1,
                            REFERENCES => { TABLE  => 'profiles',
                                            COLUMN => 'userid' }},
            bug_when  => { TYPE => 'DATETIME', NOTNULL => 1 },
            added     => { TYPE => 'varchar(24)' },
            removed   => { TYPE => 'varchar(24)' },
        ],
        INDEXES => [
            longdescs_tags_activity_bug_id_idx  => ['bug_id'],
        ],
    },

    dependencies => {
        FIELDS => [
            blocked   => {TYPE => 'INT3', NOTNULL => 1,
                          REFERENCES    =>  {TABLE  =>   'bugs',
                                            COLUMN  =>  'bug_id',
                                            DELETE => 'CASCADE'}},
            dependson => {TYPE => 'INT3', NOTNULL => 1,
                          REFERENCES    =>  {TABLE  =>   'bugs',
                                            COLUMN  =>  'bug_id',
                                            DELETE => 'CASCADE'}},
        ],
        INDEXES => [
            dependencies_blocked_idx => {FIELDS => [qw(blocked dependson)],
                                         TYPE   => 'UNIQUE'},
            dependencies_dependson_idx => ['dependson'],
        ],
    },

    attachments => {
        FIELDS => [
            attach_id    => {TYPE => 'MEDIUMSERIAL', NOTNULL => 1,
                             PRIMARYKEY => 1},
            bug_id       => {TYPE => 'INT3', NOTNULL => 1,
                             REFERENCES    =>  {TABLE  => 'bugs',
                                                COLUMN => 'bug_id',
                                                DELETE => 'CASCADE'}},
            creation_ts  => {TYPE => 'DATETIME', NOTNULL => 1},
            modification_time => {TYPE => 'DATETIME', NOTNULL => 1},
            description  => {TYPE => 'TINYTEXT', NOTNULL => 1},
            mimetype     => {TYPE => 'TINYTEXT', NOTNULL => 1},
            ispatch      => {TYPE => 'BOOLEAN', NOTNULL => 1,
                             DEFAULT => 'FALSE'},
            filename     => {TYPE => 'varchar(100)', NOTNULL => 1},
            submitter_id => {TYPE => 'INT3', NOTNULL => 1,
                             REFERENCES => {TABLE => 'profiles',
                                            COLUMN => 'userid'}},
            isobsolete   => {TYPE => 'BOOLEAN', NOTNULL => 1,
                             DEFAULT => 'FALSE'},
            isprivate    => {TYPE => 'BOOLEAN', NOTNULL => 1,
                             DEFAULT => 'FALSE'},
            attach_size  => {TYPE => 'INT4', NOTNULL => 1,
                             DEFAULT => 0},
        ],
        INDEXES => [
            attachments_bug_id_idx => ['bug_id'],
            attachments_creation_ts_idx => ['creation_ts'],
            attachments_modification_time_idx => ['modification_time'],
            attachments_submitter_id_idx => ['submitter_id', 'bug_id'],
            attachments_ispatch_idx => ['ispatch'],
        ],
    },
    attach_data => {
        FIELDS => [
            id      => {TYPE => 'INT3', NOTNULL => 1,
                        PRIMARYKEY => 1,
                        REFERENCES  =>  {TABLE  => 'attachments',
                                         COLUMN => 'attach_id',
                                         DELETE => 'CASCADE'}},
            thedata => {TYPE => 'LONGBLOB', NOTNULL => 1},
        ],
    },

    duplicates => {
        FIELDS => [
            dupe_of => {TYPE => 'INT3', NOTNULL => 1,
                        REFERENCES => {TABLE  =>  'bugs',
                                       COLUMN =>  'bug_id',
                                       DELETE =>  'CASCADE'}},
            dupe    => {TYPE => 'INT3', NOTNULL => 1,
                        PRIMARYKEY => 1,
                        REFERENCES => {TABLE  =>  'bugs',
                                       COLUMN =>  'bug_id',
                                       DELETE =>  'CASCADE'}},
        ],
    },

    bug_see_also => {
        FIELDS => [
            id     => {TYPE => 'MEDIUMSERIAL', NOTNULL => 1,
                       PRIMARYKEY => 1},
            bug_id => {TYPE => 'INT3', NOTNULL => 1,
                       REFERENCES => {TABLE  => 'bugs',
                                      COLUMN => 'bug_id',
                                      DELETE => 'CASCADE'}},
            value  => {TYPE => 'varchar(255)', NOTNULL => 1},
            class  => {TYPE => 'varchar(255)', NOTNULL => 1, DEFAULT => "''"},
        ],
        INDEXES => [
            bug_see_also_bug_id_idx => {FIELDS => [qw(bug_id value)], 
                                        TYPE   => 'UNIQUE'},
        ],
    },

    # Auditing
    # --------

    audit_log => {
        FIELDS => [
            user_id   => {TYPE => 'INT3',
                          REFERENCES => {TABLE  => 'profiles',
                                         COLUMN => 'userid',
                                         DELETE => 'SET NULL'}},
            class     => {TYPE => 'varchar(255)', NOTNULL => 1},
            object_id => {TYPE => 'INT4', NOTNULL => 1},
            field     => {TYPE => 'varchar(64)', NOTNULL => 1},
            removed   => {TYPE => 'MEDIUMTEXT'},
            added     => {TYPE => 'MEDIUMTEXT'},
            at_time   => {TYPE => 'DATETIME', NOTNULL => 1},
        ],
        INDEXES => [
            audit_log_class_idx => ['class', 'at_time'],
        ],
    },

    # Keywords
    # --------

    keyworddefs => {
        FIELDS => [
            id          => {TYPE => 'SMALLSERIAL', NOTNULL => 1,
                            PRIMARYKEY => 1},
            name        => {TYPE => 'varchar(64)', NOTNULL => 1},
            description => {TYPE => 'MEDIUMTEXT', NOTNULL => 1},
            is_active   => {TYPE => 'BOOLEAN', NOTNULL => 1,
                            DEFAULT => 'TRUE'},
        ],
        INDEXES => [
            keyworddefs_name_idx   => {FIELDS => ['name'],
                                       TYPE => 'UNIQUE'},
        ],
    },

    keywords => {
        FIELDS => [
            bug_id    => {TYPE => 'INT3', NOTNULL => 1,
                          REFERENCES => {TABLE  => 'bugs',
                                         COLUMN => 'bug_id',
                                         DELETE => 'CASCADE'}},
            keywordid => {TYPE => 'INT2', NOTNULL => 1,
                          REFERENCES => {TABLE  => 'keyworddefs',
                                         COLUMN => 'id',
                                         DELETE => 'CASCADE'}},

        ],
        INDEXES => [
            keywords_bug_id_idx    => {FIELDS => [qw(bug_id keywordid)],
                                       TYPE => 'UNIQUE'},
            keywords_keywordid_idx => ['keywordid'],
        ],
    },

    # Flags
    # -----

    # "flags" stores one record for each flag on each bug/attachment.
    flags => {
        FIELDS => [
            id                => {TYPE => 'MEDIUMSERIAL', NOTNULL => 1,
                                  PRIMARYKEY => 1},
            type_id           => {TYPE => 'INT2', NOTNULL => 1,
                                  REFERENCES => {TABLE  => 'flagtypes',
                                                 COLUMN => 'id',
                                                 DELETE => 'CASCADE'}},
            status            => {TYPE => 'char(1)', NOTNULL => 1},
            bug_id            => {TYPE => 'INT3', NOTNULL => 1,
                                  REFERENCES => {TABLE  => 'bugs',
                                                 COLUMN => 'bug_id',
                                                 DELETE => 'CASCADE'}},
            attach_id         => {TYPE => 'INT3',
                                  REFERENCES => {TABLE  => 'attachments',
                                                 COLUMN => 'attach_id',
                                                 DELETE => 'CASCADE'}},
            creation_date     => {TYPE => 'DATETIME', NOTNULL => 1},
            modification_date => {TYPE => 'DATETIME'},
            setter_id         => {TYPE => 'INT3', NOTNULL => 1,
                                  REFERENCES => {TABLE  => 'profiles',
                                                 COLUMN => 'userid'}},
            requestee_id      => {TYPE => 'INT3',
                                  REFERENCES => {TABLE  => 'profiles',
                                                 COLUMN => 'userid'}},
        ],
        INDEXES => [
            flags_bug_id_idx       => [qw(bug_id attach_id)],
            flags_setter_id_idx    => ['setter_id'],
            flags_requestee_id_idx => ['requestee_id'],
            flags_type_id_idx      => ['type_id'],
        ],
    },

    # "flagtypes" defines the types of flags that can be set.
    flagtypes => {
        FIELDS => [
            id               => {TYPE => 'SMALLSERIAL', NOTNULL => 1,
                                 PRIMARYKEY => 1},
            name             => {TYPE => 'varchar(50)', NOTNULL => 1},
            description      => {TYPE => 'MEDIUMTEXT', NOTNULL => 1},
            cc_list          => {TYPE => 'varchar(200)'},
            target_type      => {TYPE => 'char(1)', NOTNULL => 1,
                                 DEFAULT => "'b'"},
            is_active        => {TYPE => 'BOOLEAN', NOTNULL => 1,
                                 DEFAULT => 'TRUE'},
            is_requestable   => {TYPE => 'BOOLEAN', NOTNULL => 1,
                                 DEFAULT => 'FALSE'},
            is_requesteeble  => {TYPE => 'BOOLEAN', NOTNULL => 1,
                                 DEFAULT => 'FALSE'},
            is_multiplicable => {TYPE => 'BOOLEAN', NOTNULL => 1,
                                 DEFAULT => 'FALSE'},
            sortkey          => {TYPE => 'INT2', NOTNULL => 1,
                                 DEFAULT => '0'},
            grant_group_id   => {TYPE => 'INT3',
                                 REFERENCES => {TABLE  => 'groups',
                                                COLUMN => 'id',
                                                DELETE => 'SET NULL'}},
            request_group_id => {TYPE => 'INT3',
                                 REFERENCES => {TABLE  => 'groups',
                                                COLUMN => 'id',
                                                DELETE => 'SET NULL'}},
        ],
    },

    # "flaginclusions" and "flagexclusions" specify the products/components
    #     a bug/attachment must belong to in order for flags of a given type
    #     to be set for them.
    flaginclusions => {
        FIELDS => [
            type_id      => {TYPE => 'INT2', NOTNULL => 1,
                             REFERENCES => {TABLE  => 'flagtypes',
                                            COLUMN => 'id',
                                            DELETE => 'CASCADE'}},
            product_id   => {TYPE => 'INT2',
                             REFERENCES => {TABLE  => 'products',
                                            COLUMN => 'id',
                                            DELETE => 'CASCADE'}},
            component_id => {TYPE => 'INT2',
                             REFERENCES => {TABLE  => 'components',
                                            COLUMN => 'id',
                                            DELETE => 'CASCADE'}},
        ],
        INDEXES => [
            flaginclusions_type_id_idx => { FIELDS => [qw(type_id product_id component_id)],
                                            TYPE   => 'UNIQUE' },
        ],
    },

    flagexclusions => {
        FIELDS => [
            type_id      => {TYPE => 'INT2', NOTNULL => 1,
                             REFERENCES => {TABLE  => 'flagtypes',
                                            COLUMN => 'id',
                                            DELETE => 'CASCADE'}},
            product_id   => {TYPE => 'INT2',
                             REFERENCES => {TABLE  => 'products',
                                            COLUMN => 'id',
                                            DELETE => 'CASCADE'}},
            component_id => {TYPE => 'INT2',
                             REFERENCES => {TABLE  => 'components',
                                            COLUMN => 'id',
                                            DELETE => 'CASCADE'}},
        ],
        INDEXES => [
            flagexclusions_type_id_idx => { FIELDS => [qw(type_id product_id component_id)],
                                            TYPE   => 'UNIQUE' },
        ],
    },

    # General Field Information
    # -------------------------

    fielddefs => {
        FIELDS => [
            id          => {TYPE => 'MEDIUMSERIAL', NOTNULL => 1,
                            PRIMARYKEY => 1},
            name        => {TYPE => 'varchar(64)', NOTNULL => 1},
            type        => {TYPE => 'INT2', NOTNULL => 1,
                            DEFAULT => FIELD_TYPE_UNKNOWN},
            custom      => {TYPE => 'BOOLEAN', NOTNULL => 1,
                            DEFAULT => 'FALSE'},
            description => {TYPE => 'TINYTEXT', NOTNULL => 1},
            mailhead    => {TYPE => 'BOOLEAN', NOTNULL => 1,
                            DEFAULT => 'FALSE'},
            sortkey     => {TYPE => 'INT2', NOTNULL => 1},
            obsolete    => {TYPE => 'BOOLEAN', NOTNULL => 1,
                            DEFAULT => 'FALSE'},
            enter_bug   => {TYPE => 'BOOLEAN', NOTNULL => 1,
                            DEFAULT => 'FALSE'},
            buglist     => {TYPE => 'BOOLEAN', NOTNULL => 1,
                            DEFAULT => 'FALSE'},
            visibility_field_id => {TYPE => 'INT3', 
                                    REFERENCES => {TABLE  => 'fielddefs',
                                                   COLUMN => 'id'}},
            value_field_id => {TYPE => 'INT3',
                               REFERENCES => {TABLE  => 'fielddefs',
                                              COLUMN => 'id'}},
            reverse_desc => {TYPE => 'TINYTEXT'},
            is_mandatory => {TYPE => 'BOOLEAN', NOTNULL => 1,
                             DEFAULT => 'FALSE'},
            is_numeric    => {TYPE => 'BOOLEAN', NOTNULL => 1,
                             DEFAULT => 'FALSE'},
        ],
        INDEXES => [
            fielddefs_name_idx    => {FIELDS => ['name'],
                                      TYPE => 'UNIQUE'},
            fielddefs_sortkey_idx => ['sortkey'],
            fielddefs_value_field_id_idx => ['value_field_id'],
            fielddefs_is_mandatory_idx => ['is_mandatory'],
        ],
    },

    # Field Visibility Information
    # -------------------------

    field_visibility => {
        FIELDS => [
            field_id => {TYPE => 'INT3', 
                         REFERENCES => {TABLE  => 'fielddefs',
                                        COLUMN => 'id',
                                        DELETE => 'CASCADE'}},
            value_id => {TYPE => 'INT2', NOTNULL => 1}
        ],
        INDEXES => [
            field_visibility_field_id_idx => {
                FIELDS => [qw(field_id value_id)],
                TYPE   => 'UNIQUE'
            },
        ],
    },

    # Per-product Field Values
    # ------------------------

    versions => {
        FIELDS => [
            id         =>  {TYPE => 'MEDIUMSERIAL', NOTNULL => 1,
                            PRIMARYKEY => 1},
            value      =>  {TYPE => 'varchar(64)', NOTNULL => 1},
            product_id =>  {TYPE => 'INT2', NOTNULL => 1,
                            REFERENCES => {TABLE  => 'products',
                                           COLUMN => 'id',
                                           DELETE => 'CASCADE'}},
            isactive   =>  {TYPE => 'BOOLEAN', NOTNULL => 1, 
                            DEFAULT => 'TRUE'},
        ],
        INDEXES => [
            versions_product_id_idx => {FIELDS => [qw(product_id value)],
                                        TYPE => 'UNIQUE'},
        ],
    },

    milestones => {
        FIELDS => [
            id         => {TYPE => 'MEDIUMSERIAL', NOTNULL => 1, 
                           PRIMARYKEY => 1},
            product_id => {TYPE => 'INT2', NOTNULL => 1,
                           REFERENCES => {TABLE  => 'products',
                                          COLUMN => 'id',
                                          DELETE => 'CASCADE'}},
            value      => {TYPE => 'varchar(20)', NOTNULL => 1},
            sortkey    => {TYPE => 'INT2', NOTNULL => 1,
                           DEFAULT => 0},
            isactive   => {TYPE => 'BOOLEAN', NOTNULL => 1, 
                           DEFAULT => 'TRUE'},
        ],
        INDEXES => [
            milestones_product_id_idx => {FIELDS => [qw(product_id value)],
                                          TYPE => 'UNIQUE'},
        ],
    },

    # Global Field Values
    # -------------------

    bug_status => {
        FIELDS => [
            @{ dclone(FIELD_TABLE_SCHEMA->{FIELDS}) },
            is_open  => {TYPE => 'BOOLEAN', NOTNULL => 1, DEFAULT => 'TRUE'},

        ],
        INDEXES => [
            bug_status_value_idx  => {FIELDS => ['value'],
                                       TYPE => 'UNIQUE'},
            bug_status_sortkey_idx => ['sortkey', 'value'],
            bug_status_visibility_value_id_idx => ['visibility_value_id'],
        ],
    },

    resolution => {
        FIELDS => dclone(FIELD_TABLE_SCHEMA->{FIELDS}),
        INDEXES => [
            resolution_value_idx   => {FIELDS => ['value'],
                                       TYPE => 'UNIQUE'},
            resolution_sortkey_idx => ['sortkey', 'value'],
            resolution_visibility_value_id_idx => ['visibility_value_id'],
        ],
    },

    bug_severity => {
        FIELDS => dclone(FIELD_TABLE_SCHEMA->{FIELDS}),
        INDEXES => [
            bug_severity_value_idx   => {FIELDS => ['value'],
                                         TYPE => 'UNIQUE'},
            bug_severity_sortkey_idx => ['sortkey', 'value'],
            bug_severity_visibility_value_id_idx => ['visibility_value_id'],
        ],
    },

    priority => {
        FIELDS => dclone(FIELD_TABLE_SCHEMA->{FIELDS}),
        INDEXES => [
            priority_value_idx   => {FIELDS => ['value'],
                                     TYPE => 'UNIQUE'},
            priority_sortkey_idx => ['sortkey', 'value'],
            priority_visibility_value_id_idx => ['visibility_value_id'],
        ],
    },

    rep_platform => {
        FIELDS => dclone(FIELD_TABLE_SCHEMA->{FIELDS}),
        INDEXES => [
            rep_platform_value_idx   => {FIELDS => ['value'],
                                         TYPE => 'UNIQUE'},
            rep_platform_sortkey_idx => ['sortkey', 'value'],
            rep_platform_visibility_value_id_idx => ['visibility_value_id'],
        ],
    },

    op_sys => {
        FIELDS => dclone(FIELD_TABLE_SCHEMA->{FIELDS}),
        INDEXES => [
            op_sys_value_idx   => {FIELDS => ['value'],
                                   TYPE => 'UNIQUE'},
            op_sys_sortkey_idx => ['sortkey', 'value'],
            op_sys_visibility_value_id_idx => ['visibility_value_id'],
        ],
    },

    status_workflow => {
        FIELDS => [
            # On bug creation, there is no old value.
            old_status      => {TYPE => 'INT2',
                                REFERENCES => {TABLE  => 'bug_status', 
                                               COLUMN => 'id',
                                               DELETE => 'CASCADE'}},
            new_status      => {TYPE => 'INT2', NOTNULL => 1,
                                REFERENCES => {TABLE  => 'bug_status', 
                                               COLUMN => 'id',
                                               DELETE => 'CASCADE'}},
            require_comment => {TYPE => 'INT1', NOTNULL => 1, DEFAULT => 0},
        ],
        INDEXES => [
            status_workflow_idx  => {FIELDS => ['old_status', 'new_status'],
                                     TYPE => 'UNIQUE'},
        ],
    },

    # USER INFO
    # ---------

    # General User Information
    # ------------------------

    profiles => {
        FIELDS => [
            userid         => {TYPE => 'MEDIUMSERIAL', NOTNULL => 1,
                               PRIMARYKEY => 1},
            login_name     => {TYPE => 'varchar(255)', NOTNULL => 1},
            cryptpassword  => {TYPE => 'varchar(128)'},
            realname       => {TYPE => 'varchar(255)', NOTNULL => 1,
                               DEFAULT => "''"},
            disabledtext   => {TYPE => 'MEDIUMTEXT', NOTNULL => 1,
                               DEFAULT => "''"},
            disable_mail   => {TYPE => 'BOOLEAN', NOTNULL => 1,
                               DEFAULT => 'FALSE'},
            mybugslink     => {TYPE => 'BOOLEAN', NOTNULL => 1,
                               DEFAULT => 'TRUE'},
            extern_id      => {TYPE => 'varchar(64)'},
            is_enabled     => {TYPE => 'BOOLEAN', NOTNULL => 1,
                               DEFAULT => 'TRUE'},
            last_seen_date => {TYPE => 'DATETIME'},
            password_change_required => { TYPE => 'BOOLEAN', NOTNULL => 1, DEFAULT => 'FALSE' },
            password_change_reason   => { TYPE => 'varchar(64)' },
<<<<<<< HEAD
            mfa            => {TYPE => 'varchar(8)'},
=======
            mfa            => {TYPE => 'varchar(8)', DEFAULT => "''" },
>>>>>>> 2776e922
        ],
        INDEXES => [
            profiles_login_name_idx => {FIELDS => ['login_name'],
                                        TYPE => 'UNIQUE'},
            profiles_extern_id_idx => {FIELDS => ['extern_id'],
                                       TYPE   => 'UNIQUE'}
        ],
    },

    profile_search => {
        FIELDS => [
            id         => {TYPE => 'INTSERIAL', NOTNULL => 1, PRIMARYKEY => 1},
            user_id    => {TYPE => 'INT3', NOTNULL => 1, 
                           REFERENCES => {TABLE  => 'profiles', 
                                          COLUMN => 'userid', 
                                          DELETE => 'CASCADE'}},
            bug_list   => {TYPE => 'MEDIUMTEXT', NOTNULL => 1},
            list_order => {TYPE => 'MEDIUMTEXT'},
        ],
        INDEXES => [
            profile_search_user_id_idx => [qw(user_id)],
        ],
    },

    profiles_activity => {
        FIELDS => [
            id            => {TYPE => 'MEDIUMSERIAL', NOTNULL => 1, 
                              PRIMARYKEY => 1}, 
            userid        => {TYPE => 'INT3', NOTNULL => 1,
                              REFERENCES => {TABLE  => 'profiles', 
                                             COLUMN => 'userid',
                                             DELETE => 'CASCADE'}},
            who           => {TYPE => 'INT3', NOTNULL => 1,
                              REFERENCES => {TABLE  => 'profiles',
                                             COLUMN => 'userid'}},
            profiles_when => {TYPE => 'DATETIME', NOTNULL => 1},
            fieldid       => {TYPE => 'INT3', NOTNULL => 1,
                              REFERENCES => {TABLE  => 'fielddefs',
                                             COLUMN => 'id'}},
            oldvalue      => {TYPE => 'TINYTEXT'},
            newvalue      => {TYPE => 'TINYTEXT'},
        ],
        INDEXES => [
            profiles_activity_userid_idx  => ['userid'],
            profiles_activity_profiles_when_idx => ['profiles_when'],
            profiles_activity_fieldid_idx => ['fieldid'],
        ],
    },

    profile_mfa => {
        FIELDS => [
            id      => { TYPE => 'INTSERIAL', NOTNULL => 1, PRIMARYKEY => 1 },
            user_id => { TYPE => 'INT3', NOTNULL => 1,
                REFERENCES => { TABLE => 'profiles', COLUMN => 'userid', DELETE => 'CASCADE' } },
            name    => { TYPE => 'varchar(16)', NOTNULL => 1 },
            value   => { TYPE => 'varchar(255)' },
        ],
        INDEXES => [
            profile_mfa_userid_name_idx => { FIELDS => [ 'user_id', 'name' ], TYPE   => 'UNIQUE' },
        ],
    },

    email_setting => {
        FIELDS => [
            user_id      => {TYPE => 'INT3', NOTNULL => 1,
                             REFERENCES => {TABLE  => 'profiles',
                                            COLUMN => 'userid',
                                            DELETE => 'CASCADE'}},
            relationship => {TYPE => 'INT1', NOTNULL => 1},
            event        => {TYPE => 'INT1', NOTNULL => 1},
        ],
        INDEXES => [
            email_setting_user_id_idx  =>
                                    {FIELDS => [qw(user_id relationship event)],
                                     TYPE => 'UNIQUE'},
        ],
    },

    email_bug_ignore => {
        FIELDS => [
            user_id => {TYPE => 'INT3', NOTNULL => 1,
                        REFERENCES => {TABLE  => 'profiles',
                                       COLUMN => 'userid',
                                       DELETE => 'CASCADE'}},
            bug_id  => {TYPE => 'INT3', NOTNULL => 1,
                        REFERENCES => {TABLE  => 'bugs',
                                       COLUMN => 'bug_id',
                                       DELETE => 'CASCADE'}},
        ],
        INDEXES => [
            email_bug_ignore_user_id_idx => {FIELDS => [qw(user_id bug_id)],
                                             TYPE   => 'UNIQUE'},
        ],
    },

    watch => {
        FIELDS => [
            watcher => {TYPE => 'INT3', NOTNULL => 1,
                        REFERENCES => {TABLE  => 'profiles',
                                       COLUMN => 'userid',
                                       DELETE => 'CASCADE'}},
            watched => {TYPE => 'INT3', NOTNULL => 1,
                        REFERENCES => {TABLE  => 'profiles',
                                       COLUMN => 'userid',
                                       DELETE => 'CASCADE'}},
        ],
        INDEXES => [
            watch_watcher_idx => {FIELDS => [qw(watcher watched)],
                                  TYPE => 'UNIQUE'},
            watch_watched_idx => ['watched'],
        ],
    },

    namedqueries => {
        FIELDS => [
            id           => {TYPE => 'MEDIUMSERIAL', NOTNULL => 1,
                             PRIMARYKEY => 1},
            userid       => {TYPE => 'INT3', NOTNULL => 1,
                             REFERENCES => {TABLE  => 'profiles',
                                            COLUMN => 'userid',
                                            DELETE => 'CASCADE'}},
            name         => {TYPE => 'varchar(64)', NOTNULL => 1},
            query        => {TYPE => 'LONGTEXT', NOTNULL => 1},
        ],
        INDEXES => [
            namedqueries_userid_idx => {FIELDS => [qw(userid name)],
                                        TYPE => 'UNIQUE'},
        ],
    },

    namedqueries_link_in_footer => {
        FIELDS => [
            namedquery_id => {TYPE => 'INT3', NOTNULL => 1,
                              REFERENCES => {TABLE  => 'namedqueries',
                                             COLUMN => 'id',
                                             DELETE => 'CASCADE'}},
            user_id       => {TYPE => 'INT3', NOTNULL => 1,
                              REFERENCES => {TABLE  => 'profiles',
                                             COLUMN => 'userid',
                                             DELETE => 'CASCADE'}},
        ],
        INDEXES => [
            namedqueries_link_in_footer_id_idx => {FIELDS => [qw(namedquery_id user_id)],
                                                   TYPE => 'UNIQUE'},
            namedqueries_link_in_footer_userid_idx => ['user_id'],
        ],
    },

    tag => {
        FIELDS => [
            id   => {TYPE => 'MEDIUMSERIAL', NOTNULL => 1, PRIMARYKEY => 1},
            name => {TYPE => 'varchar(64)', NOTNULL => 1},
            user_id  => {TYPE => 'INT3', NOTNULL => 1,
                         REFERENCES => {TABLE  => 'profiles',
                                        COLUMN => 'userid',
                                        DELETE => 'CASCADE'}},
        ],
        INDEXES => [
            tag_user_id_idx => {FIELDS => [qw(user_id name)], TYPE => 'UNIQUE'},
        ],
    },

    bug_tag => {
        FIELDS => [
            bug_id => {TYPE => 'INT3', NOTNULL => 1,
                       REFERENCES => {TABLE  => 'bugs',
                                      COLUMN => 'bug_id',
                                      DELETE => 'CASCADE'}},
            tag_id => {TYPE => 'INT3', NOTNULL => 1,
                       REFERENCES => {TABLE  => 'tag',
                                      COLUMN => 'id',
                                      DELETE => 'CASCADE'}},
        ],
        INDEXES => [
            bug_tag_bug_id_idx => {FIELDS => [qw(bug_id tag_id)], TYPE => 'UNIQUE'},
        ],
    },

    component_cc => {

        FIELDS => [
            user_id      => {TYPE => 'INT3', NOTNULL => 1,
                             REFERENCES => {TABLE  => 'profiles',
                                            COLUMN => 'userid',
                                            DELETE => 'CASCADE'}},
            component_id => {TYPE => 'INT2', NOTNULL => 1,
                             REFERENCES => {TABLE  => 'components',
                                            COLUMN => 'id',
                                            DELETE => 'CASCADE'}},
        ],
        INDEXES => [
            component_cc_user_id_idx => {FIELDS => [qw(component_id user_id)],
                                         TYPE => 'UNIQUE'},
        ],
    },

    # Authentication
    # --------------

    logincookies => {
        FIELDS => [
            cookie   => {TYPE => 'varchar(22)', NOTNULL => 1},
            userid   => {TYPE => 'INT3', NOTNULL => 1,
                         REFERENCES => {TABLE  => 'profiles',
                                        COLUMN => 'userid',
                                        DELETE => 'CASCADE'}},
            ipaddr   => {TYPE => 'varchar(40)'},
            lastused => {TYPE => 'DATETIME', NOTNULL => 1},
            id       => {TYPE => 'INTSERIAL', NOTNULL => 1, PRIMARYKEY => 1},
            restrict_ipaddr => {TYPE => 'BOOLEAN', NOTNULL => 1, DEFAULT => 0},
        ],
        INDEXES => [
            logincookies_lastused_idx => ['lastused'],
            logincookies_cookie_idx => {FIELDS => ['cookie'], TYPE => 'UNIQUE'},
        ],
    },

    login_failure => {
        FIELDS => [
            user_id    => {TYPE => 'INT3', NOTNULL => 1,
                           REFERENCES => {TABLE  => 'profiles',
                                          COLUMN => 'userid',
                                          DELETE => 'CASCADE'}},
            login_time => {TYPE => 'DATETIME', NOTNULL => 1},
            ip_addr    => {TYPE => 'varchar(40)', NOTNULL => 1},
        ],
        INDEXES => [
            # We do lookups by every item in the table simultaneously, but 
            # having an index with all three items would be the same size as
            # the table. So instead we have an index on just the smallest item, 
            # to speed lookups.
            login_failure_user_id_idx => ['user_id'],
        ],
    },


    # "tokens" stores the tokens users receive when a password or email
    #     change is requested.  Tokens provide an extra measure of security
    #     for these changes.
    tokens => {
        FIELDS => [
            userid    => {TYPE => 'INT3', REFERENCES => {TABLE  => 'profiles',
                                                         COLUMN => 'userid',
                                                         DELETE => 'CASCADE'}},
            issuedate => {TYPE => 'DATETIME', NOTNULL => 1} ,
            token     => {TYPE => 'varchar(22)', NOTNULL => 1,
                          PRIMARYKEY => 1},
            tokentype => {TYPE => 'varchar(16)', NOTNULL => 1} ,
            eventdata => {TYPE => 'TINYTEXT'},
        ],
        INDEXES => [
            tokens_userid_idx => ['userid'],
        ],
    },

    token_data => {
        FIELDS => [
            id         => { TYPE => 'INTSERIAL', NOTNULL => 1, PRIMARYKEY => 1 },
            token      => { TYPE => 'varchar(22)', NOTNULL => 1,
                            REFERENCES => { TABLE => 'tokens', COLUMN => 'token', DELETE => 'CASCADE' }},
            extra_data => { TYPE => 'MEDIUMTEXT', NOTNULL => 1 },
        ],
        INDEXES => [
            token_data_idx => { FIELDS => ['token'], TYPE => 'UNIQUE' },
        ],
    },

    # GROUPS
    # ------

    groups => {
        FIELDS => [
            id           => {TYPE => 'MEDIUMSERIAL', NOTNULL => 1,
                             PRIMARYKEY => 1},
            name         => {TYPE => 'varchar(255)', NOTNULL => 1},
            description  => {TYPE => 'MEDIUMTEXT', NOTNULL => 1},
            isbuggroup   => {TYPE => 'BOOLEAN', NOTNULL => 1},
            userregexp   => {TYPE => 'TINYTEXT', NOTNULL => 1,
                             DEFAULT => "''"},
            isactive     => {TYPE => 'BOOLEAN', NOTNULL => 1,
                             DEFAULT => 'TRUE'},
            icon_url     => {TYPE => 'TINYTEXT'},
            owner_user_id => {TYPE       => 'INT3',
                              REFERENCES => {
                                  TABLE  => 'profiles',
                                  COLUMN => 'userid'}},
            idle_member_removal => {TYPE => 'INT2', NOTNULL => 1, DEFAULT => '0'}
        ],
        INDEXES => [
            groups_name_idx => {FIELDS => ['name'], TYPE => 'UNIQUE'},
        ],
    },

    group_control_map => {
        FIELDS => [
            group_id      => {TYPE => 'INT3', NOTNULL => 1,
                              REFERENCES => {TABLE  => 'groups',
                                             COLUMN => 'id',
                                             DELETE => 'CASCADE'}},
            product_id    => {TYPE => 'INT2', NOTNULL => 1,
                              REFERENCES => {TABLE  =>  'products',
                                             COLUMN =>  'id',
                                             DELETE =>  'CASCADE'}},
            entry         => {TYPE => 'BOOLEAN', NOTNULL => 1,
                              DEFAULT => 'FALSE'},
            membercontrol => {TYPE => 'INT1', NOTNULL => 1,
                              DEFAULT => CONTROLMAPNA},
            othercontrol  => {TYPE => 'INT1', NOTNULL => 1,
                              DEFAULT => CONTROLMAPNA},
            canedit       => {TYPE => 'BOOLEAN', NOTNULL => 1,
                              DEFAULT => 'FALSE'},
            editcomponents => {TYPE => 'BOOLEAN', NOTNULL => 1,
                               DEFAULT => 'FALSE'},
            editbugs      => {TYPE => 'BOOLEAN', NOTNULL => 1,
                              DEFAULT => 'FALSE'},
            canconfirm    => {TYPE => 'BOOLEAN', NOTNULL => 1,
                              DEFAULT => 'FALSE'},
        ],
        INDEXES => [
            group_control_map_product_id_idx =>
            {FIELDS => [qw(product_id group_id)], TYPE => 'UNIQUE'},
            group_control_map_group_id_idx    => ['group_id'],
        ],
    },

    # "user_group_map" determines the groups that a user belongs to
    # directly or due to regexp and which groups can be blessed by a user.
    #
    # grant_type:
    # if GRANT_DIRECT - record was explicitly granted
    # if GRANT_DERIVED - record was derived from expanding a group hierarchy
    # if GRANT_REGEXP - record was created by evaluating a regexp
    user_group_map => {
        FIELDS => [
            user_id    => {TYPE => 'INT3', NOTNULL => 1,
                           REFERENCES => {TABLE  => 'profiles',
                                          COLUMN => 'userid',
                                          DELETE => 'CASCADE'}},
            group_id   => {TYPE => 'INT3', NOTNULL => 1,
                           REFERENCES => {TABLE  => 'groups',
                                          COLUMN => 'id',
                                          DELETE => 'CASCADE'}},
            isbless    => {TYPE => 'BOOLEAN', NOTNULL => 1,
                           DEFAULT => 'FALSE'},
            grant_type => {TYPE => 'INT1', NOTNULL => 1,
                           DEFAULT => GRANT_DIRECT},
        ],
        INDEXES => [
            user_group_map_user_id_idx =>
                {FIELDS => [qw(user_id group_id grant_type isbless)],
                 TYPE => 'UNIQUE'},
        ],
    },

    # This table determines which groups are made a member of another
    # group, given the ability to bless another group, or given
    # visibility to another groups existence and membership
    # grant_type:
    # if GROUP_MEMBERSHIP - member groups are made members of grantor
    # if GROUP_BLESS - member groups may grant membership in grantor
    # if GROUP_VISIBLE - member groups may see grantor group
    group_group_map => {
        FIELDS => [
            member_id  => {TYPE => 'INT3', NOTNULL => 1,
                           REFERENCES => {TABLE  => 'groups',
                                          COLUMN => 'id',
                                          DELETE => 'CASCADE'}},
            grantor_id => {TYPE => 'INT3', NOTNULL => 1,
                           REFERENCES => {TABLE  => 'groups',
                                          COLUMN => 'id',
                                          DELETE => 'CASCADE'}},
            grant_type => {TYPE => 'INT1', NOTNULL => 1,
                           DEFAULT => GROUP_MEMBERSHIP},
        ],
        INDEXES => [
            group_group_map_member_id_idx =>
                {FIELDS => [qw(member_id grantor_id grant_type)],
                 TYPE => 'UNIQUE'},
        ],
    },

    # This table determines which groups a user must be a member of
    # in order to see a bug.
    bug_group_map => {
        FIELDS => [
            bug_id   => {TYPE => 'INT3', NOTNULL => 1,
                         REFERENCES => {TABLE  => 'bugs',
                                        COLUMN => 'bug_id',
                                        DELETE => 'CASCADE'}},
            group_id => {TYPE => 'INT3', NOTNULL => 1,
                         REFERENCES => {TABLE  => 'groups',
                                        COLUMN => 'id',
                                        DELETE => 'CASCADE'}},
        ],
        INDEXES => [
            bug_group_map_bug_id_idx   =>
                {FIELDS => [qw(bug_id group_id)], TYPE => 'UNIQUE'},
            bug_group_map_group_id_idx => ['group_id'],
        ],
    },

    # This table determines which groups a user must be a member of
    # in order to see a named query somebody else shares.
    namedquery_group_map => {
        FIELDS => [
            namedquery_id => {TYPE => 'INT3', NOTNULL => 1,
                              REFERENCES => {TABLE  => 'namedqueries',
                                             COLUMN => 'id',
                                             DELETE => 'CASCADE'}},
            group_id      => {TYPE => 'INT3', NOTNULL => 1,
                              REFERENCES => {TABLE  => 'groups',
                                             COLUMN => 'id',
                                             DELETE => 'CASCADE'}},
        ],
        INDEXES => [
            namedquery_group_map_namedquery_id_idx   =>
                {FIELDS => [qw(namedquery_id)], TYPE => 'UNIQUE'},
            namedquery_group_map_group_id_idx => ['group_id'],
        ],
    },

    category_group_map => {
        FIELDS => [
            category_id => {TYPE => 'INT2', NOTNULL => 1,
                            REFERENCES => {TABLE  => 'series_categories',
                                           COLUMN =>  'id',
                                           DELETE => 'CASCADE'}},
            group_id    => {TYPE => 'INT3', NOTNULL => 1,
                            REFERENCES => {TABLE  => 'groups',
                                           COLUMN => 'id',
                                           DELETE => 'CASCADE'}},
        ],
        INDEXES => [
            category_group_map_category_id_idx =>
                {FIELDS => [qw(category_id group_id)], TYPE => 'UNIQUE'},
        ],
    },


    # PRODUCTS
    # --------

    classifications => {
        FIELDS => [
            id          => {TYPE => 'SMALLSERIAL', NOTNULL => 1,
                            PRIMARYKEY => 1},
            name        => {TYPE => 'varchar(64)', NOTNULL => 1},
            description => {TYPE => 'MEDIUMTEXT'},
            sortkey     => {TYPE => 'INT2', NOTNULL => 1, DEFAULT => '0'},
        ],
        INDEXES => [
            classifications_name_idx => {FIELDS => ['name'],
                                           TYPE => 'UNIQUE'},
        ],
    },

    products => {
        FIELDS => [
            id                => {TYPE => 'SMALLSERIAL', NOTNULL => 1,
                                  PRIMARYKEY => 1},
            name              => {TYPE => 'varchar(64)', NOTNULL => 1},
            classification_id => {TYPE => 'INT2', NOTNULL => 1,
                                  DEFAULT => '1',
                                  REFERENCES => {TABLE  => 'classifications',
                                                 COLUMN => 'id',
                                                 DELETE => 'CASCADE'}},
            description       => {TYPE => 'MEDIUMTEXT', NOTNULL => 1},
            isactive          => {TYPE => 'BOOLEAN', NOTNULL => 1,
                                  DEFAULT => 1},
            defaultmilestone  => {TYPE => 'varchar(20)',
                                  NOTNULL => 1, DEFAULT => "'---'"},
            allows_unconfirmed => {TYPE => 'BOOLEAN', NOTNULL => 1,
                                   DEFAULT => 'TRUE'},
        ],
        INDEXES => [
            products_name_idx   => {FIELDS => ['name'],
                                    TYPE => 'UNIQUE'},
        ],
    },

    components => {
        FIELDS => [
            id               => {TYPE => 'SMALLSERIAL', NOTNULL => 1,
                                 PRIMARYKEY => 1},
            name             => {TYPE => 'varchar(64)', NOTNULL => 1},
            product_id       => {TYPE => 'INT2', NOTNULL => 1,
                                 REFERENCES => {TABLE  => 'products',
                                                COLUMN => 'id',
                                                DELETE => 'CASCADE'}},
            initialowner     => {TYPE => 'INT3', NOTNULL => 1,
                                 REFERENCES => {TABLE  => 'profiles',
                                                COLUMN => 'userid'}},
            initialqacontact => {TYPE => 'INT3',
                                 REFERENCES => {TABLE  => 'profiles',
                                                COLUMN => 'userid',
                                                DELETE => 'SET NULL'}},
            description      => {TYPE => 'MEDIUMTEXT', NOTNULL => 1},
            isactive         => {TYPE => 'BOOLEAN', NOTNULL => 1, 
                                 DEFAULT => 'TRUE'},
        ],
        INDEXES => [
            components_product_id_idx => {FIELDS => [qw(product_id name)],
                                          TYPE => 'UNIQUE'},
            components_name_idx   => ['name'],
        ],
    },

    # CHARTS
    # ------

    series => {
        FIELDS => [
            series_id   => {TYPE => 'MEDIUMSERIAL', NOTNULL => 1,
                            PRIMARYKEY => 1},
            creator     => {TYPE => 'INT3',
                            REFERENCES => {TABLE  => 'profiles',
                                           COLUMN => 'userid',
                                           DELETE => 'CASCADE'}},
            category    => {TYPE => 'INT2', NOTNULL => 1,
                            REFERENCES => {TABLE  => 'series_categories',
                                           COLUMN => 'id',
                                           DELETE => 'CASCADE'}},
            subcategory => {TYPE => 'INT2', NOTNULL => 1,
                            REFERENCES => {TABLE  => 'series_categories',
                                           COLUMN => 'id',
                                           DELETE => 'CASCADE'}},
            name        => {TYPE => 'varchar(64)', NOTNULL => 1},
            frequency   => {TYPE => 'INT2', NOTNULL => 1},
            query       => {TYPE => 'MEDIUMTEXT', NOTNULL => 1},
            is_public   => {TYPE => 'BOOLEAN', NOTNULL => 1,
                            DEFAULT => 'FALSE'},
        ],
        INDEXES => [
            series_creator_idx  => ['creator'],
            series_category_idx => {FIELDS => [qw(category subcategory name)],
                                    TYPE => 'UNIQUE'},
        ],
    },

    series_data => {
        FIELDS => [
            series_id    => {TYPE => 'INT3', NOTNULL => 1,
                             REFERENCES => {TABLE  => 'series',
                                            COLUMN => 'series_id',
                                            DELETE => 'CASCADE'}},
            series_date  => {TYPE => 'DATETIME', NOTNULL => 1},
            series_value => {TYPE => 'INT3', NOTNULL => 1},
        ],
        INDEXES => [
            series_data_series_id_idx =>
                {FIELDS => [qw(series_id series_date)],
                 TYPE => 'UNIQUE'},
        ],
    },

    series_categories => {
        FIELDS => [
            id   => {TYPE => 'SMALLSERIAL', NOTNULL => 1,
                     PRIMARYKEY => 1},
            name => {TYPE => 'varchar(64)', NOTNULL => 1},
        ],
        INDEXES => [
            series_categories_name_idx => {FIELDS => ['name'],
                                           TYPE => 'UNIQUE'},
        ],
    },

    # WHINE SYSTEM
    # ------------

    whine_queries => {
        FIELDS => [
            id            => {TYPE => 'MEDIUMSERIAL', PRIMARYKEY => 1,
                              NOTNULL => 1},
            eventid       => {TYPE => 'INT3', NOTNULL => 1,
                              REFERENCES => {TABLE => 'whine_events',
                                             COLUMN => 'id',
                                             DELETE => 'CASCADE'}},
            query_name    => {TYPE => 'varchar(64)', NOTNULL => 1,
                              DEFAULT => "''"},
            sortkey       => {TYPE => 'INT2', NOTNULL => 1,
                              DEFAULT => '0'},
            onemailperbug => {TYPE => 'BOOLEAN', NOTNULL => 1,
                              DEFAULT => 'FALSE'},
            title         => {TYPE => 'varchar(128)', NOTNULL => 1,
                              DEFAULT => "''"},
        ],
        INDEXES => [
            whine_queries_eventid_idx => ['eventid'],
        ],
    },

    whine_schedules => {
        FIELDS => [
            id          => {TYPE => 'MEDIUMSERIAL', PRIMARYKEY => 1,
                            NOTNULL => 1},
            eventid     => {TYPE => 'INT3', NOTNULL => 1,
                            REFERENCES => {TABLE  => 'whine_events',
                                           COLUMN => 'id',
                                           DELETE => 'CASCADE'}},
            run_day     => {TYPE => 'varchar(32)'},
            run_time    => {TYPE => 'varchar(32)'},
            run_next    => {TYPE => 'DATETIME'},
            mailto      => {TYPE => 'INT3', NOTNULL => 1},
            mailto_type => {TYPE => 'INT2', NOTNULL => 1, DEFAULT => '0'},
        ],
        INDEXES => [
            whine_schedules_run_next_idx => ['run_next'],
            whine_schedules_eventid_idx  => ['eventid'],
        ],
    },

    whine_events => {
        FIELDS => [
            id           => {TYPE => 'MEDIUMSERIAL', PRIMARYKEY => 1,
                             NOTNULL => 1},
            owner_userid => {TYPE => 'INT3', NOTNULL => 1,
                             REFERENCES => {TABLE  => 'profiles', 
                                            COLUMN => 'userid',
                                            DELETE => 'CASCADE'}},
            subject      => {TYPE => 'varchar(128)'},
            body         => {TYPE => 'MEDIUMTEXT'},
            mailifnobugs => {TYPE => 'BOOLEAN', NOTNULL => 1,
                             DEFAULT => 'FALSE'},
        ],
    },

    # QUIPS
    # -----

    quips => {
        FIELDS => [
            quipid   => {TYPE => 'MEDIUMSERIAL', NOTNULL => 1,
                         PRIMARYKEY => 1},
            userid   => {TYPE => 'INT3',
                         REFERENCES => {TABLE  => 'profiles', 
                                        COLUMN => 'userid',
                                        DELETE => 'SET NULL'}},
            quip     => {TYPE => 'MEDIUMTEXT', NOTNULL => 1},
            approved => {TYPE => 'BOOLEAN', NOTNULL => 1,
                         DEFAULT => 'TRUE'},
        ],
    },

    # SETTINGS
    # --------
    # setting          - each global setting will have exactly one entry
    #                    in this table.
    # setting_value    - stores the list of acceptable values for each
    #                    setting, and a sort index that controls the order
    #                    in which the values are displayed.
    # profile_setting  - If a user has chosen to use a value other than the
    #                    global default for a given setting, it will be
    #                    stored in this table. Note: even if a setting is
    #                    later changed so is_enabled = false, the stored
    #                    value will remain in case it is ever enabled again.
    #
    setting => {
        FIELDS => [
            name          => {TYPE => 'varchar(32)', NOTNULL => 1,
                              PRIMARYKEY => 1}, 
            default_value => {TYPE => 'varchar(32)', NOTNULL => 1},
            is_enabled    => {TYPE => 'BOOLEAN', NOTNULL => 1,
                              DEFAULT => 'TRUE'},
            subclass      => {TYPE => 'varchar(32)'},
            category      => {TYPE => 'varchar(64)', NOTNULL => 1, DEFAULT => "'General'"}
        ],
    },

    setting_value => {
        FIELDS => [
            name        => {TYPE => 'varchar(32)', NOTNULL => 1,
                            REFERENCES => {TABLE  => 'setting', 
                                           COLUMN => 'name',
                                           DELETE => 'CASCADE'}},
            value       => {TYPE => 'varchar(32)', NOTNULL => 1},
            sortindex   => {TYPE => 'INT2', NOTNULL => 1},
        ],
        INDEXES => [
            setting_value_nv_unique_idx  => {FIELDS => [qw(name value)],
                                             TYPE => 'UNIQUE'},
            setting_value_ns_unique_idx  => {FIELDS => [qw(name sortindex)],
                                             TYPE => 'UNIQUE'},
        ],
     },

    profile_setting => {
        FIELDS => [
            user_id       => {TYPE => 'INT3', NOTNULL => 1,
                              REFERENCES => {TABLE  => 'profiles',
                                             COLUMN => 'userid',
                                             DELETE => 'CASCADE'}},
            setting_name  => {TYPE => 'varchar(32)', NOTNULL => 1,
                              REFERENCES => {TABLE  => 'setting',
                                             COLUMN => 'name',
                                             DELETE => 'CASCADE'}},
            setting_value => {TYPE => 'varchar(32)', NOTNULL => 1},
        ],
        INDEXES => [
            profile_setting_value_unique_idx  => {FIELDS => [qw(user_id setting_name)],
                                                  TYPE => 'UNIQUE'},
        ],
     },

    email_rates => {
        FIELDS => [
            id         => {TYPE => 'INTSERIAL', NOTNULL => 1,
                           PRIMARYKEY => 1},
            recipient  => {TYPE => 'varchar(255)', NOTNULL => 1},
            message_ts => {TYPE => 'DATETIME', NOTNULL => 1},
        ],
        INDEXES => [
            email_rates_idx => [qw(recipient message_ts)],
        ],
    },

    # THESCHWARTZ TABLES
    # ------------------
    # Note: In the standard TheSchwartz schema, most integers are unsigned,
    # but we didn't implement unsigned ints for Bugzilla schemas, so we
    # just create signed ints, which should be fine.

    ts_funcmap => {
        FIELDS => [
            funcid   => {TYPE => 'INTSERIAL', PRIMARYKEY => 1, NOTNULL => 1},
            funcname => {TYPE => 'varchar(255)', NOTNULL => 1},
        ],
        INDEXES => [
            ts_funcmap_funcname_idx => {FIELDS => ['funcname'], 
                                          TYPE => 'UNIQUE'},
        ],
    },

    ts_job => {
        FIELDS => [
            # In a standard TheSchwartz schema, this is a BIGINT, but we
            # don't have those and I didn't want to add them just for this.
            jobid         => {TYPE => 'INTSERIAL', PRIMARYKEY => 1, 
                              NOTNULL => 1},
            funcid        => {TYPE => 'INT4', NOTNULL => 1},
            # In standard TheSchwartz, this is a MEDIUMBLOB.
            arg           => {TYPE => 'LONGBLOB'},
            uniqkey       => {TYPE => 'varchar(255)'},
            insert_time   => {TYPE => 'INT4'},
            run_after     => {TYPE => 'INT4', NOTNULL => 1},
            grabbed_until => {TYPE => 'INT4', NOTNULL => 1},
            priority      => {TYPE => 'INT2'},
            coalesce      => {TYPE => 'varchar(255)'},
        ],
        INDEXES => [
            ts_job_funcid_idx => {FIELDS => [qw(funcid uniqkey)],
                                  TYPE   => 'UNIQUE'},
            # In a standard TheSchewartz schema, these both go in the other
            # direction, but there's no reason to have three indexes that
            # all start with the same column, and our naming scheme doesn't
            # allow it anyhow.
            ts_job_run_after_idx => [qw(run_after funcid)],
            ts_job_coalesce_idx  => [qw(coalesce funcid)],
        ],
    },

    ts_note => {
        FIELDS => [
            # This is a BIGINT in standard TheSchwartz schemas.
            jobid   => {TYPE => 'INT4', NOTNULL => 1},
            notekey => {TYPE => 'varchar(255)'},
            value   => {TYPE => 'LONGBLOB'},
        ],
        INDEXES => [
            ts_note_jobid_idx => {FIELDS => [qw(jobid notekey)], 
                                    TYPE => 'UNIQUE'},
        ],
    },

    ts_error => {
        FIELDS => [
            error_time => {TYPE => 'INT4', NOTNULL => 1},
            jobid      => {TYPE => 'INT4', NOTNULL => 1},
            message    => {TYPE => 'varchar(255)', NOTNULL => 1},
            funcid     => {TYPE => 'INT4', NOTNULL => 1, DEFAULT => 0},
        ],
        INDEXES => [
            ts_error_funcid_idx     => [qw(funcid error_time)],
            ts_error_error_time_idx => ['error_time'],
            ts_error_jobid_idx      => ['jobid'],
        ],
    },

    ts_exitstatus => {
        FIELDS => [
            jobid           => {TYPE => 'INTSERIAL', PRIMARYKEY => 1,
                                NOTNULL => 1},
            funcid          => {TYPE => 'INT4', NOTNULL => 1, DEFAULT => 0},
            status          => {TYPE => 'INT2'},
            completion_time => {TYPE => 'INT4'},
            delete_after    => {TYPE => 'INT4'},
        ],
        INDEXES => [
            ts_exitstatus_funcid_idx       => ['funcid'],
            ts_exitstatus_delete_after_idx => ['delete_after'],
        ],
    },

    # SCHEMA STORAGE
    # --------------

    bz_schema => {
        FIELDS => [
            schema_data => {TYPE => 'LONGBLOB', NOTNULL => 1},
            version     => {TYPE => 'decimal(3,2)', NOTNULL => 1},
        ],
    },

    bug_user_last_visit => {
        FIELDS => [
            id            => {TYPE => 'INTSERIAL', NOTNULL => 1,
                              PRIMARYKEY => 1},
            user_id       => {TYPE => 'INT3', NOTNULL => 1,
                              REFERENCES => {TABLE  => 'profiles',
                                             COLUMN => 'userid',
                                             DELETE => 'CASCADE'}},
            bug_id        => {TYPE => 'INT3', NOTNULL => 1,
                              REFERENCES => {TABLE  => 'bugs',
                                             COLUMN => 'bug_id',
                                             DELETE => 'CASCADE'}},
            last_visit_ts => {TYPE => 'DATETIME', NOTNULL => 1},
        ],
        INDEXES => [
            bug_user_last_visit_idx => {FIELDS => ['user_id', 'bug_id'],
                                        TYPE => 'UNIQUE'},
            bug_user_last_visit_last_visit_ts_idx => ['last_visit_ts'],
        ],
    },

    user_api_keys => {
        FIELDS => [
            id            => {TYPE => 'INTSERIAL', NOTNULL => 1,
                              PRIMARYKEY => 1},
            user_id       => {TYPE => 'INT3', NOTNULL => 1,
                              REFERENCES => {TABLE  => 'profiles',
                                             COLUMN => 'userid',
                                             DELETE => 'CASCADE'}},
            api_key       => {TYPE => 'varchar(40)', NOTNULL => 1},
            description   => {TYPE => 'varchar(255)'},
            revoked       => {TYPE => 'BOOLEAN', NOTNULL => 1,
                              DEFAULT => 'FALSE'},
            last_used     => {TYPE => 'DATETIME'},
            last_used_ip  => {TYPE => 'varchar(40)'},
            app_id        => {TYPE => 'varchar(64)'},
        ],
        INDEXES => [
            user_api_keys_api_key_idx => {FIELDS => ['api_key'], TYPE => 'UNIQUE'},
            user_api_keys_user_id_idx => ['user_id'],
            user_api_keys_user_id_app_id_idx  => ['user_id', 'app_id'],
        ],
    },

    user_request_log => {
        FIELDS => [
            id          => {TYPE => 'INTSERIAL', NOTNULL => 1,
                            PRIMARYKEY => 1},
            user_id     => {TYPE => 'INT3', NOTNULL => 1 },
            ip_address  => {TYPE => 'varchar(40)', NOTNULL => 1},
            user_agent  => {TYPE => 'TINYTEXT', NOTNULL => 1},
            timestamp   => {TYPE => 'DATETIME', NOTNULL => 1},
            bug_id      => {TYPE => 'INT3', NOTNULL => 0},
            attach_id   => {TYPE => 'INT4', NOTNULL => 0},
            request_url => {TYPE => 'TINYTEXT', NOTNULL => 1},
            method      => {TYPE => 'TINYTEXT', NOTNULL => 1},
            action      => {TYPE => 'varchar(20)', NOTNULL => 1},
            server      => {TYPE => 'varchar(7)', NOTNULL => 1},
        ],
        INDEXES => [
            user_user_request_log_user_id_idx => ['user_id'],
        ],
    },
};

# Foreign Keys are added in Bugzilla::DB::bz_add_field_tables
use constant MULTI_SELECT_VALUE_TABLE => {
    FIELDS => [
        bug_id => {TYPE => 'INT3', NOTNULL => 1},
        value  => {TYPE => 'varchar(64)', NOTNULL => 1},
    ],
    INDEXES => [
        bug_id_idx => {FIELDS => [qw( bug_id value)], TYPE => 'UNIQUE'},
    ],
};

#--------------------------------------------------------------------------

=head1 METHODS

Note: Methods which can be implemented generically for all DBs are
implemented in this module. If needed, they can be overridden with
DB-specific code in a subclass. Methods which are prefixed with C<_>
are considered protected. Subclasses may override these methods, but
other modules should not invoke these methods directly.

=cut

#--------------------------------------------------------------------------
sub new {

=over

=item C<new>

 Description: Public constructor method used to instantiate objects of this
              class. However, it also can be used as a factory method to
              instantiate database-specific subclasses when an optional
              driver argument is supplied.
 Parameters:  $driver (optional) - Used to specify the type of database.
              This routine C<die>s if no subclass is found for the specified
              driver.
              $schema (optional) - A reference to a hash. Callers external
                  to this package should never use this parameter.
 Returns:     new instance of the Schema class or a database-specific subclass

=cut

    my $this = shift;
    my $class = ref($this) || $this;
    my $driver = shift;

    if ($driver) {
        (my $subclass = $driver) =~ s/^(\S)/\U$1/;
        $class .= '::' . $subclass;
        eval "require $class;";
        die "The $class class could not be found ($subclass " .
            "not supported?): $@" if ($@);
    }
    die "$class is an abstract base class. Instantiate a subclass instead."
      if ($class eq __PACKAGE__);

    my $self = {};
    bless $self, $class;
    $self = $self->_initialize(@_);

    return($self);

} #eosub--new
#--------------------------------------------------------------------------
sub _initialize {

=item C<_initialize>

 Description: Protected method that initializes an object after
              instantiation with the abstract schema. All subclasses should
              override this method. The typical subclass implementation
              should first call the C<_initialize> method of the superclass,
              then do any database-specific initialization (especially
              define the database-specific implementation of the all
              abstract data types), and then call the C<_adjust_schema>
              method.
 Parameters:  $abstract_schema (optional) - A reference to a hash. If 
                  provided, this hash will be used as the internal
                  representation of the abstract schema instead of our
                  default abstract schema. This is intended for internal 
                  use only by deserialize_abstract.
 Returns:     the instance of the Schema class

=cut

    my $self = shift;
    my $abstract_schema = shift;

    if (!$abstract_schema) {
        # While ABSTRACT_SCHEMA cannot be modified, $abstract_schema can be.
        # So, we dclone it to prevent anything from mucking with the constant.
        $abstract_schema = dclone(ABSTRACT_SCHEMA);

        # Let extensions add tables, but make sure they can't modify existing
        # tables. If we don't lock/unlock keys, lock_value complains.
        lock_keys(%$abstract_schema);
        foreach my $table (keys %{ABSTRACT_SCHEMA()}) {
            lock_value(%$abstract_schema, $table) 
                if exists $abstract_schema->{$table};
        }
        unlock_keys(%$abstract_schema);
        Bugzilla::Hook::process('db_schema_abstract_schema', 
                                { schema => $abstract_schema });
        unlock_hash(%$abstract_schema);
    }

    $self->{schema} = dclone($abstract_schema);
    $self->{abstract_schema} = $abstract_schema;

    return $self;

} #eosub--_initialize
#--------------------------------------------------------------------------
sub _adjust_schema {

=item C<_adjust_schema>

 Description: Protected method that alters the abstract schema at
              instantiation-time to be database-specific. It is a generic
              enough routine that it can be defined here in the base class.
              It takes the abstract schema and replaces the abstract data
              types with database-specific data types.
 Parameters:  none
 Returns:     the instance of the Schema class

=cut

    my $self = shift;

    # The _initialize method has already set up the db_specific hash with
    # the information on how to implement the abstract data types for the
    # instantiated DBMS-specific subclass.
    my $db_specific = $self->{db_specific};

    # Loop over each table in the abstract database schema.
    foreach my $table (keys %{ $self->{schema} }) {
        my %fields = (@{ $self->{schema}{$table}{FIELDS} });
        # Loop over the field definitions in each table.
        foreach my $field_def (values %fields) {
            # If the field type is an abstract data type defined in the
            # $db_specific hash, replace it with the DBMS-specific data type
            # that implements it.
            if (exists($db_specific->{$field_def->{TYPE}})) {
                $field_def->{TYPE} = $db_specific->{$field_def->{TYPE}};
            }
            # Replace abstract default values (such as 'TRUE' and 'FALSE')
            # with their database-specific implementations.
            if (exists($field_def->{DEFAULT})
                && exists($db_specific->{$field_def->{DEFAULT}})) {
                $field_def->{DEFAULT} = $db_specific->{$field_def->{DEFAULT}};
            }
        }
    }

    return $self;

} #eosub--_adjust_schema
#--------------------------------------------------------------------------
sub get_type_ddl {

=item C<get_type_ddl>

=over

=item B<Description>

Public method to convert abstract (database-generic) field specifiers to
database-specific data types suitable for use in a C<CREATE TABLE> or 
C<ALTER TABLE> SQL statment. If no database-specific field type has been
defined for the given field type, then it will just return the same field type.

=item B<Parameters>

=over

=item C<$def> - A reference to a hash of a field containing the following keys:
C<TYPE> (required), C<NOTNULL> (optional), C<DEFAULT> (optional), 
C<PRIMARYKEY> (optional), C<REFERENCES> (optional)

=back

=item B<Returns>

A DDL string suitable for describing a field in a C<CREATE TABLE> or 
C<ALTER TABLE> SQL statement

=back

=cut

    my $self = shift;
    my $finfo = (@_ == 1 && ref($_[0]) eq 'HASH') ? $_[0] : { @_ };
    my $type = $finfo->{TYPE};
    confess "A valid TYPE was not specified for this column (got " 
            . Dumper($finfo) . ")" unless ($type);

    my $default = $finfo->{DEFAULT};
    # Replace any abstract default value (such as 'TRUE' or 'FALSE')
    # with its database-specific implementation.
    if ( defined $default && exists($self->{db_specific}->{$default}) ) {
        $default = $self->{db_specific}->{$default};
    }

    my $type_ddl = $self->convert_type($type);
    # DEFAULT attribute must appear before any column constraints
    # (e.g., NOT NULL), for Oracle
    $type_ddl .= " DEFAULT $default" if (defined($default));
    # PRIMARY KEY must appear before NOT NULL for SQLite.
    $type_ddl .= " PRIMARY KEY" if ($finfo->{PRIMARYKEY});
    $type_ddl .= " NOT NULL" if ($finfo->{NOTNULL});

    return($type_ddl);

} #eosub--get_type_ddl


sub get_fk_ddl {

=item C<_get_fk_ddl>

=over

=item B<Description>

Protected method. Translates the C<REFERENCES> item of a column into SQL.

=item B<Params>

=over

=item C<$table>  - The name of the table the reference is from.

=item C<$column> - The name of the column the reference is from

=item C<$references> - The C<REFERENCES> hashref from a column.

=back

=item B<Returns>

SQL for to define the foreign key, or an empty string if C<$references> 
is undefined.

=back

=cut

    my ($self, $table, $column, $references) = @_;
    return "" if !$references;

    my $update    = $references->{UPDATE} || 'CASCADE';
    my $delete    = $references->{DELETE} || 'RESTRICT';
    my $to_table  = $references->{TABLE}  || confess "No table in reference";
    my $to_column = $references->{COLUMN} || confess "No column in reference";
    my $fk_name   = $self->_get_fk_name($table, $column, $references);

    return "\n     CONSTRAINT $fk_name FOREIGN KEY ($column)\n"
         . "     REFERENCES $to_table($to_column)\n"
         . "      ON UPDATE $update ON DELETE $delete";
}

# Generates a name for a Foreign Key. It's separate from get_fk_ddl
# so that certain databases can override it (for shorter identifiers or
# other reasons).
sub _get_fk_name {
    my ($self, $table, $column, $references) = @_;
    my $to_table  = $references->{TABLE}; 
    my $to_column = $references->{COLUMN};
    my $name = "fk_${table}_${column}_${to_table}_${to_column}";

    if (length($name) > $self->MAX_IDENTIFIER_LEN) {
        $name = 'fk_' . $self->_hash_identifier($name);
    }

    return $name;
}

sub _hash_identifier {
    my ($invocant, $value) = @_;
    # We do -7 to allow prefixes like "idx_" or "fk_", or perhaps something
    # longer in the future.
    return substr(md5_hex($value), 0, $invocant->MAX_IDENTIFIER_LEN - 7);
}


sub get_add_fks_sql {
    my ($self, $table, $column_fks) = @_;

    my @add = $self->_column_fks_to_ddl($table, $column_fks);

    my @sql;
    if ($self->MULTIPLE_FKS_IN_ALTER) {
        my $alter = "ALTER TABLE $table ADD " . join(', ADD ', @add);
        push(@sql, $alter);
    }
    else {
        foreach my $fk_string (@add) {
            push(@sql, "ALTER TABLE $table ADD $fk_string");
        }
    }
    return @sql;
}

sub _column_fks_to_ddl {
    my ($self, $table, $column_fks) = @_;
    my @ddl;
    foreach my $column (keys %$column_fks) {
        my $def = $column_fks->{$column};
        my $fk_string = $self->get_fk_ddl($table, $column, $def);
        push(@ddl, $fk_string);
    }
    return @ddl;
}

sub get_drop_fk_sql { 
    my ($self, $table, $column, $references) = @_;
    my $fk_name = $self->_get_fk_name($table, $column, $references);

    return ("ALTER TABLE $table DROP CONSTRAINT $fk_name");
}

sub convert_type {

=item C<convert_type>

Converts a TYPE from the L</ABSTRACT_SCHEMA> format into the real SQL type.

=cut

    my ($self, $type) = @_;
    return $self->{db_specific}->{$type} || $type;
}

sub get_column {

=item C<get_column($table, $column)>

 Description: Public method to get the abstract definition of a column.
 Parameters:  $table - the table name
              $column - a column in the table
 Returns:     a hashref containing information about the column, including its
              type (C<TYPE>), whether or not it can be null (C<NOTNULL>),
              its default value if it has one (C<DEFAULT), etc.
              Returns undef if the table or column does not exist.

=cut

    my($self, $table, $column) = @_;

    # Prevent a possible dereferencing of an undef hash, if the
    # table doesn't exist.
    if (exists $self->{schema}->{$table}) {
        my %fields = (@{ $self->{schema}{$table}{FIELDS} });
        return $fields{$column};
    }
    return undef;
} #eosub--get_column

sub get_table_list {

=item C<get_table_list>

 Description: Public method for discovering what tables should exist in the
              Bugzilla database.

 Parameters:  none

 Returns:     An array of table names, in alphabetical order.

=cut

    my $self = shift;
    return sort keys %{$self->{schema}};   
}

sub get_table_columns {

=item C<get_table_columns>

 Description: Public method for discovering what columns are in a given
              table in the Bugzilla database.
 Parameters:  $table - the table name
 Returns:     array of column names

=cut

    my($self, $table) = @_;
    my @ddl = ();

    my $thash = $self->{schema}{$table};
    die "Table $table does not exist in the database schema."
        unless (ref($thash));

    my @columns = ();
    my @fields = @{ $thash->{FIELDS} };
    while (@fields) {
        push(@columns, shift(@fields));
        shift(@fields);
    }

    return @columns;

} #eosub--get_table_columns

sub get_table_indexes_abstract {
    my ($self, $table) = @_;
    my $table_def = $self->get_table_abstract($table);
    my %indexes = @{$table_def->{INDEXES} || []};
    return \%indexes;
}

sub get_create_database_sql {
    my ($self, $name) = @_;
    return ("CREATE DATABASE $name");
}

sub get_table_ddl {

=item C<get_table_ddl>

 Description: Public method to generate the SQL statements needed to create
              the a given table and its indexes in the Bugzilla database.
              Subclasses may override or extend this method, if needed, but
              subclasses probably should override C<_get_create_table_ddl>
              or C<_get_create_index_ddl> instead.
 Parameters:  $table - the table name
 Returns:     an array of strings containing SQL statements

=cut

    my($self, $table) = @_;
    my @ddl = ();

    die "Table $table does not exist in the database schema."
        unless (ref($self->{schema}{$table}));

    my $create_table = $self->_get_create_table_ddl($table);
    push(@ddl, $create_table) if $create_table;

    my @indexes = @{ $self->{schema}{$table}{INDEXES} || [] };
    while (@indexes) {
        my $index_name = shift(@indexes);
        my $index_info = shift(@indexes);
        my $index_sql  = $self->get_add_index_ddl($table, $index_name, 
                                                  $index_info);
        push(@ddl, $index_sql) if $index_sql;
    }

    push(@ddl, @{ $self->{schema}{$table}{DB_EXTRAS} })
      if (ref($self->{schema}{$table}{DB_EXTRAS}));

    return @ddl;

} #eosub--get_table_ddl

sub _get_create_table_ddl {

=item C<_get_create_table_ddl>

 Description: Protected method to generate the "create table" SQL statement
              for a given table.
 Parameters:  $table - the table name
 Returns:     a string containing the DDL statement for the specified table

=cut

    my($self, $table) = @_;

    my $thash = $self->{schema}{$table};
    die "Table $table does not exist in the database schema."
        unless ref $thash;

    my (@col_lines, @fk_lines);
    my @fields = @{ $thash->{FIELDS} };
    while (@fields) {
        my $field = shift(@fields);
        my $finfo = shift(@fields);
        push(@col_lines, "\t$field\t" . $self->get_type_ddl($finfo));
        if ($self->FK_ON_CREATE and $finfo->{REFERENCES}) {
            my $fk = $finfo->{REFERENCES};
            my $fk_ddl = $self->get_fk_ddl($table, $field, $fk);
            push(@fk_lines, $fk_ddl);
        }
    }
    
    my $sql = "CREATE TABLE $table (\n" . join(",\n", @col_lines, @fk_lines)
              . "\n)";
    return $sql

} 

sub _get_create_index_ddl {

=item C<_get_create_index_ddl>

 Description: Protected method to generate a "create index" SQL statement
              for a given table and index.
 Parameters:  $table_name - the name of the table
              $index_name - the name of the index
              $index_fields - a reference to an array of field names
              $index_type (optional) - specify type of index (e.g., UNIQUE)
 Returns:     a string containing the DDL statement

=cut

    my ($self, $table_name, $index_name, $index_fields, $index_type) = @_;

    my $sql = "CREATE ";
    $sql .= "$index_type " if ($index_type && $index_type eq 'UNIQUE');
    $sql .= "INDEX $index_name ON $table_name \(" .
      join(", ", @$index_fields) . "\)";

    return($sql);

} #eosub--_get_create_index_ddl
#--------------------------------------------------------------------------

sub get_add_column_ddl {

=item C<get_add_column_ddl($table, $column, \%definition, $init_value)>

 Description: Generate SQL to add a column to a table.
 Params:      $table - The table containing the column.
              $column - The name of the column being added.
              \%definition - The new definition for the column,
                  in standard C<ABSTRACT_SCHEMA> format.
              $init_value - (optional) An initial value to set 
                            the column to. Should already be SQL-quoted
                            if necessary.
 Returns:     An array of SQL statements.

=cut

    my ($self, $table, $column, $definition, $init_value) = @_;
    my @statements;
    push(@statements, "ALTER TABLE $table ". $self->ADD_COLUMN ." $column " .
        $self->get_type_ddl($definition));

    # XXX - Note that although this works for MySQL, most databases will fail
    # before this point, if we haven't set a default.
    (push(@statements, "UPDATE $table SET $column = $init_value"))
        if defined $init_value;

    if (defined $definition->{REFERENCES}) {
        push(@statements, $self->get_add_fks_sql($table, { $column =>
                                                           $definition->{REFERENCES} }));
    }

    return (@statements);
}

sub get_add_index_ddl {

=item C<get_add_index_ddl>

 Description: Gets SQL for creating an index.
              NOTE: Subclasses should not override this function. Instead,
              if they need to specify a custom CREATE INDEX statement, 
              they should override C<_get_create_index_ddl>
 Params:      $table - The name of the table the index will be on.
              $name  - The name of the new index.
              $definition - An index definition. Either a hashref 
                            with FIELDS and TYPE or an arrayref 
                            containing a list of columns.
 Returns:     An array of SQL statements that will create the 
              requested index.

=cut

    my ($self, $table, $name, $definition) = @_;

    my ($index_fields, $index_type);
    # Index defs can be arrays or hashes
    if (ref($definition) eq 'HASH') {
        $index_fields = $definition->{FIELDS};
        $index_type = $definition->{TYPE};
    } else {
        $index_fields = $definition;
        $index_type = '';
    }
    
    return $self->_get_create_index_ddl($table, $name, $index_fields, 
                                        $index_type);
}

sub get_alter_column_ddl {

=item C<get_alter_column_ddl($table, $column, \%definition)>

 Description: Generate SQL to alter a column in a table.
              The column that you are altering must exist,
              and the table that it lives in must exist.
 Params:      $table - The table containing the column.
              $column - The name of the column being changed.
              \%definition - The new definition for the column,
                  in standard C<ABSTRACT_SCHEMA> format.
              $set_nulls_to - A value to set NULL values to, if
                  your new definition is NOT NULL and contains
                  no DEFAULT, and when there is a possibility
                  that the column could contain NULLs. $set_nulls_to
                  should be already SQL-quoted if necessary.
 Returns:     An array of SQL statements.

=cut

    my $self = shift;
    my ($table, $column, $new_def, $set_nulls_to) = @_;

    my @statements;
    my $old_def = $self->get_column_abstract($table, $column);
    my $specific = $self->{db_specific};

    # If the types have changed, we have to deal with that.
    if (uc(trim($old_def->{TYPE})) ne uc(trim($new_def->{TYPE}))) {
        push(@statements, $self->_get_alter_type_sql($table, $column, 
                                                     $new_def, $old_def));
    }

    my $default = $new_def->{DEFAULT};
    my $default_old = $old_def->{DEFAULT};

    if (defined $default) {
        $default = $specific->{$default} if exists $specific->{$default};
    }
    # This first condition prevents "uninitialized value" errors.
    if (!defined $default && !defined $default_old) {
        # Do Nothing
    }
    # If we went from having a default to not having one
    elsif (!defined $default && defined $default_old) {
        push(@statements, "ALTER TABLE $table ALTER COLUMN $column"
                        . " DROP DEFAULT");
    }
    # If we went from no default to a default, or we changed the default.
    elsif ( (defined $default && !defined $default_old) || 
            ($default ne $default_old) ) 
    {
        push(@statements, "ALTER TABLE $table ALTER COLUMN $column "
                         . " SET DEFAULT $default");
    }

    # If we went from NULL to NOT NULL.
    if (!$old_def->{NOTNULL} && $new_def->{NOTNULL}) {
        push(@statements, $self->_set_nulls_sql(@_));
        push(@statements, "ALTER TABLE $table ALTER COLUMN $column"
                        . " SET NOT NULL");
    }
    # If we went from NOT NULL to NULL
    elsif ($old_def->{NOTNULL} && !$new_def->{NOTNULL}) {
        push(@statements, "ALTER TABLE $table ALTER COLUMN $column"
                        . " DROP NOT NULL");
    }

    # If we went from not being a PRIMARY KEY to being a PRIMARY KEY.
    if (!$old_def->{PRIMARYKEY} && $new_def->{PRIMARYKEY}) {
        push(@statements, "ALTER TABLE $table ADD PRIMARY KEY ($column)");
    }
    # If we went from being a PK to not being a PK
    elsif ( $old_def->{PRIMARYKEY} && !$new_def->{PRIMARYKEY} ) {
        push(@statements, "ALTER TABLE $table DROP PRIMARY KEY");
    }

    return @statements;
}

# Helps handle any fields that were NULL before, if we have a default,
# when doing an ALTER COLUMN.
sub _set_nulls_sql {
    my ($self, $table, $column, $new_def, $set_nulls_to) = @_;
    my $default = $new_def->{DEFAULT};
    # If we have a set_nulls_to, that overrides the DEFAULT 
    # (although nobody would usually specify both a default and 
    # a set_nulls_to.)
    $default = $set_nulls_to if defined $set_nulls_to;
    if (defined $default) {
         my $specific = $self->{db_specific};
         $default = $specific->{$default} if exists $specific->{$default};
    }
    my @sql;
    if (defined $default) {
        push(@sql, "UPDATE $table SET $column = $default"
                . "  WHERE $column IS NULL");
    }
    return @sql;
}

sub get_drop_index_ddl {

=item C<get_drop_index_ddl($table, $name)>

 Description: Generates SQL statements to drop an index.
 Params:      $table - The table the index is on.
              $name  - The name of the index being dropped.
 Returns:     An array of SQL statements.

=cut

    my ($self, $table, $name) = @_;

    # Although ANSI SQL-92 doesn't specify a method of dropping an index,
    # many DBs support this syntax.
    return ("DROP INDEX $name");
}

sub get_drop_column_ddl {

=item C<get_drop_column_ddl($table, $column)>

 Description: Generate SQL to drop a column from a table.
 Params:      $table - The table containing the column.
              $column - The name of the column being dropped.
 Returns:     An array of SQL statements.

=cut

    my ($self, $table, $column) = @_;
    return ("ALTER TABLE $table DROP COLUMN $column");
}

=item C<get_drop_table_ddl($table)>

 Description: Generate SQL to drop a table from the database.
 Params:      $table - The name of the table to drop.
 Returns:     An array of SQL statements.

=cut

sub get_drop_table_ddl {
    my ($self, $table) = @_;
    return ("DROP TABLE $table");
}

sub get_rename_column_ddl {

=item C<get_rename_column_ddl($table, $old_name, $new_name)>

 Description: Generate SQL to change the name of a column in a table.
              NOTE: ANSI SQL contains no simple way to rename a column,
                    so this function is ABSTRACT and must be implemented
                    by subclasses.
 Params:      $table - The table containing the column to be renamed.
              $old_name - The name of the column being renamed.
              $new_name - The name the column is changing to.
 Returns:     An array of SQL statements.

=cut

    die "ANSI SQL has no way to rename a column, and your database driver\n"
        . " has not implemented a method.";
}


sub get_rename_table_sql {

=item C<get_rename_table_sql>

=over

=item B<Description>

Gets SQL to rename a table in the database.

=item B<Params>

=over

=item C<$old_name> - The current name of the table.

=item C<$new_name> - The new name of the table.

=back

=item B<Returns>: An array of SQL statements to rename a table.

=back

=cut

    my ($self, $old_name, $new_name) = @_;
    return ("ALTER TABLE $old_name RENAME TO $new_name");
}

=item C<delete_table($name)>

 Description: Deletes a table from this Schema object.
              Dies if you try to delete a table that doesn't exist.
 Params:      $name - The name of the table to delete.
 Returns:     nothing

=cut

sub delete_table {
    my ($self, $name) = @_;

    die "Attempted to delete nonexistent table '$name'." unless
        $self->get_table_abstract($name);

    delete $self->{abstract_schema}->{$name};
    delete $self->{schema}->{$name};
}

sub get_column_abstract {

=item C<get_column_abstract($table, $column)>

 Description: A column definition from the abstract internal schema.
              cross-database format.
 Params:      $table - The name of the table
              $column - The name of the column that you want
 Returns:     A hash reference. For the format, see the docs for
              C<ABSTRACT_SCHEMA>.
              Returns undef if the column or table does not exist.

=cut

    my ($self, $table, $column) = @_;

    # Prevent a possible dereferencing of an undef hash, if the
    # table doesn't exist.
    if ($self->get_table_abstract($table)) {
        my %fields = (@{ $self->{abstract_schema}{$table}{FIELDS} });
        return $fields{$column};
    }
    return undef;
}

=item C<get_indexes_on_column_abstract($table, $column)>

 Description: Gets a list of indexes that are on a given column.
 Params:      $table - The table the column is on.
              $column - The name of the column.
 Returns:     Indexes in the standard format of an INDEX
              entry on a table. That is, key-value pairs
              where the key is the index name and the value
              is the index definition.
              If there are no indexes on that column, we return
              undef.

=cut

sub get_indexes_on_column_abstract {
    my ($self, $table, $column) = @_;
    my %ret_hash;

    my $table_def = $self->get_table_abstract($table);
    if ($table_def && exists $table_def->{INDEXES}) {
        my %indexes = (@{ $table_def->{INDEXES} });
        foreach my $index_name (keys %indexes) {
            my $col_list;
            # Get the column list, depending on whether the index
            # is in hashref or arrayref format.
            if (ref($indexes{$index_name}) eq 'HASH') {
                $col_list = $indexes{$index_name}->{FIELDS};
            } else {
                $col_list = $indexes{$index_name};
            }

            if(grep($_ eq $column, @$col_list)) {
                $ret_hash{$index_name} = dclone($indexes{$index_name});
            }
        }
    }

    return %ret_hash;
}

sub get_index_abstract {

=item C<get_index_abstract($table, $index)>

 Description: Returns an index definition from the internal abstract schema.
 Params:      $table - The table the index is on.
              $index - The name of the index.
 Returns:     A hash reference representing an index definition.
              See the C<ABSTRACT_SCHEMA> docs for details.
              Returns undef if the index does not exist.

=cut

    my ($self, $table, $index) = @_;

    # Prevent a possible dereferencing of an undef hash, if the
    # table doesn't exist.
    my $index_table = $self->get_table_abstract($table);
    if ($index_table && exists $index_table->{INDEXES}) {
        my %indexes = (@{ $index_table->{INDEXES} });
        return $indexes{$index};
    }
    return undef;
}

=item C<get_table_abstract($table)>

 Description: Gets the abstract definition for a table in this Schema
              object.
 Params:      $table - The name of the table you want a definition for.
 Returns:     An abstract table definition, or undef if the table doesn't
              exist.

=cut

sub get_table_abstract {
    my ($self, $table) = @_;
    return $self->{abstract_schema}->{$table};
}

=item C<add_table($name, \%definition)>

 Description: Creates a new table in this Schema object.
              If you do not specify a definition, we will
              simply create an empty table.
 Params:      $name - The name for the new table.
              \%definition (optional) - An abstract definition for
                  the new table.
 Returns:     nothing

=cut

sub add_table {
    my ($self, $name, $definition) = @_;
    (die "Table already exists: $name")
        if exists $self->{abstract_schema}->{$name};
    if ($definition) {
        $self->{abstract_schema}->{$name} = dclone($definition);
        $self->{schema} = dclone($self->{abstract_schema});
        $self->_adjust_schema();
    }
    else {
        $self->{abstract_schema}->{$name} = {FIELDS => []};
        $self->{schema}->{$name}          = {FIELDS => []};
    }
}



sub rename_table {

=item C<rename_table>

Renames a table from C<$old_name> to C<$new_name> in this Schema object.

=cut


    my ($self, $old_name, $new_name) = @_;
    my $table = $self->get_table_abstract($old_name);
    $self->delete_table($old_name);
    $self->add_table($new_name, $table);
}

sub delete_column {

=item C<delete_column($table, $column)>

 Description: Deletes a column from this Schema object.
 Params:      $table - Name of the table that the column is in.
                       The table must exist, or we will fail.
              $column  - Name of the column to delete.
 Returns:     nothing

=cut

    my ($self, $table, $column) = @_;

    my $abstract_fields = $self->{abstract_schema}{$table}{FIELDS};
    my $name_position = firstidx { $_ eq $column } @$abstract_fields;
    die "Attempted to delete nonexistent column ${table}.${column}" 
        if $name_position == -1;
    # Delete the key/value pair from the array.
    splice(@$abstract_fields, $name_position, 2);

    $self->{schema} = dclone($self->{abstract_schema});
    $self->_adjust_schema();
}

sub rename_column {

=item C<rename_column($table, $old_name, $new_name)>

 Description: Renames a column on a table in the Schema object.
              The column that you are renaming must exist.
 Params:      $table - The table the column is on.
              $old_name - The current name of the column.
              $new_name - The new name of hte column.
 Returns:     nothing

=cut

    my ($self, $table, $old_name, $new_name) = @_;
    my $def = $self->get_column_abstract($table, $old_name);
    die "Renaming a column that doesn't exist" if !$def;
    $self->delete_column($table, $old_name);
    $self->set_column($table, $new_name, $def);
}

sub set_column {

=item C<set_column($table, $column, \%new_def)>

 Description: Changes the definition of a column in this Schema object.
              If the column doesn't exist, it will be added.
              The table that you specify must already exist in the Schema.
              NOTE: This does not affect the database on the disk.
              Use the C<Bugzilla::DB> "Schema Modification Methods"
              if you want to do that.
 Params:      $table - The name of the table that the column is on.
              $column - The name of the column.
              \%new_def - The new definition for the column, in 
                  C<ABSTRACT_SCHEMA> format.
 Returns:     nothing

=cut

    my ($self, $table, $column, $new_def) = @_;

    my $fields = $self->{abstract_schema}{$table}{FIELDS};
    $self->_set_object($table, $column, $new_def, $fields);
}

=item C<set_fk($table, $column \%fk_def)>

Sets the C<REFERENCES> item on the specified column.

=cut

sub set_fk {
    my ($self, $table, $column, $fk_def) = @_;
    # Don't want to modify the source def before we explicitly set it below.
    # This is just us being extra-cautious.
    my $column_def = dclone($self->get_column_abstract($table, $column));
    die "Tried to set an fk on $table.$column, but that column doesn't exist"
        if !$column_def;
    if ($fk_def) {
        $column_def->{REFERENCES} = $fk_def;
    }
    else {
        delete $column_def->{REFERENCES};
    }
    $self->set_column($table, $column, $column_def);
}

sub set_index {

=item C<set_index($table, $name, $definition)>

 Description: Changes the definition of an index in this Schema object.
              If the index doesn't exist, it will be added.
              The table that you specify must already exist in the Schema.
              NOTE: This does not affect the database on the disk.
              Use the C<Bugzilla::DB> "Schema Modification Methods"
              if you want to do that.
 Params:      $table      - The table the index is on.
              $name       - The name of the index.
              $definition - A hashref or an arrayref. An index 
                            definition in C<ABSTRACT_SCHEMA> format.
 Returns:     nothing

=cut

    my ($self, $table, $name, $definition) = @_;

    if ( exists $self->{abstract_schema}{$table}
         && !exists $self->{abstract_schema}{$table}{INDEXES} ) {
        $self->{abstract_schema}{$table}{INDEXES} = [];
    }

    my $indexes = $self->{abstract_schema}{$table}{INDEXES};
    $self->_set_object($table, $name, $definition, $indexes);
}

# A private helper for set_index and set_column.
# This does the actual "work" of those two functions.
# $array_to_change is an arrayref.
sub _set_object {
    my ($self, $table, $name, $definition, $array_to_change) = @_;

    my $obj_position = (firstidx { $_ eq $name } @$array_to_change) + 1;
    # If the object doesn't exist, then add it.
    if (!$obj_position) {
        push(@$array_to_change, $name);
        push(@$array_to_change, $definition);
    }
    # We're modifying an existing object in the Schema.
    else {
        splice(@$array_to_change, $obj_position, 1, $definition);
    }

    $self->{schema} = dclone($self->{abstract_schema});
    $self->_adjust_schema();
}

=item C<delete_index($table, $name)>

 Description: Removes an index definition from this Schema object.
              If the index doesn't exist, we will fail.
              The table that you specify must exist in the Schema.
              NOTE: This does not affect the database on the disk.
              Use the C<Bugzilla::DB> "Schema Modification Methods"
              if you want to do that.
 Params:      $table - The table the index is on.
              $name  - The name of the index that we're removing.
 Returns:     nothing

=cut

sub delete_index {
    my ($self, $table, $name) = @_;

    my $indexes = $self->{abstract_schema}{$table}{INDEXES};
    my $name_position = firstidx { $_ eq $name } @$indexes;
    die "Attempted to delete nonexistent index $name on the $table table" 
        if $name_position == -1;
    # Delete the key/value pair from the array.
    splice(@$indexes, $name_position, 2);
    $self->{schema} = dclone($self->{abstract_schema});
    $self->_adjust_schema();
}

sub columns_equal {

=item C<columns_equal($col_one, $col_two)>

 Description: Tells you if two columns have entirely identical definitions.
              The TYPE field's value will be compared case-insensitive.
              However, all other fields will be case-sensitive.
 Params:      $col_one, $col_two - The columns to compare. Hash 
                  references, in C<ABSTRACT_SCHEMA> format.
 Returns:     C<1> if the columns are identical, C<0> if they are not.

=back

=cut

    my $self = shift;
    my $col_one = dclone(shift);
    my $col_two = dclone(shift);

    $col_one->{TYPE} = uc($col_one->{TYPE});
    $col_two->{TYPE} = uc($col_two->{TYPE});

    # We don't care about foreign keys when comparing column definitions.
    delete $col_one->{REFERENCES};
    delete $col_two->{REFERENCES};

    my @col_one_array = %$col_one;
    my @col_two_array = %$col_two;

    my ($removed, $added) = diff_arrays(\@col_one_array, \@col_two_array);

    # If there are no differences between the arrays, then they are equal.
    return !scalar(@$removed) && !scalar(@$added) ? 1 : 0;
}


=head1 SERIALIZATION/DESERIALIZATION

=over 4

=item C<serialize_abstract()>

 Description: Serializes the "abstract" schema into a format
              that deserialize_abstract() can read in. This is
              a method, called on a Schema instance.
 Parameters:  none
 Returns:     A scalar containing the serialized, abstract schema.
              Do not attempt to manipulate this data directly,
              as the format may change at any time in the future.
              The only thing you should do with the returned value
              is either store it somewhere (coupled with appropriate 
              SCHEMA_VERSION) or deserialize it.

=cut

sub serialize_abstract {
    my ($self) = @_;
    
    # Make it ok to eval
    local $Data::Dumper::Purity = 1;
    
    # Avoid cross-refs
    local $Data::Dumper::Deepcopy = 1;
    
    # Always sort keys to allow textual compare
    local $Data::Dumper::Sortkeys = 1;
    
    return Dumper($self->{abstract_schema});
}

=item C<deserialize_abstract($serialized, $version)>

 Description: Used for when you've read a serialized Schema off the disk,
              and you want a Schema object that represents that data.
 Params:      $serialized - scalar. The serialized data.
              $version - A number. The "version"
                  of the Schema that did the serialization.
                  See the docs for C<SCHEMA_VERSION> for more details.
 Returns:     A Schema object. It will have the methods of (and work 
              in the same fashion as) the current version of Schema. 
              However, it will represent the serialized data instead of
              ABSTRACT_SCHEMA.

=cut

sub deserialize_abstract {
    my ($class, $serialized, $version) = @_;

    my $thawed_hash;
    if ($version < 2) {
        $thawed_hash = thaw($serialized);
    }
    else {
        my $cpt = new Safe;
        $cpt->reval($serialized) ||
            die "Unable to restore cached schema: " . $@;
        $thawed_hash = ${$cpt->varglob('VAR1')};
    }

    # Version 2 didn't have the "created" key for REFERENCES items.
    if ($version < 3) {
        my $standard = $class->new()->{abstract_schema};
        foreach my $table_name (keys %$thawed_hash) {
            my %standard_fields = 
                @{ $standard->{$table_name}->{FIELDS} || [] };
            my $table = $thawed_hash->{$table_name};
            my %fields = @{ $table->{FIELDS} || [] };
            while (my ($field, $def) = each %fields) {
                if (exists $def->{REFERENCES}) {
                    $def->{REFERENCES}->{created} = 1;
                }
            }
        }
    }

    return $class->new(undef, $thawed_hash);
}

#####################################################################
# Class Methods
#####################################################################

=back

=head1 CLASS METHODS

These methods are generally called on the class instead of on a specific
object.

=over

=item C<get_empty_schema()>

 Description: Returns a Schema that has no tables. In effect, this
              Schema is totally "empty."
 Params:      none
 Returns:     A "empty" Schema object.

=back

=cut

sub get_empty_schema {
    my ($class) = @_;
    return $class->deserialize_abstract(Dumper({}), SCHEMA_VERSION);
}

1;

__END__

=head1 ABSTRACT DATA TYPES

The size and range data provided here is only
intended as a guide.  See your database's Bugzilla
module (in this directory) for the most up-to-date
values for these data types.  The following
abstract data types are used:

=over 4

=item C<BOOLEAN>

Logical value 0 or 1 where 1 is true, 0 is false.

=item C<INT1>

Integer values (-128 - 127 or 0 - 255 unsigned).

=item C<INT2>

Integer values (-32,768 - 32767 or 0 - 65,535 unsigned).

=item C<INT3>

Integer values (-8,388,608 - 8,388,607 or 0 - 16,777,215 unsigned)

=item C<INT4>

Integer values (-2,147,483,648 - 2,147,483,647 or 0 - 4,294,967,295 
unsigned)

=item C<SMALLSERIAL>

An auto-increment L</INT2>

=item C<MEDIUMSERIAL>

An auto-increment L</INT3>

=item C<INTSERIAL>

An auto-increment L</INT4>

=item C<TINYTEXT>

Variable length string of characters up to 255 (2^8 - 1) characters wide.

=item C<MEDIUMTEXT>

Variable length string of characters up to 4000 characters wide.
May be longer on some databases.

=item C<LONGTEXT>

Variable length string of characters up to 16M (2^24 - 1) characters wide.

=item C<LONGBLOB>

Variable length string of binary data up to 4M (2^32 - 1) bytes wide

=item C<DATETIME>

DATETIME support varies from database to database, however, it's generally 
safe to say that DATETIME entries support all date/time combinations greater
than 1900-01-01 00:00:00.  Note that the format used is C<YYYY-MM-DD hh:mm:ss>
to be safe, though it's possible that your database may not require
leading zeros.  For greatest compatibility, however, please make sure dates 
are formatted as above for queries to guarantee consistent results.

=back

Database-specific subclasses should define the implementation for these data
types as a hash reference stored internally in the schema object as
C<db_specific>. This is typically done in overridden L<_initialize> method.

The following abstract boolean values should also be defined on a
database-specific basis:

=over 4

=item C<TRUE>

=item C<FALSE>

=back

=head1 SEE ALSO

L<Bugzilla::DB>

L<http://www.bugzilla.org/docs/developer.html#sql-schema>

=cut<|MERGE_RESOLUTION|>--- conflicted
+++ resolved
@@ -952,11 +952,7 @@
             last_seen_date => {TYPE => 'DATETIME'},
             password_change_required => { TYPE => 'BOOLEAN', NOTNULL => 1, DEFAULT => 'FALSE' },
             password_change_reason   => { TYPE => 'varchar(64)' },
-<<<<<<< HEAD
-            mfa            => {TYPE => 'varchar(8)'},
-=======
             mfa            => {TYPE => 'varchar(8)', DEFAULT => "''" },
->>>>>>> 2776e922
         ],
         INDEXES => [
             profiles_login_name_idx => {FIELDS => ['login_name'],
