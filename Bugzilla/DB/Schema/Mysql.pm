# This Source Code Form is subject to the terms of the Mozilla Public
# License, v. 2.0. If a copy of the MPL was not distributed with this
# file, You can obtain one at http://mozilla.org/MPL/2.0/.
#
# This Source Code Form is "Incompatible With Secondary Licenses", as
# defined by the Mozilla Public License, v. 2.0.

package Bugzilla::DB::Schema::Mysql;

###############################################################################
#
# DB::Schema implementation for MySQL
#
###############################################################################

use 5.10.1;
use strict;
use warnings;

use Bugzilla::Error;

use parent qw(Bugzilla::DB::Schema);

# This is for column_info_to_column, to know when a tinyint is a 
# boolean and when it's really a tinyint. This only has to be accurate
# up to and through 2.19.3, because that's the only time we need
# column_info_to_column.
#
# This is basically a hash of tables/columns, with one entry for each column
# that should be interpreted as a BOOLEAN instead of as an INT1 when
# reading in the Schema from the disk. The values are discarded; I just
# used "1" for simplicity.
# 
# THIS CONSTANT IS ONLY USED FOR UPGRADES FROM 2.18 OR EARLIER. DON'T
# UPDATE IT TO MODERN COLUMN NAMES OR DEFINITIONS.
use constant BOOLEAN_MAP => {
    bugs           => {everconfirmed => 1, reporter_accessible => 1,
                       cclist_accessible => 1, qacontact_accessible => 1,
                       assignee_accessible => 1},
    longdescs      => {isprivate => 1, already_wrapped => 1},
    attachments    => {ispatch => 1, isobsolete => 1, isprivate => 1},
    flags          => {is_active => 1},
    flagtypes      => {is_active => 1, is_requestable => 1, 
                       is_requesteeble => 1, is_multiplicable => 1},
    fielddefs      => {mailhead => 1, obsolete => 1},
    bug_status     => {isactive => 1},
    resolution     => {isactive => 1},
    bug_severity   => {isactive => 1},
    priority       => {isactive => 1},
    rep_platform   => {isactive => 1},
    op_sys         => {isactive => 1},
    profiles       => {mybugslink => 1, newemailtech => 1},
    namedqueries   => {linkinfooter => 1, watchfordiffs => 1},
    groups         => {is_system => 0, use_for_bugs => 1},
    group_control_map => {entry => 1, membercontrol => 1, othercontrol => 1,
                          canedit => 1},
    group_group_map => {isbless => 1},
    user_group_map => {isbless => 1, isderived => 1},
    products       => {disallownew => 1},
    series         => {public => 1},
    whine_queries  => {onemailperbug => 1},
    quips          => {approved => 1},
    setting        => {is_enabled => 1}
};

# Maps the db_specific hash backwards, for use in column_info_to_column.
use constant REVERSE_MAPPING => {
    # Boolean and the SERIAL fields are handled in column_info_to_column,
    # and so don't have an entry here.
    TINYINT   => 'INT1',
    SMALLINT  => 'INT2',
    MEDIUMINT => 'INT3',
    INTEGER   => 'INT4',

    # All the other types have the same name in their abstract version
    # as in their db-specific version, so no reverse mapping is needed.
};

use constant MYISAM_TABLES => qw();

#------------------------------------------------------------------------------
sub _initialize {

    my $self = shift;

    $self = $self->SUPER::_initialize(@_);

    $self->{db_specific} = {

        BOOLEAN =>      'tinyint',
        FALSE =>        '0', 
        TRUE =>         '1',

        INT1 =>         'tinyint',
        INT2 =>         'smallint',
        INT3 =>         'mediumint',
        INT4 =>         'integer',

        SMALLSERIAL =>  'smallint auto_increment',
        MEDIUMSERIAL => 'mediumint auto_increment',
        INTSERIAL =>    'integer auto_increment',

        TINYTEXT =>     'tinytext',
        MEDIUMTEXT =>   'mediumtext',
        LONGTEXT =>     'mediumtext',

        LONGBLOB =>     'longblob',

        DATETIME =>     'timestamp',
        DATE     =>     'date',
    };

    $self->_adjust_schema;

    return $self;

} #eosub--_initialize
#------------------------------------------------------------------------------
sub _get_create_table_ddl {
    # Extend superclass method to specify the MYISAM storage engine.
    # Returns a "create table" SQL statement.

    my($self, $table) = @_;

    my $charset = Bugzilla->dbh->bz_db_is_utf8 ? "CHARACTER SET utf8" : '';
    my $type    = grep($_ eq $table, MYISAM_TABLES) ? 'MYISAM' : 'InnoDB';
    return($self->SUPER::_get_create_table_ddl($table) 
           . " ENGINE = $type $charset");

} #eosub--_get_create_table_ddl
#------------------------------------------------------------------------------
sub _get_create_index_ddl {
    # Extend superclass method to create FULLTEXT indexes on text fields.
    # Returns a "create index" SQL statement.

    my($self, $table_name, $index_name, $index_fields, $index_type) = @_;

    my $sql = "CREATE ";
    $sql .= "$index_type " if ($index_type eq 'UNIQUE'
                               || $index_type eq 'FULLTEXT');
    $sql .= "INDEX \`$index_name\` ON $table_name \(" .
      join(", ", @$index_fields) . "\)";

    return($sql);

} #eosub--_get_create_index_ddl
#--------------------------------------------------------------------

sub get_create_database_sql {
    my ($self, $name) = @_;
    return ("CREATE DATABASE `$name` CHARACTER SET utf8");
}

# MySQL has a simpler ALTER TABLE syntax than ANSI.
sub get_alter_column_ddl {
    my ($self, $table, $column, $new_def, $set_nulls_to) = @_;
    my $old_def = $self->get_column($table, $column);
    my %new_def_copy = %$new_def;
    if ($old_def->{PRIMARYKEY} && $new_def->{PRIMARYKEY}) {
        # If a column stays a primary key do NOT specify PRIMARY KEY in the
        # ALTER TABLE statement. This avoids a MySQL error that two primary
        # keys are not allowed.
        delete $new_def_copy{PRIMARYKEY};
    }

    my @statements;

    push(@statements, "UPDATE $table SET $column = $set_nulls_to
                        WHERE $column IS NULL") if defined $set_nulls_to;

    # Calling SET DEFAULT or DROP DEFAULT is *way* faster than calling
    # CHANGE COLUMN, so just do that if we're just changing the default.
    my %old_defaultless = %$old_def;
    my %new_defaultless = %$new_def;
    delete $old_defaultless{DEFAULT};
    delete $new_defaultless{DEFAULT};
    if (!$self->columns_equal($old_def, $new_def)
        && $self->columns_equal(\%new_defaultless, \%old_defaultless)) 
    {
        if (!defined $new_def->{DEFAULT}) {
            push(@statements,
                 "ALTER TABLE $table ALTER COLUMN $column DROP DEFAULT");
        }
        else {
            push(@statements, "ALTER TABLE $table ALTER COLUMN $column
                               SET DEFAULT " . $new_def->{DEFAULT});
        }
    }
    else {
        my $new_ddl = $self->get_type_ddl(\%new_def_copy);
        push(@statements, "ALTER TABLE $table CHANGE COLUMN 
                       $column $column $new_ddl");
    }

    if ($old_def->{PRIMARYKEY} && !$new_def->{PRIMARYKEY}) {
        # Dropping a PRIMARY KEY needs an explicit DROP PRIMARY KEY
        push(@statements, "ALTER TABLE $table DROP PRIMARY KEY");
    }

    return @statements;
}

sub get_drop_fk_sql {
    my ($self, $table, $column, $references) = @_;
    my $fk_name = $self->_get_fk_name($table, $column, $references);
    my @sql = ("ALTER TABLE $table DROP FOREIGN KEY $fk_name");
    my $dbh = Bugzilla->dbh;

    # MySQL requires, and will create, an index on any column with
    # an FK. It will name it after the fk, which we never do.
    # So if there's an index named after the fk, we also have to delete it. 
    if ($dbh->bz_index_info_real($table, $fk_name)) {
        push(@sql, $self->get_drop_index_ddl($table, $fk_name));
    }

    return @sql;
}

sub get_drop_index_ddl {
    my ($self, $table, $name) = @_;
    return ("DROP INDEX \`$name\` ON $table");
}

# A special function for MySQL, for renaming a lot of indexes.
# Index renames is a hash, where the key is a string - the 
# old names of the index, and the value is a hash - the index
# definition that we're renaming to, with an extra key of "NAME"
# that contains the new index name.
# The indexes in %indexes must be in hashref format.
sub get_rename_indexes_ddl {
    my ($self, $table, %indexes) = @_;
    my @keys = keys %indexes or return ();

    my $sql = "ALTER TABLE $table ";

    foreach my $old_name (@keys) {
        my $name = $indexes{$old_name}->{NAME};
        my $type = $indexes{$old_name}->{TYPE};
        $type ||= 'INDEX';
        my $fields = join(',', @{$indexes{$old_name}->{FIELDS}});
        # $old_name needs to be escaped, sometimes, because it was
        # a reserved word.
        $old_name = '`' . $old_name . '`';
        $sql .= " ADD $type $name ($fields), DROP INDEX $old_name,";
    }
    # Remove the last comma.
    chop($sql);
    return ($sql);
}

sub get_set_serial_sql {
    my ($self, $table, $column, $value) = @_;
    return ("ALTER TABLE $table AUTO_INCREMENT = $value");
}

# Converts a DBI column_info output to an abstract column definition.
# Expects to only be called by Bugzila::DB::Mysql::_bz_build_schema_from_disk,
# although there's a chance that it will also work properly if called
# elsewhere.
sub column_info_to_column {
    my ($self, $column_info) = @_;

    # Unfortunately, we have to break Schema's normal "no database"
    # barrier a few times in this function.
    my $dbh = Bugzilla->dbh;

    my $table = $column_info->{TABLE_NAME};
    my $col_name = $column_info->{COLUMN_NAME};

    my $column = {};

    ($column->{NOTNULL} = 1) if $column_info->{NULLABLE} == 0;

    if ($column_info->{mysql_is_pri_key}) {
        # In MySQL, if a table has no PK, but it has a UNIQUE index,
        # that index will show up as the PK. So we have to eliminate
        # that possibility.
        # Unfortunately, the only way to definitely solve this is
        # to break Schema's standard of not touching the live database
        # and check if the index called PRIMARY is on that field.
        my $pri_index = $dbh->bz_index_info_real($table, 'PRIMARY');
        if ( $pri_index && grep($_ eq $col_name, @{$pri_index->{FIELDS}}) ) {
            $column->{PRIMARYKEY} = 1;
        }
    }

    # MySQL frequently defines a default for a field even when we
    # didn't explicitly set one. So we have to have some special
    # hacks to determine whether or not we should actually put
    # a default in the abstract schema for this field.
    if (defined $column_info->{COLUMN_DEF}) {
        # The defaults that MySQL inputs automatically are usually
        # something that would be considered "false" by perl, either
        # a 0 or an empty string. (Except for datetime and decimal
        # fields, which have their own special auto-defaults.)
        #
        # Here's how we handle this: If it exists in the schema
        # without a default, then we don't use the default. If it
        # doesn't exist in the schema, then we're either going to
        # be dropping it soon, or it's a custom end-user column, in which
        # case having a bogus default won't harm anything.
        my $schema_column = $self->get_column($table, $col_name);
        unless ( (!$column_info->{COLUMN_DEF} 
                  || $column_info->{COLUMN_DEF} eq '0000-00-00 00:00:00'
                  || $column_info->{COLUMN_DEF} eq '0.00')
                && $schema_column 
                && !exists $schema_column->{DEFAULT}) {
            
            my $default = $column_info->{COLUMN_DEF};
            # Schema uses '0' for the defaults for decimal fields. 
            $default = 0 if $default =~ /^0\.0+$/;
            # If we're not a number, we're a string and need to be
            # quoted.
            $default = $dbh->quote($default) if !($default =~ /^(-)?(\d+)(.\d+)?$/);
            $column->{DEFAULT} = $default;
        }
    }

    my $type = $column_info->{TYPE_NAME};

    # Certain types of columns need the size/precision appended.
    if ($type =~ /CHAR$/ || $type eq 'DECIMAL') {
        # This is nicely lowercase and has the size/precision appended.
        $type = $column_info->{mysql_type_name};
    }

    # If we're a tinyint, we could be either a BOOLEAN or an INT1.
    # Only the BOOLEAN_MAP knows the difference.
    elsif ($type eq 'TINYINT' && exists BOOLEAN_MAP->{$table}
           && exists BOOLEAN_MAP->{$table}->{$col_name}) {
        $type = 'BOOLEAN';
        if (exists $column->{DEFAULT}) {
            $column->{DEFAULT} = $column->{DEFAULT} ? 'TRUE' : 'FALSE';
        }
    }

    # We also need to check if we're an auto_increment field.
    elsif ($type =~ /INT/) {
        # Unfortunately, the only way to do this in DBI is to query the
        # database, so we have to break the rule here that Schema normally
        # doesn't touch the live DB.
        my $ref_sth = $dbh->prepare(
            "SELECT $col_name FROM $table LIMIT 1");
        $ref_sth->execute;
        if ($ref_sth->{mysql_is_auto_increment}->[0]) {
            if ($type eq 'MEDIUMINT') {
                $type = 'MEDIUMSERIAL';
            }
            elsif ($type eq 'SMALLINT') {
                $type = 'SMALLSERIAL';
            } 
            else {
                $type = 'INTSERIAL';
            }
        }
        $ref_sth->finish;

    }

    # For all other db-specific types, check if they exist in 
    # REVERSE_MAPPING and use the type found there.
    if (exists REVERSE_MAPPING->{$type}) {
        $type = REVERSE_MAPPING->{$type};
    }

    $column->{TYPE} = $type;

    #print "$table.$col_name: " . Data::Dumper->Dump([$column]) . "\n";

    return $column;
}

sub get_rename_column_ddl {
    my ($self, $table, $old_name, $new_name) = @_;
    my $def = $self->get_type_ddl($self->get_column($table, $old_name));
    # MySQL doesn't like having the PRIMARY KEY statement in a rename.
    $def =~ s/PRIMARY KEY//i;
    return ("ALTER TABLE $table CHANGE COLUMN $old_name $new_name $def");
}

<<<<<<< HEAD
1;

=head1 B<Methods in need of POD>

=over

=item get_rename_column_ddl

=item get_create_database_sql

=item get_drop_index_ddl

=item get_set_serial_sql

=item get_rename_indexes_ddl

=item get_drop_fk_sql

=item MYISAM_TABLES

=item column_info_to_column

=item get_alter_column_ddl

=back
=======
sub get_type_ddl {
    my $self = shift;
    my $type_ddl = $self->SUPER::get_type_ddl(@_);

    # TIMESTAMPS as of 5.6.6 still default to
    # 'NOT NULL DEFAULT CURRENT_TIMESTAMP ON UPDATE CURRENT_TIMESTAMP'
    # unless explicitly setup in the table definition. This will change in future releases
    # and can be disabled by using 'explicit_defaults_for_timestamp = 1' in my.cnf.
    # So instead, we explicitly setup TIMESTAMP types to not be automatic.
    if ($type_ddl =~ /^timestamp/i) {
        if ($type_ddl !~ /NOT NULL/) {
            $type_ddl .= ' NULL DEFAULT NULL';
        }
        if ($type_ddl =~ /NOT NULL/ && $type_ddl !~ /DEFAULT/) {
            $type_ddl .= ' DEFAULT CURRENT_TIMESTAMP';
        }
    }

    return $type_ddl;
}

1;
>>>>>>> 35df2cd5
<|MERGE_RESOLUTION|>--- conflicted
+++ resolved
@@ -378,33 +378,6 @@
     return ("ALTER TABLE $table CHANGE COLUMN $old_name $new_name $def");
 }
 
-<<<<<<< HEAD
-1;
-
-=head1 B<Methods in need of POD>
-
-=over
-
-=item get_rename_column_ddl
-
-=item get_create_database_sql
-
-=item get_drop_index_ddl
-
-=item get_set_serial_sql
-
-=item get_rename_indexes_ddl
-
-=item get_drop_fk_sql
-
-=item MYISAM_TABLES
-
-=item column_info_to_column
-
-=item get_alter_column_ddl
-
-=back
-=======
 sub get_type_ddl {
     my $self = shift;
     my $type_ddl = $self->SUPER::get_type_ddl(@_);
@@ -427,4 +400,27 @@
 }
 
 1;
->>>>>>> 35df2cd5
+
+=head1 B<Methods in need of POD>
+
+=over
+
+=item get_rename_column_ddl
+
+=item get_create_database_sql
+
+=item get_drop_index_ddl
+
+=item get_set_serial_sql
+
+=item get_rename_indexes_ddl
+
+=item get_drop_fk_sql
+
+=item MYISAM_TABLES
+
+=item column_info_to_column
+
+=item get_alter_column_ddl
+
+=back