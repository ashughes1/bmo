--- conflicted
+++ resolved
@@ -79,16 +79,7 @@
 
 sub get_create_database_sql {
     my ($self, $name) = @_;
-<<<<<<< HEAD
-    # We only create as utf8 if we have no params (meaning we're doing
-    # a new installation) or if the utf8 param is on.
-    my $create_utf8 = Bugzilla->params->{'utf8'}
-                      || !defined Bugzilla->params->{'utf8'};
-    my $charset = $create_utf8 ? "ENCODING 'UTF8' TEMPLATE template0" : '';
-    return ("CREATE DATABASE $name $charset");
-=======
     return ("CREATE DATABASE \"$name\" ENCODING 'UTF8' TEMPLATE template0");
->>>>>>> 28144059
 }
 
 sub get_rename_column_ddl {
