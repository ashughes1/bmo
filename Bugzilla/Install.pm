# -*- Mode: perl; indent-tabs-mode: nil -*-
#
# The contents of this file are subject to the Mozilla Public
# License Version 1.1 (the "License"); you may not use this file
# except in compliance with the License. You may obtain a copy of
# the License at http://www.mozilla.org/MPL/
#
# Software distributed under the License is distributed on an "AS
# IS" basis, WITHOUT WARRANTY OF ANY KIND, either express or
# implied. See the License for the specific language governing
# rights and limitations under the License.
#
# The Original Code is the Bugzilla Bug Tracking System.
#
# Contributor(s): Max Kanat-Alexander <mkanat@bugzilla.org>

package Bugzilla::Install;

# Functions in this this package can assume that the database 
# has been set up, params are available, localconfig is
# available, and any module can be used.
#
# If you want to write an installation function that can't
# make those assumptions, then it should go into one of the
# packages under the Bugzilla::Install namespace.

use strict;

use Bugzilla::Component;
use Bugzilla::Config qw(:admin);
use Bugzilla::Constants;
use Bugzilla::Error;
use Bugzilla::Group;
use Bugzilla::Product;
use Bugzilla::User;
use Bugzilla::User::Setting;
use Bugzilla::Util qw(get_text);
use Bugzilla::Version;

use constant STATUS_WORKFLOW => (
    [undef, 'UNCONFIRMED'],
    [undef, 'CONFIRMED'],
    [undef, 'IN_PROGRESS'],
    ['UNCONFIRMED', 'CONFIRMED'],
    ['UNCONFIRMED', 'IN_PROGRESS'],
    ['UNCONFIRMED', 'RESOLVED'],
    ['CONFIRMED',   'IN_PROGRESS'],
    ['CONFIRMED',   'RESOLVED'],
    ['IN_PROGRESS', 'CONFIRMED'],
    ['IN_PROGRESS', 'RESOLVED'],
    ['RESOLVED',    'UNCONFIRMED'],
    ['RESOLVED',    'CONFIRMED'],
    ['RESOLVED',    'VERIFIED'],
    ['VERIFIED',    'UNCONFIRMED'],
    ['VERIFIED',    'CONFIRMED'],
);

sub SETTINGS {
    return [
    # 2005-03-03 travis@sedsystems.ca -- Bug 41972
    {
        name     => 'display_quips',
        options  => ["on", "off"],
        default  => "on",
        category => 'Searching'
    },
    # 2005-03-10 travis@sedsystems.ca -- Bug 199048
    {
        name     => 'comment_sort_order',
        options  => ["oldest_to_newest", "newest_to_oldest", "newest_to_oldest_desc_first"],
        default  => "oldest_to_newest",
        category => 'Bug Editing'
    },
    # 2005-05-12 bugzilla@glob.com.au -- Bug 63536
    {
        name     => 'post_bug_submit_action',
        options  => ["next_bug", "same_bug", "nothing"],
        default  => "next_bug",
        category => 'Bug Editing'
    },
    # 2005-06-29 wurblzap@gmail.com -- Bug 257767
    {
        name     => 'csv_colsepchar',
        options  => [',',';'],
        default  => ',',
        category => 'Searching'
    },
    # 2005-10-26 wurblzap@gmail.com -- Bug 291459
    {
        name     => 'zoom_textareas',
        options  => ["on", "off"],
        default  => "on",
        category => 'Bug Editing'
    },
    # 2005-10-21 LpSolit@gmail.com -- Bug 313020
    {
        name     => 'per_bug_queries',
        options  => ['on', 'off'],
        default  => 'off',
        category => 'Searching'
    },
    # 2006-05-01 olav@bkor.dhs.org -- Bug 7710
    {
        name     => 'state_addselfcc',
        options  => ['always', 'never', 'cc_unless_role'],
        default  => 'cc_unless_role',
        category => 'Bug Editing'
    },
    # 2006-08-04 wurblzap@gmail.com -- Bug 322693
    {
        name     => 'skin',
        subclass => 'Skin',
        default  => 'Dusk',
        category => 'User Interface'
    },
    # 2006-12-10 LpSolit@gmail.com -- Bug 297186
    {
        name     => 'lang',
        subclass => 'Lang',
        default  => ${Bugzilla->languages}[0],
        category => 'User Interface'
    },
    # 2007-07-02 altlist@gmail.com -- Bug 225731
    {
        name     => 'quote_replies',
        options  => ['quoted_reply', 'simple_reply', 'off'],
        default  => "quoted_reply",
        category => 'Bug Editing'
    },
    # 2009-02-01 mozilla@matt.mchenryfamily.org -- Bug 398473
    {
        name     => 'comment_box_position',
        options  => ['before_comments', 'after_comments'],
        default  => 'before_comments',
        category => 'Bug Editing'
    },
    # 2008-08-27 LpSolit@gmail.com -- Bug 182238
    {
        name => 'timezone',
        subclass => 'Timezone',
        default => 'local',
        category => 'User Interface'
    },
    # 2011-02-07 dkl@mozilla.com -- Bug 580490
    {
        name     => 'quicksearch_fulltext',
        options  => ['on', 'off'],
        default  => 'on',
        category => 'Searching'
    },
    # 2011-06-21 glob@mozilla.com -- Bug 589128
    {
        name     => 'email_format',
        options  => ['html', 'text_only'],
        default  => 'html',
        category => 'Email Notifications'
    },
    # 2011-06-16 glob@mozilla.com -- Bug 663747
    {
        name     => 'bugmail_new_prefix',
        options  => ['on', 'off'],
        default  => 'on',
        category => 'Email Notifications'
    },
    # 2013-07-26 joshi_sunil@in.com -- Bug 669535
    {
        name     => 'possible_duplicates',
        options  => ['on', 'off'],
        default  => 'on',
        category => 'User Interface'
    },
    # 2011-10-11 glob@mozilla.com -- Bug 301656
<<<<<<< HEAD
    requestee_cc       => { options => ['on', 'off'], default => 'on' },
    api_key_only       => { options => ['on', 'off'], default => 'off' },
    }
=======
    {
        name     => 'requestee_cc',
        options  => ['on', 'off'],
        default  => 'on',
        category => 'Reviews and Needinfo'
    },
    {
        name => 'api_key_only',
        options => ['on', 'off'],
        default => 'off',
        category => 'API'
    },
    ];
>>>>>>> 2776e922
};

use constant SYSTEM_GROUPS => (
    {
        name        => 'admin',
        description => 'Administrators'
    },
    {
        name        => 'tweakparams',
        description => 'Can change Parameters'
    },
    {
        name        => 'editusers',
        description => 'Can edit or disable users'
    },
    {
        name        => 'creategroups',
        description => 'Can create and destroy groups'
    },
    {
        name        => 'editclassifications',
        description => 'Can create, destroy, and edit classifications'
    },
    {
        name        => 'editcomponents',
        description => 'Can create, destroy, and edit components'
    },
    {
        name        => 'editkeywords',
        description => 'Can create, destroy, and edit keywords'
    },
    {
        name        => 'editbugs',
        description => 'Can edit all bug fields',
        userregexp  => '.*'
    },
    {
        name        => 'canconfirm',
        description => 'Can confirm a bug or mark it a duplicate'
    },
    {
        name         => 'bz_canusewhineatothers',
        description  => 'Can configure whine reports for other users',
    },
    {
        name         => 'bz_canusewhines',
        description  => 'User can configure whine reports for self',
        # inherited_by means that users in the groups listed below are
        # automatically members of bz_canusewhines.
        inherited_by => ['editbugs', 'bz_canusewhineatothers'],
    },
    {
        name        => 'bz_sudoers',
        description => 'Can perform actions as other users',
    },
    {
        name         => 'bz_sudo_protect',
        description  => 'Can not be impersonated by other users',
        inherited_by => ['bz_sudoers'],
    },
    {
        name         => 'bz_quip_moderators',
        description  => 'Can moderate quips',
    },
    {
        name         => 'bz_can_disable_mfa',
        description  => 'Can disable MFA when editing users',
    },
);

use constant DEFAULT_CLASSIFICATION => {
    name        => 'Unclassified',
    description => 'Not assigned to any classification'
};

use constant DEFAULT_PRODUCT => {
    name => 'TestProduct',
    description => 'This is a test product.'
        . ' This ought to be blown away and replaced with real stuff in a'
        . ' finished installation of bugzilla.',
    version => Bugzilla::Version::DEFAULT_VERSION,
    classification => 'Unclassified',
    defaultmilestone => DEFAULT_MILESTONE,
};

use constant DEFAULT_COMPONENT => {
    name => 'TestComponent',
    description => 'This is a test component in the test product database.'
        . ' This ought to be blown away and replaced with real stuff in'
        . ' a finished installation of Bugzilla.'
};

sub update_settings {
    my $dbh = Bugzilla->dbh;
    # If we're setting up settings for the first time, we want to be quieter.
    my $any_settings = $dbh->selectrow_array(
        'SELECT 1 FROM setting ' . $dbh->sql_limit(1));
    if (!$any_settings) {
        print get_text('install_setting_setup'), "\n";
    }

    my @settings = @{SETTINGS()};
    foreach my $params (@settings) {
        add_setting($params);
    }
}

sub update_system_groups {
    my $dbh = Bugzilla->dbh;

    $dbh->bz_start_transaction();

    # If there is no editbugs group, this is the first time we're
    # adding groups.
    my $editbugs_exists = new Bugzilla::Group({ name => 'editbugs' });
    if (!$editbugs_exists) {
        print get_text('install_groups_setup'), "\n";
    }

    # Create most of the system groups
    foreach my $definition (SYSTEM_GROUPS) {
        my $exists = new Bugzilla::Group({ name => $definition->{name} });
        if (!$exists) {
            $definition->{isbuggroup} = 0;
            $definition->{silently} = !$editbugs_exists;
            my $inherited_by = delete $definition->{inherited_by};
            my $created = Bugzilla::Group->create($definition);
            # Each group in inherited_by is automatically a member of this
            # group.
            if ($inherited_by) {
                foreach my $name (@$inherited_by) {
                    my $member = Bugzilla::Group->check($name);
                    $dbh->do('INSERT INTO group_group_map (grantor_id, 
                                          member_id) VALUES (?,?)',
                             undef, $created->id, $member->id);
                }
            }
        }
    }

    $dbh->bz_commit_transaction();
}

sub create_default_classification {
    my $dbh = Bugzilla->dbh;

    # Make the default Classification if it doesn't already exist.
    if (!$dbh->selectrow_array('SELECT 1 FROM classifications')) {
        print get_text('install_default_classification',
                       { name => DEFAULT_CLASSIFICATION->{name} }) . "\n";
        Bugzilla::Classification->create(DEFAULT_CLASSIFICATION);
    }
}

# This function should be called only after creating the admin user.
sub create_default_product {
    my $dbh = Bugzilla->dbh;

    # And same for the default product/component.
    if (!$dbh->selectrow_array('SELECT 1 FROM products')) {
        print get_text('install_default_product', 
                       { name => DEFAULT_PRODUCT->{name} }) . "\n";

        my $product = Bugzilla::Product->create(DEFAULT_PRODUCT);

        # Get the user who will be the owner of the Component.
        # We pick the admin with the lowest id, which is probably the
        # admin checksetup.pl just created.
        my $admin_group = new Bugzilla::Group({name => 'admin'});
        my ($admin_id)  = $dbh->selectrow_array(
            'SELECT user_id FROM user_group_map WHERE group_id = ?
           ORDER BY user_id ' . $dbh->sql_limit(1),
            undef, $admin_group->id);
        my $admin = Bugzilla::User->new($admin_id);

        Bugzilla::Component->create({
            %{ DEFAULT_COMPONENT() }, product => $product,
            initialowner => $admin->login });
    }

}

sub init_workflow {
    my $dbh = Bugzilla->dbh;
    my $has_workflow = $dbh->selectrow_array('SELECT 1 FROM status_workflow');
    return if $has_workflow;

    print get_text('install_workflow_init'), "\n";

    my %status_ids = @{ $dbh->selectcol_arrayref(
        'SELECT value, id FROM bug_status', {Columns=>[1,2]}) };

    foreach my $pair (STATUS_WORKFLOW) {
        my $old_id = $pair->[0] ? $status_ids{$pair->[0]} : undef;
        my $new_id = $status_ids{$pair->[1]};
        $dbh->do('INSERT INTO status_workflow (old_status, new_status)
                       VALUES (?,?)', undef, $old_id, $new_id);
    }
}

sub create_admin {
    my ($params) = @_;
    my $dbh      = Bugzilla->dbh;
    my $template = Bugzilla->template;

    my $admin_group = new Bugzilla::Group({ name => 'admin' });
    my $admin_inheritors = 
        Bugzilla::Group->flatten_group_membership($admin_group->id);
    my $admin_group_ids = join(',', @$admin_inheritors);

    my ($admin_count) = $dbh->selectrow_array(
        "SELECT COUNT(*) FROM user_group_map 
          WHERE group_id IN ($admin_group_ids)");

    return if $admin_count;

    my %answer    = %{Bugzilla->installation_answers};
    my $login     = $answer{'ADMIN_EMAIL'};
    my $password  = $answer{'ADMIN_PASSWORD'};
    my $full_name = $answer{'ADMIN_REALNAME'};

    if (!$login || !$password || !$full_name) {
        print "\n" . get_text('install_admin_setup') . "\n\n";
    }

    while (!$login) {
        print get_text('install_admin_get_email') . ' ';
        $login = <STDIN>;
        chomp $login;
        eval { Bugzilla::User->check_login_name_for_creation($login); };
        if ($@) {
            print $@ . "\n";
            undef $login;
        }
    }

    while (!defined $full_name) {
        print get_text('install_admin_get_name') . ' ';
        $full_name = <STDIN>;
        chomp($full_name);
    }

    if (!$password) {
        $password = _prompt_for_password(
            get_text('install_admin_get_password'));
    }

    my $admin = Bugzilla::User->create({ login_name    => $login, 
                                         realname      => $full_name,
                                         cryptpassword => $password });
    make_admin($admin);
}

sub make_admin {
    my ($user) = @_;
    my $dbh = Bugzilla->dbh;

    $user = ref($user) ? $user 
            : new Bugzilla::User(login_to_id($user, THROW_ERROR));

    my $group_insert = $dbh->prepare(
        'INSERT INTO user_group_map (user_id, group_id, isbless, grant_type)
              VALUES (?, ?, ?, ?)');

    # Admins get explicit membership and bless capability for the admin group
    my $admin_group = new Bugzilla::Group({ name => 'admin' });
    # These are run in an eval so that we can ignore the error of somebody
    # already being granted these things.
    eval { 
        $group_insert->execute($user->id, $admin_group->id, 0, GRANT_DIRECT); 
    };
    eval {
        $group_insert->execute($user->id, $admin_group->id, 1, GRANT_DIRECT);
    };

    # Admins should also have editusers directly, even though they'll usually
    # inherit it. People could have changed their inheritance structure.
    my $editusers = new Bugzilla::Group({ name => 'editusers' });
    eval { 
        $group_insert->execute($user->id, $editusers->id, 0, GRANT_DIRECT); 
    };

    # If there is no maintainer set, make this user the maintainer.
    if (!Bugzilla->params->{'maintainer'}) {
        SetParam('maintainer', $user->email);
        write_params();
    }

    if (Bugzilla->usage_mode == USAGE_MODE_CMDLINE) {
        print "\n", get_text('install_admin_created', { user => $user }), "\n";
    }
}

sub _prompt_for_password {
    my $prompt = shift;

    my $password;
    while (!$password) {
        # trap a few interrupts so we can fix the echo if we get aborted.
        local $SIG{HUP}  = \&_password_prompt_exit;
        local $SIG{INT}  = \&_password_prompt_exit;
        local $SIG{QUIT} = \&_password_prompt_exit;
        local $SIG{TERM} = \&_password_prompt_exit;

        system("stty","-echo") unless ON_WINDOWS;  # disable input echoing

        print $prompt, ' ';
        $password = <STDIN>;
        chomp $password;
        print "\n", get_text('install_confirm_password'), ' ';
        my $pass2 = <STDIN>;
        chomp $pass2;
        eval { validate_password($password, $pass2); };
        if ($@) {
            print "\n$@\n";
            undef $password;
        }
        system("stty","echo") unless ON_WINDOWS;
    }
    return $password;
}

# This is just in case we get interrupted while getting a password.
sub _password_prompt_exit {
    # re-enable input echoing
    system("stty","echo") unless ON_WINDOWS;
    exit 1;
}

sub reset_password {
    my $login = shift;
    my $user = Bugzilla::User->check($login);
    my $prompt = "\n" . get_text('install_reset_password', { user => $user });
    my $password = _prompt_for_password($prompt);
    $user->set_password($password);
    $user->update();
    print "\n", get_text('install_reset_password_done'), "\n";
}

1;

__END__

=head1 NAME

Bugzilla::Install - Functions and variables having to do with
  installation.

=head1 SYNOPSIS

 use Bugzilla::Install;
 Bugzilla::Install::update_settings();

=head1 DESCRIPTION

This module is used primarily by L<checksetup.pl> during installation.
This module contains functions that deal with general installation
issues after the database is completely set up and configured.

=head1 CONSTANTS

=over

=item C<SETTINGS>

Contains information about Settings, used by L</update_settings()>.

=back

=head1 SUBROUTINES

=over

=item C<update_settings()>

Description: Adds and updates Settings for users.

Params:      none

Returns:     nothing.

=item C<create_default_classification>

Creates the default "Unclassified" L<Classification|Bugzilla::Classification>
if it doesn't already exist

=item C<create_default_product()>

Description: Creates the default product and component if
             they don't exist.

Params:      none

Returns:     nothing

=back<|MERGE_RESOLUTION|>--- conflicted
+++ resolved
@@ -170,11 +170,6 @@
         category => 'User Interface'
     },
     # 2011-10-11 glob@mozilla.com -- Bug 301656
-<<<<<<< HEAD
-    requestee_cc       => { options => ['on', 'off'], default => 'on' },
-    api_key_only       => { options => ['on', 'off'], default => 'off' },
-    }
-=======
     {
         name     => 'requestee_cc',
         options  => ['on', 'off'],
@@ -188,7 +183,6 @@
         category => 'API'
     },
     ];
->>>>>>> 2776e922
 };
 
 use constant SYSTEM_GROUPS => (
