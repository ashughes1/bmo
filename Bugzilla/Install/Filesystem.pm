# This Source Code Form is subject to the terms of the Mozilla Public
# License, v. 2.0. If a copy of the MPL was not distributed with this
# file, You can obtain one at http://mozilla.org/MPL/2.0/.
#
# This Source Code Form is "Incompatible With Secondary Licenses", as
# defined by the Mozilla Public License, v. 2.0.

package Bugzilla::Install::Filesystem;

# NOTE: This package may "use" any modules that it likes,
# and localconfig is available. However, all functions in this
# package should assume that:
#
# * Templates are not available.
# * Files do not have the correct permissions.
# * The database does not exist.

use 5.10.1;
use strict;
use warnings;

use Bugzilla::Constants;
use Bugzilla::Error;
use Bugzilla::Install::Localconfig;
use Bugzilla::Install::Util qw(install_string);
use Bugzilla::Util;
use Bugzilla::Hook;

use File::Find;
use File::Path;
use File::Basename;
use File::Copy qw(move);
use File::Slurp;
use IO::File;
use POSIX ();

use base qw(Exporter);
our @EXPORT = qw(
    update_filesystem
    create_htaccess
    fix_all_file_permissions
    fix_dir_permissions
    fix_file_permissions
);

use constant HT_DEFAULT_DENY => <<'EOT';
# nothing in this directory is retrievable unless overridden by an .htaccess
# in a subdirectory
deny from all
EOT

use constant HT_GRAPHS_DIR => <<'EOT';
# Allow access to .png and .gif files.
<FilesMatch (\.gif|\.png)$>
  Allow from all
</FilesMatch>

# And no directory listings, either.
Deny from all
EOT

use constant HT_WEBDOT_DIR => <<'EOT';
# Restrict access to .dot files to the public webdot server at research.att.com
# if research.att.com ever changes their IP, or if you use a different
# webdot server, you'll need to edit this
<FilesMatch \.dot$>
  Allow from 192.20.225.0/24
  Deny from all
</FilesMatch>

# Allow access to .png files created by a local copy of 'dot'
<FilesMatch \.png\$>
  Allow from all
</FilesMatch>

# And no directory listings, either.
Deny from all
EOT

use constant HT_ASSETS_DIR => <<'EOT';
# Allow access to .css and js files
<FilesMatch \.(css|js)$>
  Allow from all
</FilesMatch>

# And no directory listings, either.
Deny from all
EOT

use constant INDEX_HTML => <<'EOT';
<!DOCTYPE HTML PUBLIC "-//W3C//DTD HTML 4.01 Transitional//EN">
<html>
<head>
  <meta http-equiv="Refresh" content="0; URL=index.cgi">
</head>
<body>
  <h1>I think you are looking for <a href="index.cgi">index.cgi</a></h1>
</body>
</html>
EOT

###############
# Permissions #
###############

# Used by the permissions "constants" below.
sub _suexec { Bugzilla->localconfig->{'use_suexec'}     };
sub _group  { Bugzilla->localconfig->{'webservergroup'} };

# Writeable by the owner only.
use constant OWNER_WRITE => 0600;
# Executable by the owner only.
use constant OWNER_EXECUTE => 0700;
# A directory which is only writeable by the owner.
use constant DIR_OWNER_WRITE => 0700;

# A cgi script that the webserver can execute.
sub WS_EXECUTE { _group() ? 0750 : 0755 };
# A file that is read by cgi scripts, but is not ever read
# directly by the webserver.
sub CGI_READ { _group() ? 0640 : 0644 };
# A file that is written to by cgi scripts, but is not ever
# read or written directly by the webserver.
sub CGI_WRITE { _group() ? 0660 : 0666 };
# A file that is served directly by the web server.
sub WS_SERVE { (_group() and !_suexec()) ? 0640 : 0644 };

# A directory whose contents can be read or served by the
# webserver (so even directories containing cgi scripts
# would have this permission).
sub DIR_WS_SERVE { (_group() and !_suexec()) ? 0750 : 0755 };
# A directory that is read by cgi scripts, but is never accessed
# directly by the webserver
sub DIR_CGI_READ { _group() ? 0750 : 0755 };
# A directory that is written to by cgi scripts, but where the
# scripts never needs to overwrite files created by other
# users.
sub DIR_CGI_WRITE { _group() ? 0770 : 01777 };
# A directory that is written to by cgi scripts, where the
# scripts need to overwrite files created by other users.
sub DIR_CGI_OVERWRITE { _group() ? 0770 : 0777 };

# This can be combined (using "|") with other permissions for 
# directories that, in addition to their normal permissions (such
# as DIR_CGI_WRITE) also have content served directly from them
# (or their subdirectories) to the user, via the webserver.
sub DIR_ALSO_WS_SERVE { _suexec() ? 0001 : 0 };

# This looks like a constant because it effectively is, but
# it has to call other subroutines and read the current filesystem,
# so it's defined as a sub. This is not exported, so it doesn't have
# a perldoc. However, look at the various hashes defined inside this 
# function to understand what it returns. (There are comments throughout.)
#
# The rationale for the file permissions is that there is a group the
# web server executes the scripts as, so the cgi scripts should not be writable
# by this group. Otherwise someone may find it possible to change the cgis
# when exploiting some security flaw somewhere (not necessarily in Bugzilla!)
sub FILESYSTEM {
    my $datadir        = bz_locations()->{'datadir'};
    my $attachdir      = bz_locations()->{'attachdir'};
    my $extensionsdir  = bz_locations()->{'extensionsdir'};
    my $webdotdir      = bz_locations()->{'webdotdir'};
    my $templatedir    = bz_locations()->{'templatedir'};
    my $libdir         = bz_locations()->{'libpath'};
    my $extlib         = bz_locations()->{'ext_libpath'};
    my $skinsdir       = bz_locations()->{'skinsdir'};
    my $localconfig    = bz_locations()->{'localconfig'};
    my $template_cache = bz_locations()->{'template_cache'};
    my $graphsdir      = bz_locations()->{'graphsdir'};
    my $assetsdir      = bz_locations()->{'assetsdir'};
    my $error_reports  = bz_locations()->{'error_reports'};

    # We want to set the permissions the same for all localconfig files
    # across all PROJECTs, so we do something special with $localconfig,
    # lower down in the permissions section.
    if ($ENV{PROJECT}) {
        $localconfig =~ s/\.\Q$ENV{PROJECT}\E$//;
    }

    # Note: When being processed by checksetup, these have their permissions
    # set in this order: %all_dirs, %recurse_dirs, %all_files.
    #
    # Each is processed in alphabetical order of keys, so shorter keys
    # will have their permissions set before longer keys (thus setting
    # the permissions on parent directories before setting permissions
    # on their children).

    # --- FILE PERMISSIONS (Non-created files) --- #
    my %files = (
        '*'               => { perms => OWNER_WRITE },
        # Some .pl files are WS_EXECUTE because we want
        # users to be able to cron them or otherwise run
        # them as a secure user, like the webserver owner.
        '*.cgi'           => { perms => WS_EXECUTE },
        'whineatnews.pl'  => { perms => WS_EXECUTE },
        'collectstats.pl' => { perms => WS_EXECUTE },
        'importxml.pl'    => { perms => WS_EXECUTE },
        'testserver.pl'   => { perms => WS_EXECUTE },
        'whine.pl'        => { perms => WS_EXECUTE },
        'email_in.pl'     => { perms => WS_EXECUTE },
        'sanitycheck.pl'  => { perms => WS_EXECUTE },
        'checksetup.pl'   => { perms => OWNER_EXECUTE },
        'runtests.pl'     => { perms => OWNER_EXECUTE },
        'jobqueue.pl'     => { perms => OWNER_EXECUTE },
        'migrate.pl'      => { perms => OWNER_EXECUTE },
        'sentry.pl'       => { perms => WS_EXECUTE },
        'metrics.pl'      => { perms => WS_EXECUTE },
        'Makefile.PL'     => { perms => OWNER_EXECUTE },
        'gen-cpanfile.pl' => { perms => OWNER_EXECUTE },
        'clean-bug-user-last-visit.pl' => { perms => WS_EXECUTE },

        'Bugzilla.pm'    => { perms => CGI_READ },
        "$localconfig*"  => { perms => CGI_READ },
        'META.*'        => { perms => CGI_READ },
        'MYMETA.*'      => { perms => CGI_READ },
        'bugzilla.dtd'   => { perms => WS_SERVE },
        'mod_perl.pl'    => { perms => WS_SERVE },
        'robots.txt'     => { perms => WS_SERVE },
        '.htaccess'      => { perms => WS_SERVE },
        'cvs-update.log' => { perms => WS_SERVE },
        'scripts/sendunsentbugmail.pl' => { perms => WS_EXECUTE },
        'docs/bugzilla.ent'    => { perms => OWNER_WRITE },
        'docs/makedocs.pl'     => { perms => OWNER_EXECUTE },
        'docs/style.css'       => { perms => WS_SERVE },
        'docs/*/rel_notes.txt' => { perms => WS_SERVE },
        'docs/*/README.docs'   => { perms => OWNER_WRITE },
        "$datadir/params"      => { perms => CGI_WRITE },
        "$datadir/old-params.txt"  => { perms => OWNER_WRITE },
        "$extensionsdir/create.pl" => { perms => OWNER_EXECUTE },
        "$extensionsdir/*/*.pl"    => { perms => WS_EXECUTE },
        "$extensionsdir/*/bin/*"   => { perms => WS_EXECUTE },

        # google webmaster tools verification files
        'google*.html' => { perms => WS_SERVE },
        'contribute.json' => { perms => WS_SERVE },
    );

    # Directories that we want to set the perms on, but not
    # recurse through. These are directories we didn't create
    # in checkesetup.pl.
    #
    # Purpose of BMO change: unknown.
    my %non_recurse_dirs = (
        '.'  => 0755,
        docs => DIR_WS_SERVE,
    );

    # This sets the permissions for each item inside each of these 
    # directories, including the directory itself. 
    # 'CVS' directories are special, though, and are never readable by 
    # the webserver.
    my %recurse_dirs = (
        # Writeable directories
         $template_cache    => { files => CGI_READ,
                                  dirs => DIR_CGI_OVERWRITE },
         $error_reports     => { files => CGI_READ,
                                  dirs => DIR_CGI_WRITE },
         $attachdir         => { files => CGI_WRITE,
                                  dirs => DIR_CGI_WRITE },
         $webdotdir         => { files => WS_SERVE,
                                  dirs => DIR_CGI_WRITE | DIR_ALSO_WS_SERVE },
         $graphsdir         => { files => WS_SERVE,
                                  dirs => DIR_CGI_WRITE | DIR_ALSO_WS_SERVE },
         "$datadir/db"      => { files => CGI_WRITE,
                                  dirs => DIR_CGI_WRITE },
         $assetsdir         => { files => WS_SERVE,
                                  dirs => DIR_CGI_OVERWRITE | DIR_ALSO_WS_SERVE },

         # Readable directories
         "$datadir/mining"     => { files => CGI_READ,
                                     dirs => DIR_CGI_READ },
         "$libdir/Bugzilla"    => { files => CGI_READ,
                                     dirs => DIR_CGI_READ },
         $extlib               => { files => CGI_READ,
                                     dirs => DIR_CGI_READ },
         $templatedir          => { files => CGI_READ,
                                     dirs => DIR_CGI_READ },
         # Directories in the extensions/ dir are WS_SERVE so that
         # the web/ directories can be served by the web server.
         # But, for extra security, we deny direct webserver access to
         # the lib/ and template/ directories of extensions.
         $extensionsdir        => { files => CGI_READ,
                                     dirs => DIR_WS_SERVE },
         "$extensionsdir/*/lib" => { files => CGI_READ,
                                      dirs => DIR_CGI_READ },
         "$extensionsdir/*/template" => { files => CGI_READ,
                                           dirs => DIR_CGI_READ },

         # Content served directly by the webserver
         images                => { files => WS_SERVE,
                                     dirs => DIR_WS_SERVE },
         js                    => { files => WS_SERVE,
                                     dirs => DIR_WS_SERVE },
         $skinsdir             => { files => WS_SERVE,
                                     dirs => DIR_WS_SERVE },
         'docs/*/html'         => { files => WS_SERVE,
                                     dirs => DIR_WS_SERVE },
         'docs/*/pdf'          => { files => WS_SERVE,
                                     dirs => DIR_WS_SERVE },
         'docs/*/txt'          => { files => WS_SERVE,
                                     dirs => DIR_WS_SERVE },
         'docs/*/images'       => { files => WS_SERVE,
                                     dirs => DIR_WS_SERVE },
         "$extensionsdir/*/web" => { files => WS_SERVE,
                                     dirs => DIR_WS_SERVE },

         # Purpose: allow webserver to read .bzr so we execute bzr commands
         # in backticks and look at the result over the web. Used to show
         # bzr history.
         '.bzr'                => { files => WS_SERVE,
                                    dirs  => DIR_WS_SERVE },
         # Directories only for the owner, not for the webserver.
         t                     => { files => OWNER_WRITE,
                                     dirs => DIR_OWNER_WRITE },
         xt                    => { files => OWNER_WRITE,
                                     dirs => DIR_OWNER_WRITE },
         'docs/lib'            => { files => OWNER_WRITE,
                                     dirs => DIR_OWNER_WRITE },
         'docs/*/xml'          => { files => OWNER_WRITE,
                                     dirs => DIR_OWNER_WRITE },
         'contrib'             => { files => OWNER_EXECUTE,
                                     dirs => DIR_OWNER_WRITE, },
         'scripts'             => { files => OWNER_EXECUTE,
                                     dirs => DIR_OWNER_WRITE, },
    );

    # --- FILES TO CREATE --- #

    # The name of each directory that we should actually *create*,
    # pointing at its default permissions.
    my %create_dirs = (
        # This is DIR_ALSO_WS_SERVE because it contains $webdotdir and
        # $assetsdir.
        $datadir                => DIR_CGI_OVERWRITE | DIR_ALSO_WS_SERVE,
        # Directories that are read-only for cgi scripts
        "$datadir/mining"       => DIR_CGI_READ,
        "$datadir/extensions"   => DIR_CGI_READ,
        $extensionsdir          => DIR_CGI_READ,
        # Directories that cgi scripts can write to.
        "$datadir/db"           => DIR_CGI_WRITE,
        $attachdir              => DIR_CGI_WRITE,
        $graphsdir              => DIR_CGI_WRITE | DIR_ALSO_WS_SERVE,
        $webdotdir              => DIR_CGI_WRITE | DIR_ALSO_WS_SERVE,
        $assetsdir              => DIR_CGI_WRITE | DIR_ALSO_WS_SERVE,
        $template_cache         => DIR_CGI_WRITE,
        $error_reports          => DIR_CGI_WRITE,
        # Directories that contain content served directly by the web server.
        "$skinsdir/custom"      => DIR_WS_SERVE,
        "$skinsdir/contrib"     => DIR_WS_SERVE,
    );


<<<<<<< HEAD
    # I don't want to rewrite CSS here,
    # so the generated file must be in the same directory as the files it is made from.
    my $yui_css_dir = "js/yui/assets/skins/sam";
    my @yui_css_modules = qw(
        calendar container datatable button paginator
    );
    my $yui_css_files = join("\n",
        map { scalar read_file($_) }
        map { "$yui_css_dir/$_.css" }
        @yui_css_modules
    );

    my @yui_js_modules = qw(
        yahoo-dom-event cookie connection json selector
        element container calendar history button
        datasource datatable
    );
    my $yui_js_files = join("\n",
        map { scalar read_file($_) }
        map { "js/yui/$_/$_-min.js" }
        @yui_js_modules
    );
=======
    my $yui_css_dir = "js/yui/assets/skins/sam";
    my $yui_css_files = sub {
        # I don't want to rewrite CSS here,
        # so the generated file must be in the same directory as the files it is made from.
        my @yui_css_modules = qw(
            calendar container datatable button paginator
        );
        return join("\n",
            map { scalar read_file($_) }
            map { "$yui_css_dir/$_.css" }
            @yui_css_modules
        );
    };

    my $yui_js_files = sub {
        my @yui_js_modules = qw(
            yahoo-dom-event cookie connection json selector
            element container calendar history button
            datasource datatable
        );
        return join("\n",
            map { scalar read_file($_) }
            map { "js/yui/$_/$_-min.js" }
            @yui_js_modules
        );
    };
>>>>>>> 7ea971d8

    # The name of each file, pointing at its default permissions and
    # default contents.
    my %create_files = (
        "$datadir/extensions/additional" => { perms    => CGI_READ, 
                                              contents => '' },
        # We create this file so that it always has the right owner
        # and permissions. Otherwise, the webserver creates it as
        # owned by itself, which can cause problems if jobqueue.pl
        # or something else is not running as the webserver or root.
        "$datadir/mailer.testfile" => { perms    => CGI_WRITE,
                                        contents => '' },
        "js/yui.js"                => { perms     => CGI_READ,
                                        overwrite => 1,
                                        contents  => $yui_js_files },
        "$yui_css_dir/yui.css"     => { perms => CGI_READ,
                                        overwrite => 1,
                                        contents  => $yui_css_files },
    );

    # Because checksetup controls the creation of index.html separately
    # from all other files, it gets its very own hash.
    my %index_html = (
        'index.html' => { perms => WS_SERVE, contents => INDEX_HTML }
    );

    # Because checksetup controls the .htaccess creation separately
    # by a localconfig variable, these go in a separate variable from
    # %create_files.
    #
    # Note that these get WS_SERVE as their permission
    # because they're *read* by the webserver, even though they're not
    # actually, themselves, served.
    my %htaccess = (
        "$attachdir/.htaccess"       => { perms    => WS_SERVE,
                                          contents => HT_DEFAULT_DENY },
        "$libdir/Bugzilla/.htaccess" => { perms    => WS_SERVE,
                                          contents => HT_DEFAULT_DENY },
        "$extlib/.htaccess"          => { perms    => WS_SERVE,
                                          contents => HT_DEFAULT_DENY },
        "$templatedir/.htaccess"     => { perms    => WS_SERVE,
                                          contents => HT_DEFAULT_DENY },
        'contrib/.htaccess'          => { perms    => WS_SERVE,
                                          contents => HT_DEFAULT_DENY },
        'scripts/.htaccess'          => { perms    => WS_SERVE,
                                          contents => HT_DEFAULT_DENY },
        't/.htaccess'                => { perms    => WS_SERVE,
                                          contents => HT_DEFAULT_DENY },
        'xt/.htaccess'               => { perms    => WS_SERVE,
                                          contents => HT_DEFAULT_DENY },
        "$datadir/.htaccess"         => { perms    => WS_SERVE,
                                          contents => HT_DEFAULT_DENY },
        "$error_reports/.htaccess"   => { perms    => WS_SERVE,
                                          contents => HT_DEFAULT_DENY },
        "$graphsdir/.htaEcess"       => { perms => WS_SERVE,
                                          contents => HT_GRAPHS_DIR },
        "$webdotdir/.htaccess"       => { perms => WS_SERVE,
                                          contents => HT_WEBDOT_DIR },
        "$assetsdir/.htaccess"       => { perms => WS_SERVE,
                                          contents => HT_ASSETS_DIR },
    );

    Bugzilla::Hook::process('install_filesystem', {
        files            => \%files,
        create_dirs      => \%create_dirs,
        non_recurse_dirs => \%non_recurse_dirs,
        recurse_dirs     => \%recurse_dirs,
        create_files     => \%create_files,
        htaccess         => \%htaccess,
    });

    my %all_files = (%create_files, %htaccess, %index_html, %files);
    my %all_dirs  = (%create_dirs, %non_recurse_dirs);

    return {
        create_dirs  => \%create_dirs,
        recurse_dirs => \%recurse_dirs,
        all_dirs     => \%all_dirs,

        create_files => \%create_files,
        htaccess     => \%htaccess,
        index_html   => \%index_html,
        all_files    => \%all_files,
    };
}

sub update_filesystem {
    my ($params) = @_;
    my $fs = FILESYSTEM();
    my %dirs  = %{$fs->{create_dirs}};
    my %files = %{$fs->{create_files}};

    my $datadir = bz_locations->{'datadir'};
    my $graphsdir = bz_locations->{'graphsdir'};
    my $assetsdir = bz_locations->{'assetsdir'};
    # If the graphs/ directory doesn't exist, we're upgrading from
    # a version old enough that we need to update the $datadir/mining 
    # format.
    if (-d "$datadir/mining" && !-d $graphsdir) {
        _update_old_charts($datadir);
    }

    # By sorting the dirs, we assure that shorter-named directories
    # (meaning parent directories) are always created before their
    # child directories.
    foreach my $dir (sort keys %dirs) {
        unless (-d $dir) {
            print "Creating $dir directory...\n";
            mkdir $dir or die "mkdir $dir failed: $!";
            # For some reason, passing in the permissions to "mkdir"
            # doesn't work right, but doing a "chmod" does.
            chmod $dirs{$dir}, $dir or warn "Cannot chmod $dir: $!";
        }
    }

    # Move the testfile if we can't write to it, so that we can re-create
    # it with the correct permissions below.
    my $testfile = "$datadir/mailer.testfile";
    if (-e $testfile and !-w $testfile) {
        _rename_file($testfile, "$testfile.old");
    }

    # If old-params.txt exists in the root directory, move it to datadir.
    my $oldparamsfile = "old_params.txt";
    if (-e $oldparamsfile) {
        _rename_file($oldparamsfile, "$datadir/$oldparamsfile");
    }

    # Remove old assets htaccess file to force recreation with correct values.
    if (-e "$assetsdir/.htaccess") {
        if (read_file("$assetsdir/.htaccess") =~ /<FilesMatch \\\.css\$>/) {
            unlink("$assetsdir/.htaccess");
        }
    }

    _create_files(%files);
    if ($params->{index_html}) {
        _create_files(%{$fs->{index_html}});
    }
    elsif (-e 'index.html') {
        my $templatedir = bz_locations()->{'templatedir'};
        print "*** It appears that you still have an old index.html hanging around.\n",
            "Either the contents of this file should be moved into a template and\n",
            "placed in the '$templatedir/en/custom' directory, or you should delete\n",
            "the file.\n";
    }

    # Delete old files that no longer need to exist

    # 2001-04-29 jake@bugzilla.org - Remove oldemailtech
    #   http://bugzilla.mozilla.org/show_bugs.cgi?id=71552
    if (-d 'shadow') {
        print "Removing shadow directory...\n";
        rmtree("shadow");
    }

    if (-e "$datadir/versioncache") {
        print "Removing versioncache...\n";
        unlink "$datadir/versioncache";
    }

    if (-e "$datadir/duplicates.rdf") {
        print "Removing duplicates.rdf...\n";
        unlink "$datadir/duplicates.rdf";
        unlink "$datadir/duplicates-old.rdf";
    }

    if (-e "$datadir/duplicates") {
        print "Removing duplicates directory...\n";
        rmtree("$datadir/duplicates");
    }

    _remove_empty_css_files();
    _convert_single_file_skins();
    _remove_dynamic_assets();
}

sub _remove_empty_css_files {
    my $skinsdir = bz_locations()->{'skinsdir'};
    foreach my $css_file (glob("$skinsdir/custom/*.css"),
                          glob("$skinsdir/contrib/*/*.css"))
    {
        _remove_empty_css($css_file);
    }
}

# A simple helper for the update code that removes "empty" CSS files.
sub _remove_empty_css {
    my ($file) = @_;
    my $basename = basename($file);
    my $empty_contents = "/* Custom rules for $basename.\n"
        . " * The rules you put here override rules in that stylesheet. */";
    if (length($empty_contents) == -s $file) {
        open(my $fh, '<', $file) or warn "$file: $!";
        my $file_contents;
        { local $/; $file_contents = <$fh>; }
        if ($file_contents eq $empty_contents) {
            print install_string('file_remove', { name => $file }), "\n";
            unlink $file or warn "$file: $!";
        }
    };
}

# We used to allow a single css file in the skins/contrib/ directory
# to be a whole skin.
sub _convert_single_file_skins {
    my $skinsdir = bz_locations()->{'skinsdir'};
    foreach my $skin_file (glob "$skinsdir/contrib/*.css") {
        my $dir_name = $skin_file;
        $dir_name =~ s/\.css$//;
        mkdir $dir_name or warn "$dir_name: $!";
        _rename_file($skin_file, "$dir_name/global.css");
    }
}

# delete all automatically generated css/js files to force recreation at the
# next request.
sub _remove_dynamic_assets {
    my @files = (
        glob(bz_locations()->{assetsdir} . '/*.css'),
        glob(bz_locations()->{assetsdir} . '/*.js'),
    );
    foreach my $file (@files) {
        unlink($file);
    }

    # remove old skins/assets directory
    my $old_path = bz_locations()->{skinsdir} . '/assets';
    if (-d $old_path) {
        foreach my $file (glob("$old_path/*.css")) {
            unlink($file);
        }
        rmdir($old_path);
    }
}

sub create_htaccess {
    _create_files(%{FILESYSTEM()->{htaccess}});

    # Repair old .htaccess files

    my $webdot_dir = bz_locations()->{'webdotdir'};
    # The public webdot IP address changed.
    my $webdot = new IO::File("$webdot_dir/.htaccess", 'r')
        || die "$webdot_dir/.htaccess: $!";
    my $webdot_data;
    { local $/; $webdot_data = <$webdot>; }
    $webdot->close;
    if ($webdot_data =~ /192\.20\.225\.10/) {
        print "Repairing $webdot_dir/.htaccess...\n";
        $webdot_data =~ s/192\.20\.225\.10/192.20.225.0\/24/g;
        $webdot = new IO::File("$webdot_dir/.htaccess", 'w') || die $!;
        print $webdot $webdot_data;
        $webdot->close;
    }
}

sub _rename_file {
    my ($from, $to) = @_;
    print install_string('file_rename', { from => $from, to => $to }), "\n";
    if (-e $to) {
        warn "$to already exists, not moving\n";
    }
    else {
        move($from, $to) or warn $!;
    }
}

# A helper for the above functions.
sub _create_files {
    my (%files) = @_;

    # It's not necessary to sort these, but it does make the
    # output of checksetup.pl look a bit nicer.
    foreach my $file (sort keys %files) {
        my $info = $files{$file};
        if ($info->{overwrite} or not -f $file) {
            print "Creating $file...\n";
            my $fh = IO::File->new( $file, O_WRONLY | O_CREAT, $info->{perms} )
                or die "unable to write $file: $!";
            my $contents = $info->{contents};
            if (ref $contents && ref($contents) eq 'CODE') {
                print $fh $contents->();
            }
            else {
                print $fh $contents;
            }
            $fh->close;
        }
    }
}

# If you ran a REALLY old version of Bugzilla, your chart files are in the
# wrong format. This code is a little messy, because it's very old, and
# when moving it into this module, I couldn't test it so I left it almost 
# completely alone.
sub _update_old_charts {
    my ($datadir) = @_;
    print "Updating old chart storage format...\n";
    foreach my $in_file (glob("$datadir/mining/*")) {
        # Don't try and upgrade image or db files!
        next if (($in_file =~ /\.gif$/i) ||
                 ($in_file =~ /\.png$/i) ||
                 ($in_file =~ /\.db$/i) ||
                 ($in_file =~ /\.orig$/i));

        rename("$in_file", "$in_file.orig") or next;
        open(IN, "<", "$in_file.orig") or next;
        open(OUT, '>', $in_file) or next;

        # Fields in the header
        my @declared_fields;

        # Fields we changed to half way through by mistake
        # This list comes from an old version of collectstats.pl
        # This part is only for people who ran later versions of 2.11 (devel)
        my @intermediate_fields = qw(DATE UNCONFIRMED NEW ASSIGNED REOPENED
                                     RESOLVED VERIFIED CLOSED);

        # Fields we actually want (matches the current collectstats.pl)
        my @out_fields = qw(DATE NEW ASSIGNED REOPENED UNCONFIRMED RESOLVED
                            VERIFIED CLOSED FIXED INVALID WONTFIX LATER REMIND
                            DUPLICATE WORKSFORME MOVED);

         while (<IN>) {
            if (/^# fields?: (.*)\s$/) {
                @declared_fields = map uc, (split /\||\r/, $1);
                print OUT "# fields: ", join('|', @out_fields), "\n";
            }
            elsif (/^(\d+\|.*)/) {
                my @data = split(/\||\r/, $1);
                my %data;
                if (@data == @declared_fields) {
                    # old format
                    for my $i (0 .. $#declared_fields) {
                        $data{$declared_fields[$i]} = $data[$i];
                    }
                }
                elsif (@data == @intermediate_fields) {
                    # Must have changed over at this point
                    for my $i (0 .. $#intermediate_fields) {
                        $data{$intermediate_fields[$i]} = $data[$i];
                    }
                }
                elsif (@data == @out_fields) {
                    # This line's fine - it has the right number of entries
                    for my $i (0 .. $#out_fields) {
                        $data{$out_fields[$i]} = $data[$i];
                    }
                }
                else {
                    print "Oh dear, input line $. of $in_file had " .
                          scalar(@data) . " fields\nThis was unexpected.",
                          " You may want to check your data files.\n";
                }

                print OUT join('|', 
                    map { defined ($data{$_}) ? ($data{$_}) : "" } @out_fields),
                    "\n";
            }
            else {
                print OUT;
            }
        }

        close(IN);
        close(OUT);
    } 
}

sub fix_dir_permissions {
    my ($dir) = @_;
    return if ON_WINDOWS;
    # Note that _get_owner_and_group is always silent here.
    my ($owner_id, $group_id) = _get_owner_and_group();

    my $perms;
    my $fs = FILESYSTEM();
    if ($perms = $fs->{recurse_dirs}->{$dir}) {
        _fix_perms_recursively($dir, $owner_id, $group_id, $perms);
    }
    elsif ($perms = $fs->{all_dirs}->{$dir}) {
        _fix_perms($dir, $owner_id, $group_id, $perms);
    }
    else {
        # Do nothing. We know nothing about this directory.
        warn "Unknown directory $dir";
    }
}

sub fix_file_permissions {
    my ($file) = @_;
    return if ON_WINDOWS;
    my $perms = FILESYSTEM()->{all_files}->{$file}->{perms};
    # Note that _get_owner_and_group is always silent here.
    my ($owner_id, $group_id) = _get_owner_and_group();
    _fix_perms($file, $owner_id, $group_id, $perms);
}

sub fix_all_file_permissions {
    my ($output) = @_;

    # _get_owner_and_group also checks that the webservergroup is valid.
    my ($owner_id, $group_id) = _get_owner_and_group($output);

    return if ON_WINDOWS;

    my $fs = FILESYSTEM();
    my %files = %{$fs->{all_files}};
    my %dirs  = %{$fs->{all_dirs}};
    my %recurse_dirs = %{$fs->{recurse_dirs}};

    print get_text('install_file_perms_fix') . "\n" if $output;

    foreach my $dir (sort keys %dirs) {
        next unless -d $dir;
        _fix_perms($dir, $owner_id, $group_id, $dirs{$dir});
    }

    foreach my $pattern (sort keys %recurse_dirs) {
        my $perms = $recurse_dirs{$pattern};
        # %recurse_dirs supports globs
        foreach my $dir (glob $pattern) {
            next unless -d $dir;
            _fix_perms_recursively($dir, $owner_id, $group_id, $perms);
        }
    }

    foreach my $file (sort keys %files) {
        # %files supports globs
        foreach my $filename (glob $file) {
            # Don't touch directories.
            next if -d $filename || !-e $filename;
            _fix_perms($filename, $owner_id, $group_id, 
                       $files{$file}->{perms});
        }
    }

    _fix_cvs_dirs($owner_id, '.');
}

sub _get_owner_and_group {
    my ($output) = @_;
    my $group_id = _check_web_server_group($output);
    return () if ON_WINDOWS;

    my $owner_id = POSIX::getuid();
    $group_id = POSIX::getgid() unless defined $group_id;
    return ($owner_id, $group_id);
}

# A helper for fix_all_file_permissions
sub _fix_cvs_dirs {
    my ($owner_id, $dir) = @_;
    my $owner_gid = POSIX::getgid();
    find({ no_chdir => 1, wanted => sub {
        my $name = $File::Find::name;
        if ($File::Find::dir =~ /\/CVS/ || $_ eq '.cvsignore'
            || (-d $name && $_ =~ /CVS$/)) 
        {
            my $perms = 0600;
            if (-d $name) {
                $perms = 0700;
            }
            _fix_perms($name, $owner_id, $owner_gid, $perms);
        }
    }}, $dir);
}

sub _fix_perms {
    my ($name, $owner, $group, $perms) = @_;
    #printf ("Changing $name to %o\n", $perms);

    # The webserver should never try to chown files.
    if (Bugzilla->usage_mode == USAGE_MODE_CMDLINE) {
        chown $owner, $group, $name
            or warn install_string('chown_failed', { path => $name, 
                                                     error => $! }) . "\n";
    }
    chmod $perms, $name
        or warn install_string('chmod_failed', { path => $name, 
                                                 error => $! }) . "\n";
}

sub _fix_perms_recursively {
    my ($dir, $owner_id, $group_id, $perms) = @_;
    # Set permissions on the directory itself.
    _fix_perms($dir, $owner_id, $group_id, $perms->{dirs});
    # Now recurse through the directory and set the correct permissions
    # on subdirectories and files.
    find({ no_chdir => 1, wanted => sub {
        my $name = $File::Find::name;
        if (-d $name) {
            _fix_perms($name, $owner_id, $group_id, $perms->{dirs});
        }
        else {
            _fix_perms($name, $owner_id, $group_id, $perms->{files});
        }
    }}, $dir);
}

sub _check_web_server_group {
    my ($output) = @_;

    my $group    = Bugzilla->localconfig->{'webservergroup'};
    my $filename = bz_locations()->{'localconfig'};
    my $group_id;

    # If we are on Windows, webservergroup does nothing
    if (ON_WINDOWS && $group && $output) {
        print "\n\n" . get_text('install_webservergroup_windows') . "\n\n";
    }

    # If we're not on Windows, make sure that webservergroup isn't
    # empty.
    elsif (!ON_WINDOWS && !$group && $output) {
        print "\n\n" . get_text('install_webservergroup_empty') . "\n\n";
    }

    # If we're not on Windows, make sure we are actually a member of
    # the webservergroup.
    elsif (!ON_WINDOWS && $group) {
        $group_id = getgrnam($group);
        ThrowCodeError('invalid_webservergroup', { group => $group }) 
            unless defined $group_id;

        # If on unix, see if we need to print a warning about a webservergroup
        # that we can't chgrp to
        if ($output && $< != 0 && !grep($_ eq $group_id, split(" ", $)))) {
            print "\n\n" . get_text('install_webservergroup_not_in') . "\n\n";
        }
    }

    return $group_id;
}

1;

__END__

=head1 NAME

Bugzilla::Install::Filesystem - Fix up the filesystem during
  installation.

=head1 DESCRIPTION

This module is used primarily by L<checksetup.pl> to modify the 
filesystem during installation, including creating the data/ directory.

=head1 SUBROUTINES

=over

=item C<update_filesystem({ index_html => 0 })>

Description: Creates all the directories and files that Bugzilla
             needs to function but doesn't ship with. Also does
             any updates to these files as necessary during an
             upgrade.

Params:      C<index_html> - Whether or not we should create
               the F<index.html> file.

Returns:     nothing

=item C<create_htaccess()>

Description: Creates all of the .htaccess files for Apache,
             in the various Bugzilla directories. Also updates
             the .htaccess files if they need updating.

Params:      none

Returns:     nothing

=item C<fix_all_file_permissions($output)>

Description: Sets all the file permissions on all of Bugzilla's files
             to what they should be. Note that permissions are different
             depending on whether or not C<$webservergroup> is set
             in F<localconfig>.

Params:      C<$output> - C<true> if you want this function to print
                 out information about what it's doing.

Returns:     nothing

=item C<fix_dir_permissions>

Given the name of a directory, its permissions will be fixed according to
how they are supposed to be set in Bugzilla's current configuration.
If it fails to set the permissions, a warning will be printed to STDERR.

=item C<fix_file_permissions>

Given the name of a file, its permissions will be fixed according to
how they are supposed to be set in Bugzilla's current configuration.
If it fails to set the permissions, a warning will be printed to STDERR.

=back<|MERGE_RESOLUTION|>--- conflicted
+++ resolved
@@ -351,30 +351,6 @@
     );
 
 
-<<<<<<< HEAD
-    # I don't want to rewrite CSS here,
-    # so the generated file must be in the same directory as the files it is made from.
-    my $yui_css_dir = "js/yui/assets/skins/sam";
-    my @yui_css_modules = qw(
-        calendar container datatable button paginator
-    );
-    my $yui_css_files = join("\n",
-        map { scalar read_file($_) }
-        map { "$yui_css_dir/$_.css" }
-        @yui_css_modules
-    );
-
-    my @yui_js_modules = qw(
-        yahoo-dom-event cookie connection json selector
-        element container calendar history button
-        datasource datatable
-    );
-    my $yui_js_files = join("\n",
-        map { scalar read_file($_) }
-        map { "js/yui/$_/$_-min.js" }
-        @yui_js_modules
-    );
-=======
     my $yui_css_dir = "js/yui/assets/skins/sam";
     my $yui_css_files = sub {
         # I don't want to rewrite CSS here,
@@ -401,7 +377,6 @@
             @yui_js_modules
         );
     };
->>>>>>> 7ea971d8
 
     # The name of each file, pointing at its default permissions and
     # default contents.
