# This Source Code Form is subject to the terms of the Mozilla Public
# License, v. 2.0. If a copy of the MPL was not distributed with this
# file, You can obtain one at http://mozilla.org/MPL/2.0/.
#
# This Source Code Form is "Incompatible With Secondary Licenses", as
# defined by the Mozilla Public License, v. 2.0.

package Bugzilla::Install::Filesystem;

# NOTE: This package may "use" any modules that it likes,
# and localconfig is available. However, all functions in this
# package should assume that:
#
# * Templates are not available.
# * Files do not have the correct permissions.
# * The database does not exist.

use 5.10.1;
use strict;
use warnings;

use Bugzilla::Constants;
use Bugzilla::Error;
use Bugzilla::Install::Localconfig;
use Bugzilla::Install::Util qw(install_string);
use Bugzilla::Util;
use Bugzilla::Hook;

use File::Find;
use File::Path;
use File::Basename;
use File::Copy qw(move);
use File::Slurp;
use IO::File;
use POSIX ();

use base qw(Exporter);
our @EXPORT = qw(
    update_filesystem
    create_htaccess
    fix_all_file_permissions
    fix_dir_permissions
    fix_file_permissions
);

use constant HT_DEFAULT_DENY => <<EOT;
# nothing in this directory is retrievable unless overridden by an .htaccess
# in a subdirectory
deny from all
EOT

###############
# Permissions #
###############

# Used by the permissions "constants" below.
sub _suexec { Bugzilla->localconfig->{'use_suexec'}     };
sub _group  { Bugzilla->localconfig->{'webservergroup'} };

# Writeable by the owner only.
use constant OWNER_WRITE => 0600;
# Executable by the owner only.
use constant OWNER_EXECUTE => 0700;
# A directory which is only writeable by the owner.
use constant DIR_OWNER_WRITE => 0700;

# A cgi script that the webserver can execute.
sub WS_EXECUTE { _group() ? 0750 : 0755 };
# A file that is read by cgi scripts, but is not ever read
# directly by the webserver.
sub CGI_READ { _group() ? 0640 : 0644 };
# A file that is written to by cgi scripts, but is not ever
# read or written directly by the webserver.
sub CGI_WRITE { _group() ? 0660 : 0666 };
# A file that is served directly by the web server.
sub WS_SERVE { (_group() and !_suexec()) ? 0640 : 0644 };

# A directory whose contents can be read or served by the
# webserver (so even directories containing cgi scripts
# would have this permission).
sub DIR_WS_SERVE { (_group() and !_suexec()) ? 0750 : 0755 };
# A directory that is read by cgi scripts, but is never accessed
# directly by the webserver
sub DIR_CGI_READ { _group() ? 0750 : 0755 };
# A directory that is written to by cgi scripts, but where the
# scripts never needs to overwrite files created by other
# users.
sub DIR_CGI_WRITE { _group() ? 0770 : 01777 };
# A directory that is written to by cgi scripts, where the
# scripts need to overwrite files created by other users.
sub DIR_CGI_OVERWRITE { _group() ? 0770 : 0777 };

# This can be combined (using "|") with other permissions for 
# directories that, in addition to their normal permissions (such
# as DIR_CGI_WRITE) also have content served directly from them
# (or their subdirectories) to the user, via the webserver.
sub DIR_ALSO_WS_SERVE { _suexec() ? 0001 : 0 };

# This looks like a constant because it effectively is, but
# it has to call other subroutines and read the current filesystem,
# so it's defined as a sub. This is not exported, so it doesn't have
# a perldoc. However, look at the various hashes defined inside this 
# function to understand what it returns. (There are comments throughout.)
#
# The rationale for the file permissions is that there is a group the
# web server executes the scripts as, so the cgi scripts should not be writable
# by this group. Otherwise someone may find it possible to change the cgis
# when exploiting some security flaw somewhere (not necessarily in Bugzilla!)
sub FILESYSTEM {
    my $datadir        = bz_locations()->{'datadir'};
    my $attachdir      = bz_locations()->{'attachdir'};
    my $extensionsdir  = bz_locations()->{'extensionsdir'};
    my $webdotdir      = bz_locations()->{'webdotdir'};
    my $templatedir    = bz_locations()->{'templatedir'};
    my $libdir         = bz_locations()->{'libpath'};
    my $extlib         = bz_locations()->{'ext_libpath'};
    my $skinsdir       = bz_locations()->{'skinsdir'};
    my $localconfig    = bz_locations()->{'localconfig'};
    my $template_cache = bz_locations()->{'template_cache'};
    my $graphsdir      = bz_locations()->{'graphsdir'};
    my $assetsdir      = bz_locations()->{'assetsdir'};
    my $error_reports  = bz_locations()->{'error_reports'};

    # We want to set the permissions the same for all localconfig files
    # across all PROJECTs, so we do something special with $localconfig,
    # lower down in the permissions section.
    if ($ENV{PROJECT}) {
        $localconfig =~ s/\.\Q$ENV{PROJECT}\E$//;
    }

    # Note: When being processed by checksetup, these have their permissions
    # set in this order: %all_dirs, %recurse_dirs, %all_files.
    #
    # Each is processed in alphabetical order of keys, so shorter keys
    # will have their permissions set before longer keys (thus setting
    # the permissions on parent directories before setting permissions
    # on their children).

    # --- FILE PERMISSIONS (Non-created files) --- #
    my %files = (
        '*'               => { perms => OWNER_WRITE },
        # Some .pl files are WS_EXECUTE because we want
        # users to be able to cron them or otherwise run
        # them as a secure user, like the webserver owner.
        '*.cgi'           => { perms => WS_EXECUTE },
        'whineatnews.pl'  => { perms => WS_EXECUTE },
        'collectstats.pl' => { perms => WS_EXECUTE },
        'importxml.pl'    => { perms => WS_EXECUTE },
        'testserver.pl'   => { perms => WS_EXECUTE },
        'whine.pl'        => { perms => WS_EXECUTE },
        'email_in.pl'     => { perms => WS_EXECUTE },
        'sanitycheck.pl'  => { perms => WS_EXECUTE },
        'checksetup.pl'   => { perms => OWNER_EXECUTE },
        'runtests.pl'     => { perms => OWNER_EXECUTE },
        'jobqueue.pl'     => { perms => OWNER_EXECUTE },
        'migrate.pl'      => { perms => OWNER_EXECUTE },
        'sentry.pl'       => { perms => WS_EXECUTE },
        'metrics.pl'      => { perms => WS_EXECUTE },
        'Makefile.PL'     => { perms => OWNER_WRITE },
        'gen-cpanfile.pl' => { perms => OWNER_EXECUTE },
        'clean-bug-user-last-visit.pl' => { perms => WS_EXECUTE },

        'Bugzilla.pm'    => { perms => CGI_READ },
        "$localconfig*"  => { perms => CGI_READ },
        'META.*'        => { perms => CGI_READ },
        'MYMETA.*'      => { perms => CGI_READ },
        'bugzilla.dtd'   => { perms => WS_SERVE },
        'mod_perl.pl'    => { perms => WS_SERVE },
        'robots.txt'     => { perms => WS_SERVE },
        '.htaccess'      => { perms => WS_SERVE },
        'cvs-update.log' => { perms => WS_SERVE },
        'scripts/sendunsentbugmail.pl' => { perms => WS_EXECUTE },
<<<<<<< HEAD
        'docker_files/*'       => { perms => OWNER_WRITE },
        'docker_files/*.pl'    => { perms => OWNER_EXECUTE },
        'docker_files/*.sh'    => { perms => OWNER_EXECUTE },
=======

        'docker/*'             => { perms => OWNER_WRITE },
        'docker/*.pl'          => { perms => OWNER_EXECUTE },
        'docker/*.sh'          => { perms => OWNER_EXECUTE },
>>>>>>> c053e22a
        'docs/bugzilla.ent'    => { perms => OWNER_WRITE },
        'docs/makedocs.pl'     => { perms => OWNER_EXECUTE },
        'docs/style.css'       => { perms => WS_SERVE },
        'docs/*/rel_notes.txt' => { perms => WS_SERVE },
        'docs/*/README.docs'   => { perms => OWNER_WRITE },
        "$datadir/params"      => { perms => CGI_WRITE },
        "$datadir/old-params.txt"  => { perms => OWNER_WRITE },
        "$extensionsdir/create.pl" => { perms => OWNER_EXECUTE },
        "$extensionsdir/*/*.pl"    => { perms => WS_EXECUTE },
        "$extensionsdir/*/bin/*"   => { perms => WS_EXECUTE },

        # google webmaster tools verification files
        'google*.html' => { perms => WS_SERVE },
        'contribute.json' => { perms => WS_SERVE },
    );

    # Directories that we want to set the perms on, but not
    # recurse through. These are directories we didn't create
    # in checkesetup.pl.
    #
    # Purpose of BMO change: unknown.
    my %non_recurse_dirs = (
        '.'  => 0755,
        docs => DIR_WS_SERVE,
    );

    # This sets the permissions for each item inside each of these 
    # directories, including the directory itself. 
    # 'CVS' directories are special, though, and are never readable by 
    # the webserver.
    my %recurse_dirs = (
        # Writeable directories
         $template_cache    => { files => CGI_READ,
                                  dirs => DIR_CGI_OVERWRITE },
         $error_reports     => { files => CGI_READ,
                                  dirs => DIR_CGI_WRITE },
         $attachdir         => { files => CGI_WRITE,
                                  dirs => DIR_CGI_WRITE },
         $webdotdir         => { files => WS_SERVE,
                                  dirs => DIR_CGI_WRITE | DIR_ALSO_WS_SERVE },
         $graphsdir         => { files => WS_SERVE,
                                  dirs => DIR_CGI_WRITE | DIR_ALSO_WS_SERVE },
         "$datadir/db"      => { files => CGI_WRITE,
                                  dirs => DIR_CGI_WRITE },
         $assetsdir         => { files => WS_SERVE,
                                  dirs => DIR_CGI_OVERWRITE | DIR_ALSO_WS_SERVE },

         # Readable directories
         "$datadir/mining"     => { files => CGI_READ,
                                     dirs => DIR_CGI_READ },
         "$libdir/Bugzilla"    => { files => CGI_READ,
                                     dirs => DIR_CGI_READ },
         $extlib               => { files => CGI_READ,
                                     dirs => DIR_CGI_READ },
         $templatedir          => { files => CGI_READ,
                                     dirs => DIR_CGI_READ },
         # Directories in the extensions/ dir are WS_SERVE so that
         # the web/ directories can be served by the web server.
         # But, for extra security, we deny direct webserver access to
         # the lib/ and template/ directories of extensions.
         $extensionsdir        => { files => CGI_READ,
                                     dirs => DIR_WS_SERVE },
         "$extensionsdir/*/lib" => { files => CGI_READ,
                                      dirs => DIR_CGI_READ },
         "$extensionsdir/*/template" => { files => CGI_READ,
                                           dirs => DIR_CGI_READ },

         # Content served directly by the webserver
         images                => { files => WS_SERVE,
                                     dirs => DIR_WS_SERVE },
         js                    => { files => WS_SERVE,
                                     dirs => DIR_WS_SERVE },
         $skinsdir             => { files => WS_SERVE,
                                     dirs => DIR_WS_SERVE },
         'docs/*/html'         => { files => WS_SERVE,
                                     dirs => DIR_WS_SERVE },
         'docs/*/pdf'          => { files => WS_SERVE,
                                     dirs => DIR_WS_SERVE },
         'docs/*/txt'          => { files => WS_SERVE,
                                     dirs => DIR_WS_SERVE },
         'docs/*/images'       => { files => WS_SERVE,
                                     dirs => DIR_WS_SERVE },
         "$extensionsdir/*/web" => { files => WS_SERVE,
                                     dirs => DIR_WS_SERVE },

         # Purpose: allow webserver to read .bzr so we execute bzr commands
         # in backticks and look at the result over the web. Used to show
         # bzr history.
         '.bzr'                => { files => WS_SERVE,
                                    dirs  => DIR_WS_SERVE },
         # Directories only for the owner, not for the webserver.
         t                     => { files => OWNER_WRITE,
                                     dirs => DIR_OWNER_WRITE },
         xt                    => { files => OWNER_WRITE,
                                     dirs => DIR_OWNER_WRITE },
         'docs/lib'            => { files => OWNER_WRITE,
                                     dirs => DIR_OWNER_WRITE },
         'docs/*/xml'          => { files => OWNER_WRITE,
                                     dirs => DIR_OWNER_WRITE },
         'contrib'             => { files => OWNER_EXECUTE,
                                     dirs => DIR_OWNER_WRITE, },
         'scripts'             => { files => OWNER_EXECUTE,
                                     dirs => DIR_OWNER_WRITE, },
         'docker_files'        => { files => OWNER_EXECUTE,
                                     dirs => DIR_OWNER_WRITE, },
    );

    # --- FILES TO CREATE --- #

    # The name of each directory that we should actually *create*,
    # pointing at its default permissions.
    my %create_dirs = (
        # This is DIR_ALSO_WS_SERVE because it contains $webdotdir and
        # $assetsdir.
        $datadir                => DIR_CGI_OVERWRITE | DIR_ALSO_WS_SERVE,
        # Directories that are read-only for cgi scripts
        "$datadir/mining"       => DIR_CGI_READ,
        "$datadir/extensions"   => DIR_CGI_READ,
        $extensionsdir          => DIR_CGI_READ,
        # Directories that cgi scripts can write to.
        "$datadir/db"           => DIR_CGI_WRITE,
        $attachdir              => DIR_CGI_WRITE,
        $graphsdir              => DIR_CGI_WRITE | DIR_ALSO_WS_SERVE,
        $webdotdir              => DIR_CGI_WRITE | DIR_ALSO_WS_SERVE,
        $assetsdir              => DIR_CGI_WRITE | DIR_ALSO_WS_SERVE,
        $template_cache         => DIR_CGI_WRITE,
        $error_reports          => DIR_CGI_WRITE,
        # Directories that contain content served directly by the web server.
        "$skinsdir/custom"      => DIR_WS_SERVE,
        "$skinsdir/contrib"     => DIR_WS_SERVE,
    );

    # The name of each file, pointing at its default permissions and
    # default contents.
    my %create_files = (
        "$datadir/extensions/additional" => { perms    => CGI_READ, 
                                              contents => '' },
        # We create this file so that it always has the right owner
        # and permissions. Otherwise, the webserver creates it as
        # owned by itself, which can cause problems if jobqueue.pl
        # or something else is not running as the webserver or root.
        "$datadir/mailer.testfile" => { perms    => CGI_WRITE,
                                        contents => '' },
    );

    # Because checksetup controls the creation of index.html separately
    # from all other files, it gets its very own hash.
    my %index_html = (
        'index.html' => { perms => WS_SERVE, contents => <<EOT
<!DOCTYPE HTML PUBLIC "-//W3C//DTD HTML 4.01 Transitional//EN">
<html>
<head>
  <meta http-equiv="Refresh" content="0; URL=index.cgi">
</head>
<body>
  <h1>I think you are looking for <a href="index.cgi">index.cgi</a></h1>
</body>
</html>
EOT
        }
    );

    # Because checksetup controls the .htaccess creation separately
    # by a localconfig variable, these go in a separate variable from
    # %create_files.
    #
    # Note that these get WS_SERVE as their permission
    # because they're *read* by the webserver, even though they're not
    # actually, themselves, served.
    my %htaccess = (
        "$attachdir/.htaccess"       => { perms    => WS_SERVE,
                                          contents => HT_DEFAULT_DENY },
        "$libdir/Bugzilla/.htaccess" => { perms    => WS_SERVE,
                                          contents => HT_DEFAULT_DENY },
        "$extlib/.htaccess"          => { perms    => WS_SERVE,
                                          contents => HT_DEFAULT_DENY },
        "$templatedir/.htaccess"     => { perms    => WS_SERVE,
                                          contents => HT_DEFAULT_DENY },
        'contrib/.htaccess'          => { perms    => WS_SERVE,
                                          contents => HT_DEFAULT_DENY },
        'scripts/.htaccess'          => { perms    => WS_SERVE,
                                          contents => HT_DEFAULT_DENY },
        'docker_files/.htaccess'     => { perms    => WS_SERVE,
                                          contents => HT_DEFAULT_DENY },
        't/.htaccess'                => { perms    => WS_SERVE,
                                          contents => HT_DEFAULT_DENY },
        'xt/.htaccess'               => { perms    => WS_SERVE,
                                          contents => HT_DEFAULT_DENY },
        "$datadir/.htaccess"         => { perms    => WS_SERVE,
                                          contents => HT_DEFAULT_DENY },
        "$error_reports/.htaccess"   => { perms    => WS_SERVE,
                                          contents => HT_DEFAULT_DENY },

        "$graphsdir/.htaccess" => { perms => WS_SERVE, contents => <<EOT
# Allow access to .png and .gif files.
<FilesMatch (\\.gif|\\.png)\$>
  Allow from all
</FilesMatch>

# And no directory listings, either.
Deny from all
EOT
        },

        "$webdotdir/.htaccess" => { perms => WS_SERVE, contents => <<EOT
# Restrict access to .dot files to the public webdot server at research.att.com
# if research.att.com ever changes their IP, or if you use a different
# webdot server, you'll need to edit this
<FilesMatch \\.dot\$>
  Allow from 192.20.225.0/24
  Deny from all
</FilesMatch>

# Allow access to .png files created by a local copy of 'dot'
<FilesMatch \\.png\$>
  Allow from all
</FilesMatch>

# And no directory listings, either.
Deny from all
EOT
        },

        "$assetsdir/.htaccess" => { perms => WS_SERVE, contents => <<EOT
# Allow access to .css files
<FilesMatch \\.(css|js)\$>
  Allow from all
</FilesMatch>

# And no directory listings, either.
Deny from all
EOT
        },

    );

    Bugzilla::Hook::process('install_filesystem', {
        files            => \%files,
        create_dirs      => \%create_dirs,
        non_recurse_dirs => \%non_recurse_dirs,
        recurse_dirs     => \%recurse_dirs,
        create_files     => \%create_files,
        htaccess         => \%htaccess,
    });

    my %all_files = (%create_files, %htaccess, %index_html, %files);
    my %all_dirs  = (%create_dirs, %non_recurse_dirs);

    return {
        create_dirs  => \%create_dirs,
        recurse_dirs => \%recurse_dirs,
        all_dirs     => \%all_dirs,

        create_files => \%create_files,
        htaccess     => \%htaccess,
        index_html   => \%index_html,
        all_files    => \%all_files,
    };
}

sub update_filesystem {
    my ($params) = @_;
    my $fs = FILESYSTEM();
    my %dirs  = %{$fs->{create_dirs}};
    my %files = %{$fs->{create_files}};

    my $datadir = bz_locations->{'datadir'};
    my $graphsdir = bz_locations->{'graphsdir'};
    my $assetsdir = bz_locations->{'assetsdir'};
    # If the graphs/ directory doesn't exist, we're upgrading from
    # a version old enough that we need to update the $datadir/mining 
    # format.
    if (-d "$datadir/mining" && !-d $graphsdir) {
        _update_old_charts($datadir);
    }

    # By sorting the dirs, we assure that shorter-named directories
    # (meaning parent directories) are always created before their
    # child directories.
    foreach my $dir (sort keys %dirs) {
        unless (-d $dir) {
            print "Creating $dir directory...\n";
            mkdir $dir or die "mkdir $dir failed: $!";
            # For some reason, passing in the permissions to "mkdir"
            # doesn't work right, but doing a "chmod" does.
            chmod $dirs{$dir}, $dir or warn "Cannot chmod $dir: $!";
        }
    }

    # Move the testfile if we can't write to it, so that we can re-create
    # it with the correct permissions below.
    my $testfile = "$datadir/mailer.testfile";
    if (-e $testfile and !-w $testfile) {
        _rename_file($testfile, "$testfile.old");
    }

    # If old-params.txt exists in the root directory, move it to datadir.
    my $oldparamsfile = "old_params.txt";
    if (-e $oldparamsfile) {
        _rename_file($oldparamsfile, "$datadir/$oldparamsfile");
    }

    # Remove old assets htaccess file to force recreation with correct values.
    if (-e "$assetsdir/.htaccess") {
        if (read_file("$assetsdir/.htaccess") =~ /<FilesMatch \\\.css\$>/) {
            unlink("$assetsdir/.htaccess");
        }
    }

    _create_files(%files);
    if ($params->{index_html}) {
        _create_files(%{$fs->{index_html}});
    }
    elsif (-e 'index.html') {
        my $templatedir = bz_locations()->{'templatedir'};
        print <<EOT;

*** It appears that you still have an old index.html hanging around.
    Either the contents of this file should be moved into a template and 
    placed in the '$templatedir/en/custom' directory, or you should delete 
    the file.

EOT
    }

    # Delete old files that no longer need to exist

    # 2001-04-29 jake@bugzilla.org - Remove oldemailtech
    #   http://bugzilla.mozilla.org/show_bugs.cgi?id=71552
    if (-d 'shadow') {
        print "Removing shadow directory...\n";
        rmtree("shadow");
    }

    if (-e "$datadir/versioncache") {
        print "Removing versioncache...\n";
        unlink "$datadir/versioncache";
    }

    if (-e "$datadir/duplicates.rdf") {
        print "Removing duplicates.rdf...\n";
        unlink "$datadir/duplicates.rdf";
        unlink "$datadir/duplicates-old.rdf";
    }

    if (-e "$datadir/duplicates") {
        print "Removing duplicates directory...\n";
        rmtree("$datadir/duplicates");
    }

    _remove_empty_css_files();
    _convert_single_file_skins();
    _remove_dynamic_assets();
}

sub _remove_empty_css_files {
    my $skinsdir = bz_locations()->{'skinsdir'};
    foreach my $css_file (glob("$skinsdir/custom/*.css"),
                          glob("$skinsdir/contrib/*/*.css"))
    {
        _remove_empty_css($css_file);
    }
}

# A simple helper for the update code that removes "empty" CSS files.
sub _remove_empty_css {
    my ($file) = @_;
    my $basename = basename($file);
    my $empty_contents = <<EOT;
/*
 * Custom rules for $basename.
 * The rules you put here override rules in that stylesheet.
 */
EOT
    if (length($empty_contents) == -s $file) {
        open(my $fh, '<', $file) or warn "$file: $!";
        my $file_contents;
        { local $/; $file_contents = <$fh>; }
        if ($file_contents eq $empty_contents) {
            print install_string('file_remove', { name => $file }), "\n";
            unlink $file or warn "$file: $!";
        }
    };
}

# We used to allow a single css file in the skins/contrib/ directory
# to be a whole skin.
sub _convert_single_file_skins {
    my $skinsdir = bz_locations()->{'skinsdir'};
    foreach my $skin_file (glob "$skinsdir/contrib/*.css") {
        my $dir_name = $skin_file;
        $dir_name =~ s/\.css$//;
        mkdir $dir_name or warn "$dir_name: $!";
        _rename_file($skin_file, "$dir_name/global.css");
    }
}

# delete all automatically generated css/js files to force recreation at the
# next request.
sub _remove_dynamic_assets {
    my @files = (
        glob(bz_locations()->{assetsdir} . '/*.css'),
        glob(bz_locations()->{assetsdir} . '/*.js'),
    );
    foreach my $file (@files) {
        unlink($file);
    }

    # remove old skins/assets directory
    my $old_path = bz_locations()->{skinsdir} . '/assets';
    if (-d $old_path) {
        foreach my $file (glob("$old_path/*.css")) {
            unlink($file);
        }
        rmdir($old_path);
    }
}

sub create_htaccess {
    _create_files(%{FILESYSTEM()->{htaccess}});

    # Repair old .htaccess files

    my $webdot_dir = bz_locations()->{'webdotdir'};
    # The public webdot IP address changed.
    my $webdot = new IO::File("$webdot_dir/.htaccess", 'r')
        || die "$webdot_dir/.htaccess: $!";
    my $webdot_data;
    { local $/; $webdot_data = <$webdot>; }
    $webdot->close;
    if ($webdot_data =~ /192\.20\.225\.10/) {
        print "Repairing $webdot_dir/.htaccess...\n";
        $webdot_data =~ s/192\.20\.225\.10/192.20.225.0\/24/g;
        $webdot = new IO::File("$webdot_dir/.htaccess", 'w') || die $!;
        print $webdot $webdot_data;
        $webdot->close;
    }
}

sub _rename_file {
    my ($from, $to) = @_;
    print install_string('file_rename', { from => $from, to => $to }), "\n";
    if (-e $to) {
        warn "$to already exists, not moving\n";
    }
    else {
        move($from, $to) or warn $!;
    }
}

# A helper for the above functions.
sub _create_files {
    my (%files) = @_;

    # It's not necessary to sort these, but it does make the
    # output of checksetup.pl look a bit nicer.
    foreach my $file (sort keys %files) {
        unless (-e $file) {
            print "Creating $file...\n";
            my $info = $files{$file};
            my $fh = new IO::File($file, O_WRONLY | O_CREAT, $info->{perms})
                || die $!;
            print $fh $info->{contents} if $info->{contents};
            $fh->close;
        }
    }
}

# If you ran a REALLY old version of Bugzilla, your chart files are in the
# wrong format. This code is a little messy, because it's very old, and
# when moving it into this module, I couldn't test it so I left it almost 
# completely alone.
sub _update_old_charts {
    my ($datadir) = @_;
    print "Updating old chart storage format...\n";
    foreach my $in_file (glob("$datadir/mining/*")) {
        # Don't try and upgrade image or db files!
        next if (($in_file =~ /\.gif$/i) ||
                 ($in_file =~ /\.png$/i) ||
                 ($in_file =~ /\.db$/i) ||
                 ($in_file =~ /\.orig$/i));

        rename("$in_file", "$in_file.orig") or next;
        open(IN, "<", "$in_file.orig") or next;
        open(OUT, '>', $in_file) or next;

        # Fields in the header
        my @declared_fields;

        # Fields we changed to half way through by mistake
        # This list comes from an old version of collectstats.pl
        # This part is only for people who ran later versions of 2.11 (devel)
        my @intermediate_fields = qw(DATE UNCONFIRMED NEW ASSIGNED REOPENED
                                     RESOLVED VERIFIED CLOSED);

        # Fields we actually want (matches the current collectstats.pl)
        my @out_fields = qw(DATE NEW ASSIGNED REOPENED UNCONFIRMED RESOLVED
                            VERIFIED CLOSED FIXED INVALID WONTFIX LATER REMIND
                            DUPLICATE WORKSFORME MOVED);

         while (<IN>) {
            if (/^# fields?: (.*)\s$/) {
                @declared_fields = map uc, (split /\||\r/, $1);
                print OUT "# fields: ", join('|', @out_fields), "\n";
            }
            elsif (/^(\d+\|.*)/) {
                my @data = split(/\||\r/, $1);
                my %data;
                if (@data == @declared_fields) {
                    # old format
                    for my $i (0 .. $#declared_fields) {
                        $data{$declared_fields[$i]} = $data[$i];
                    }
                }
                elsif (@data == @intermediate_fields) {
                    # Must have changed over at this point
                    for my $i (0 .. $#intermediate_fields) {
                        $data{$intermediate_fields[$i]} = $data[$i];
                    }
                }
                elsif (@data == @out_fields) {
                    # This line's fine - it has the right number of entries
                    for my $i (0 .. $#out_fields) {
                        $data{$out_fields[$i]} = $data[$i];
                    }
                }
                else {
                    print "Oh dear, input line $. of $in_file had " .
                          scalar(@data) . " fields\nThis was unexpected.",
                          " You may want to check your data files.\n";
                }

                print OUT join('|', 
                    map { defined ($data{$_}) ? ($data{$_}) : "" } @out_fields),
                    "\n";
            }
            else {
                print OUT;
            }
        }

        close(IN);
        close(OUT);
    } 
}

sub fix_dir_permissions {
    my ($dir) = @_;
    return if ON_WINDOWS;
    # Note that _get_owner_and_group is always silent here.
    my ($owner_id, $group_id) = _get_owner_and_group();

    my $perms;
    my $fs = FILESYSTEM();
    if ($perms = $fs->{recurse_dirs}->{$dir}) {
        _fix_perms_recursively($dir, $owner_id, $group_id, $perms);
    }
    elsif ($perms = $fs->{all_dirs}->{$dir}) {
        _fix_perms($dir, $owner_id, $group_id, $perms);
    }
    else {
        # Do nothing. We know nothing about this directory.
        warn "Unknown directory $dir";
    }
}

sub fix_file_permissions {
    my ($file) = @_;
    return if ON_WINDOWS;
    my $perms = FILESYSTEM()->{all_files}->{$file}->{perms};
    # Note that _get_owner_and_group is always silent here.
    my ($owner_id, $group_id) = _get_owner_and_group();
    _fix_perms($file, $owner_id, $group_id, $perms);
}

sub fix_all_file_permissions {
    my ($output) = @_;

    # _get_owner_and_group also checks that the webservergroup is valid.
    my ($owner_id, $group_id) = _get_owner_and_group($output);

    return if ON_WINDOWS;

    my $fs = FILESYSTEM();
    my %files = %{$fs->{all_files}};
    my %dirs  = %{$fs->{all_dirs}};
    my %recurse_dirs = %{$fs->{recurse_dirs}};

    print get_text('install_file_perms_fix') . "\n" if $output;

    foreach my $dir (sort keys %dirs) {
        next unless -d $dir;
        _fix_perms($dir, $owner_id, $group_id, $dirs{$dir});
    }

    foreach my $pattern (sort keys %recurse_dirs) {
        my $perms = $recurse_dirs{$pattern};
        # %recurse_dirs supports globs
        foreach my $dir (glob $pattern) {
            next unless -d $dir;
            _fix_perms_recursively($dir, $owner_id, $group_id, $perms);
        }
    }

    foreach my $file (sort keys %files) {
        # %files supports globs
        foreach my $filename (glob $file) {
            # Don't touch directories.
            next if -d $filename || !-e $filename;
            _fix_perms($filename, $owner_id, $group_id, 
                       $files{$file}->{perms});
        }
    }

    _fix_cvs_dirs($owner_id, '.');
}

sub _get_owner_and_group {
    my ($output) = @_;
    my $group_id = _check_web_server_group($output);
    return () if ON_WINDOWS;

    my $owner_id = POSIX::getuid();
    $group_id = POSIX::getgid() unless defined $group_id;
    return ($owner_id, $group_id);
}

# A helper for fix_all_file_permissions
sub _fix_cvs_dirs {
    my ($owner_id, $dir) = @_;
    my $owner_gid = POSIX::getgid();
    find({ no_chdir => 1, wanted => sub {
        my $name = $File::Find::name;
        if ($File::Find::dir =~ /\/CVS/ || $_ eq '.cvsignore'
            || (-d $name && $_ =~ /CVS$/)) 
        {
            my $perms = 0600;
            if (-d $name) {
                $perms = 0700;
            }
            _fix_perms($name, $owner_id, $owner_gid, $perms);
        }
    }}, $dir);
}

sub _fix_perms {
    my ($name, $owner, $group, $perms) = @_;
    #printf ("Changing $name to %o\n", $perms);

    # The webserver should never try to chown files.
    if (Bugzilla->usage_mode == USAGE_MODE_CMDLINE) {
        chown $owner, $group, $name
            or warn install_string('chown_failed', { path => $name, 
                                                     error => $! }) . "\n";
    }
    chmod $perms, $name
        or warn install_string('chmod_failed', { path => $name, 
                                                 error => $! }) . "\n";
}

sub _fix_perms_recursively {
    my ($dir, $owner_id, $group_id, $perms) = @_;
    # Set permissions on the directory itself.
    _fix_perms($dir, $owner_id, $group_id, $perms->{dirs});
    # Now recurse through the directory and set the correct permissions
    # on subdirectories and files.
    find({ no_chdir => 1, wanted => sub {
        my $name = $File::Find::name;
        if (-d $name) {
            _fix_perms($name, $owner_id, $group_id, $perms->{dirs});
        }
        else {
            _fix_perms($name, $owner_id, $group_id, $perms->{files});
        }
    }}, $dir);
}

sub _check_web_server_group {
    my ($output) = @_;

    my $group    = Bugzilla->localconfig->{'webservergroup'};
    my $filename = bz_locations()->{'localconfig'};
    my $group_id;

    # If we are on Windows, webservergroup does nothing
    if (ON_WINDOWS && $group && $output) {
        print "\n\n" . get_text('install_webservergroup_windows') . "\n\n";
    }

    # If we're not on Windows, make sure that webservergroup isn't
    # empty.
    elsif (!ON_WINDOWS && !$group && $output) {
        print "\n\n" . get_text('install_webservergroup_empty') . "\n\n";
    }

    # If we're not on Windows, make sure we are actually a member of
    # the webservergroup.
    elsif (!ON_WINDOWS && $group) {
        $group_id = getgrnam($group);
        ThrowCodeError('invalid_webservergroup', { group => $group }) 
            unless defined $group_id;

        # If on unix, see if we need to print a warning about a webservergroup
        # that we can't chgrp to
        if ($output && $< != 0 && !grep($_ eq $group_id, split(" ", $)))) {
            print "\n\n" . get_text('install_webservergroup_not_in') . "\n\n";
        }
    }

    return $group_id;
}

1;

__END__

=head1 NAME

Bugzilla::Install::Filesystem - Fix up the filesystem during
  installation.

=head1 DESCRIPTION

This module is used primarily by L<checksetup.pl> to modify the 
filesystem during installation, including creating the data/ directory.

=head1 SUBROUTINES

=over

=item C<update_filesystem({ index_html => 0 })>

Description: Creates all the directories and files that Bugzilla
             needs to function but doesn't ship with. Also does
             any updates to these files as necessary during an
             upgrade.

Params:      C<index_html> - Whether or not we should create
               the F<index.html> file.

Returns:     nothing

=item C<create_htaccess()>

Description: Creates all of the .htaccess files for Apache,
             in the various Bugzilla directories. Also updates
             the .htaccess files if they need updating.

Params:      none

Returns:     nothing

=item C<fix_all_file_permissions($output)>

Description: Sets all the file permissions on all of Bugzilla's files
             to what they should be. Note that permissions are different
             depending on whether or not C<$webservergroup> is set
             in F<localconfig>.

Params:      C<$output> - C<true> if you want this function to print
                 out information about what it's doing.

Returns:     nothing

=item C<fix_dir_permissions>

Given the name of a directory, its permissions will be fixed according to
how they are supposed to be set in Bugzilla's current configuration.
If it fails to set the permissions, a warning will be printed to STDERR.

=item C<fix_file_permissions>

Given the name of a file, its permissions will be fixed according to
how they are supposed to be set in Bugzilla's current configuration.
If it fails to set the permissions, a warning will be printed to STDERR.

=back<|MERGE_RESOLUTION|>--- conflicted
+++ resolved
@@ -170,16 +170,9 @@
         '.htaccess'      => { perms => WS_SERVE },
         'cvs-update.log' => { perms => WS_SERVE },
         'scripts/sendunsentbugmail.pl' => { perms => WS_EXECUTE },
-<<<<<<< HEAD
-        'docker_files/*'       => { perms => OWNER_WRITE },
-        'docker_files/*.pl'    => { perms => OWNER_EXECUTE },
-        'docker_files/*.sh'    => { perms => OWNER_EXECUTE },
-=======
-
         'docker/*'             => { perms => OWNER_WRITE },
         'docker/*.pl'          => { perms => OWNER_EXECUTE },
         'docker/*.sh'          => { perms => OWNER_EXECUTE },
->>>>>>> c053e22a
         'docs/bugzilla.ent'    => { perms => OWNER_WRITE },
         'docs/makedocs.pl'     => { perms => OWNER_EXECUTE },
         'docs/style.css'       => { perms => WS_SERVE },
