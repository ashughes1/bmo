--- conflicted
+++ resolved
@@ -709,17 +709,10 @@
             my $fh = IO::File->new( $file, O_WRONLY | O_CREAT, $info->{perms} )
                 or die "unable to write $file: $!";
             my $contents = $info->{contents};
-<<<<<<< HEAD
-            if (ref $contents && ref($contents) eq 'CODE') {
-                print $fh $contents->();
-            }
-            else {
-=======
             if (defined $contents && ref($contents) eq 'CODE') {
                 print $fh $contents->();
             }
             elsif (defined $contents) {
->>>>>>> 3a372a91
                 print $fh $contents;
             }
             $fh->close;
