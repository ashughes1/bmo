# -*- Mode: perl; indent-tabs-mode: nil -*-
#
# The contents of this file are subject to the Mozilla Public
# License Version 1.1 (the "License"); you may not use this file
# except in compliance with the License. You may obtain a copy of
# the License at http://www.mozilla.org/MPL/
#
# Software distributed under the License is distributed on an "AS
# IS" basis, WITHOUT WARRANTY OF ANY KIND, either express or
# implied. See the License for the specific language governing
# rights and limitations under the License.
#
# The Original Code is the Bugzilla Bug Tracking System.
#
# Contributor(s): Max Kanat-Alexander <mkanat@bugzilla.org>
#                 Marc Schumann <wurblzap@gmail.com>

package Bugzilla::Install::Requirements;

# NOTE: This package MUST NOT "use" any Bugzilla modules other than
# Bugzilla::Constants, anywhere. We may "use" standard perl modules.
#
# Subroutines may "require" and "import" from modules, but they
# MUST NOT "use."

use strict;
use version;

use Bugzilla::Constants;
use Bugzilla::Install::Util qw(vers_cmp install_string bin_loc
                               success extension_requirement_packages);
use List::Util qw(max);
use Safe;
use Term::ANSIColor;

# Return::Value 1.666002 pollutes the error log with warnings about this
# deprecated module. We have to set NO_CLUCK = 1 before loading Email::Send
# in have_vers() to disable these warnings.
BEGIN {
    $Return::Value::NO_CLUCK = 1;
}

use base qw(Exporter);
use autodie;
our @EXPORT = qw(
    REQUIRED_MODULES
    OPTIONAL_MODULES
    FEATURE_FILES

    check_requirements
    check_graphviz
    export_cpanfile
    have_vers
    install_command
    map_files_to_features
);

# This is how many *'s are in the top of each "box" message printed
# by checksetup.pl.
use constant TABLE_WIDTH => 71;

# Optional Apache modules that have no Perl component to them.
# If these are installed, Bugzilla has additional functionality.
#
# The keys are the names of the modules, the values are what the module
# is called in the output of "apachectl -t -D DUMP_MODULES".
use constant APACHE_MODULES => { 
    mod_headers => 'headers_module',
    mod_env     => 'env_module',
    mod_expires => 'expires_module',
};

# These are all of the binaries that we could possibly use that can
# give us info about which Apache modules are installed.
# If we can't use "apachectl", the "httpd" binary itself takes the same
# parameters. Note that on Debian and Gentoo, there is an "apache2ctl",
# but it takes different parameters on each of those two distros, so we
# don't use apache2ctl.
use constant APACHE => qw(apachectl httpd apache2 apache);

# If we don't find any of the above binaries in the normal PATH,
# these are extra places we look.
use constant APACHE_PATH => [qw(
    /usr/sbin 
    /usr/local/sbin
    /usr/libexec
    /usr/local/libexec
)];

# The below two constants are subroutines so that they can implement
# a hook. Other than that they are actually constants.

# "package" is the perl package we're checking for. "module" is the name
# of the actual module we load with "require" to see if the package is
# installed or not. "version" is the version we need, or 0 if we'll accept
# any version.
#
# "blacklist" is an arrayref of regular expressions that describe versions that
# are 'blacklisted'--that is, even if the version is high enough, Bugzilla
# will refuse to say that it's OK to run with that version.
sub REQUIRED_MODULES {
    my $perl_ver = sprintf('%vd', $^V);
    my @modules = (
    {
        package => 'CGI.pm',
        module  => 'CGI',
        # 3.51 fixes a security problem that affects Bugzilla.
        # (bug 591165)
        version => '3.51',
    },
    {
        package => 'Digest-SHA',
        module  => 'Digest::SHA',
        version => 0
    },
    {
        package => 'TimeDate',
        module  => 'Date::Format',
        version => '2.21'
    },
    # 0.28 fixed some important bugs in DateTime.
    {
        package => 'DateTime',
        module  => 'DateTime',
        version => '0.28'
    },
    # 0.79 is required to work on Windows Vista and Windows Server 2008.
    # As correctly detecting the flavor of Windows is not easy,
    # we require this version for all Windows installations.
    # 0.71 fixes a major bug affecting all platforms.
    {
        package => 'DateTime-TimeZone',
        module  => 'DateTime::TimeZone',
        version => ON_WINDOWS ? '0.79' : '0.71'
    },
    {
        package => 'DBI',
        module  => 'DBI',
        version => (vers_cmp($perl_ver, '5.13.3') > -1) ? '1.614' : '1.41'
    },
    # 2.22 fixes various problems related to UTF8 strings in hash keys,
    # as well as line endings on Windows.
    {
        package => 'Template-Toolkit',
        module  => 'Template',
        version => '2.22'
    },
    {
        package => 'Email-Send',
        module  => 'Email::Send',
        version => ON_WINDOWS ? '2.16' : '2.00',
        blacklist => ['^2\.196$']
    },
    {
        package => 'Email-MIME',
        module  => 'Email::MIME',
        # This fixes a memory leak in walk_parts that affected jobqueue.pl.
        version => '1.904'
    },
    {
        package => 'URI',
        module  => 'URI',
        # This version properly handles a semicolon as the delimiter
        # in a URL query string.
        version => '1.37',
    },
    {
        package => 'List-MoreUtils',
        module  => 'List::MoreUtils',
        version => 0.22,
    },
    {
        package => 'Math-Random-ISAAC',
        module  => 'Math::Random::ISAAC',
        version => '1.0.1',
    },
    );

    if (ON_WINDOWS) {
        push(@modules, {
            package => 'Win32',
            module  => 'Win32',
            # 0.35 fixes a memory leak in GetOSVersion, which we use.
            version => 0.35,
        }, 
        {
            package => 'Win32-API',
            module  => 'Win32::API',
            # 0.55 fixes a bug with char* that might affect Bugzilla::RNG.
            version => '0.55',
        });
    }

    my $extra_modules = _get_extension_requirements('REQUIRED_MODULES');
    push(@modules, @$extra_modules);
    return \@modules;
};

sub OPTIONAL_MODULES {
    my $perl_ver = sprintf('%vd', $^V);
    my @modules = (
    {
        package => 'GD',
        module  => 'GD',
        version => '1.20',
        feature => [qw(graphical_reports new_charts old_charts)],
    },
    {
        package => 'Chart',
        module  => 'Chart::Lines',
        # Versions below 2.1 cannot be detected accurately.
        # There is no 2.1.0 release (it was 2.1), but .0 is required to fix
        # https://rt.cpan.org/Public/Bug/Display.html?id=28218.
        version => '2.1.0',
        feature => [qw(new_charts old_charts)],
    },
    {
        package => 'Template-GD',
        # This module tells us whether or not Template-GD is installed
        # on Template-Toolkits after 2.14, and still works with 2.14 and lower.
        module  => 'Template::Plugin::GD::Image',
        version => 0,
        feature => ['graphical_reports'],
    },
    {
        package => 'GDTextUtil',
        module  => 'GD::Text',
        version => 0,
        feature => ['graphical_reports'],
    },
    {
        package => 'GDGraph',
        module  => 'GD::Graph',
        version => 0,
        feature => ['graphical_reports'],
    },
    {
        package => 'MIME-tools',
        # MIME::Parser is packaged as MIME::Tools on ActiveState Perl
        module  => ON_WINDOWS ? 'MIME::Tools' : 'MIME::Parser',
        version => '5.406',
        feature => ['moving'],
    },
    {
        package => 'libwww-perl',
        module  => 'LWP::UserAgent',
        version => 0,
        feature => ['updates'],
    },
    {
        package => 'XML-Twig',
        module  => 'XML::Twig',
        version => 0,
        feature => ['moving', 'updates'],
    },
    {
        package => 'PatchReader',
        module  => 'PatchReader',
        # 0.9.6 fixes two notable bugs and significantly improves the UX.
        version => '0.9.6',
        feature => ['patch_viewer'],
    },
    {
        package => 'perl-ldap',
        module  => 'Net::LDAP',
        version => 0,
        feature => ['auth_ldap'],
    },
    {
        package => 'Authen-SASL',
        module  => 'Authen::SASL',
        version => 0,
        feature => ['smtp_auth'],
    },
    {
        package => 'RadiusPerl',
        module  => 'Authen::Radius',
        version => 0,
        feature => ['auth_radius'],
    },
    {
        package => 'SOAP-Lite',
        module  => 'SOAP::Lite',
        # Fixes various bugs, including 542931 and 552353 + stops
        # throwing warnings with Perl 5.12.
        version => '0.712',
        feature => ['xmlrpc'],
    },
    {
        package => 'JSON-RPC',
        module  => 'JSON::RPC',
        version => 0,
        feature => ['jsonrpc', 'rest'],
    },
    {
        package => 'JSON-XS',
        module  => 'JSON::XS',
        # 2.0 is the first version that will work with JSON::RPC.
        version => '2.0',
        feature => ['jsonrpc_faster'],
    },
    {
        package => 'Test-Taint',
        module  => 'Test::Taint',
        version => 0,
        feature => ['jsonrpc', 'xmlrpc', 'rest'],
    },
    {
        # We need the 'utf8_mode' method of HTML::Parser, for HTML::Scrubber.
        package => 'HTML-Parser',
        module  => 'HTML::Parser',
        version => (vers_cmp($perl_ver, '5.13.3') > -1) ? '3.67' : '3.40',
        feature => ['html_desc'],
    },
    {
        package => 'HTML-Scrubber',
        module  => 'HTML::Scrubber',
        version => 0,
        feature => ['html_desc'],
    },
    {
        # we need version 2.21 of Encode for mime_name
        package => 'Encode',
        module  => 'Encode',
        version => 2.21,
        feature => ['detect_charset'],
    },
    {
        package => 'Encode-Detect',
        module  => 'Encode::Detect',
        version => 0,
        feature => ['detect_charset'],
    },

    # S3 attachments
    {
        package => 'Class-Accessor-Fast',
        module  => 'Class::Accessor::Fast',
        version => 0,
        feature => ['s3'],
    },
    {
        package => 'XML-Simple',
        module  => 'XML::Simple',
        version => 0,
        feature => ['s3'],
    },

    # Inbound Email
    {
        package => 'Email-MIME-Attachment-Stripper',
        module  => 'Email::MIME::Attachment::Stripper',
        version => 0,
        feature => ['inbound_email'],
    },
    {
        package => 'Email-Reply',
        module  => 'Email::Reply',
        version => 0,
        feature => ['inbound_email'],
    },

    # Mail Queueing
    {
        package => 'TheSchwartz',
        module  => 'TheSchwartz',
        # 1.10 supports declining of jobs.
        version => 1.10,
        feature => ['jobqueue'],
    },
    {
        package => 'Daemon-Generic',
        module  => 'Daemon::Generic',
        version => 0,
        feature => ['jobqueue'],
    },

    # mod_perl
    {
        package => 'mod_perl',
        module  => 'mod_perl2',
        version => '1.999022',
        feature => ['mod_perl'],
    },
    {
        package => 'Apache-SizeLimit',
        module  => 'Apache2::SizeLimit',
        # 0.96 properly determines process size on Linux.
        version => '0.96',
        feature => ['mod_perl'],
    },

    # memcached
    {
        package => 'URI-Escape',
        module  => 'URI::Escape',
        version => 0,
        feature => ['memcached', 's3'],
    },
    {
        package => 'Cache-Memcached',
        module  => 'Cache::Memcached',
        version => '0',
        feature => ['memcached'],
    },

    # BMO - metrics
    {
        package => 'ElasticSearch',
        module  => 'ElasticSearch',
        version => '0',
        feature => ['elasticsearch'],
    },

    # multi factor auth - totp
    {
        package => 'Auth-GoogleAuth',
        module  => 'Auth::GoogleAuth',
        version => '1.01',
        feature => ['mfa'],
    },
    {
        package => 'GD-Barcode-QRcode',
        module  => 'GD::Barcode::QRcode',
        version => '0',
        feature => ['mfa'],
    },
<<<<<<< HEAD
=======
    # Documentation
    {
        package => 'File-Copy-Recursive',
        module  => 'File::Copy::Recursive',
        version => 0,
        feature => ['documentation'],
    }
>>>>>>> 2776e922
    );

    my $extra_modules = _get_extension_requirements('OPTIONAL_MODULES');
    push(@modules, @$extra_modules);
    return \@modules;
};

# This maps features to the files that require that feature in order
# to compile. It is used by t/001compile.t and mod_perl.pl.
use constant FEATURE_FILES => (
    jsonrpc       => ['Bugzilla/WebService/Server/JSONRPC.pm', 'jsonrpc.cgi'],
    xmlrpc        => ['Bugzilla/WebService/Server/XMLRPC.pm', 'xmlrpc.cgi',
                      'Bugzilla/WebService.pm', 'Bugzilla/WebService/*.pm'],
    rest          => ['Bugzilla/WebService/Server/REST.pm', 'rest.cgi'],
    moving        => ['importxml.pl'],
    auth_ldap     => ['Bugzilla/Auth/Verify/LDAP.pm'],
    auth_radius   => ['Bugzilla/Auth/Verify/RADIUS.pm'],
    inbound_email => ['email_in.pl'],
    jobqueue      => ['Bugzilla/Job/*', 'Bugzilla/JobQueue.pm',
                      'Bugzilla/JobQueue/*', 'jobqueue.pl'],
    patch_viewer  => ['Bugzilla/Attachment/PatchReader.pm'],
    updates       => ['Bugzilla/Update.pm'],
    memcached     => ['Bugzilla/Memcache.pm'],
<<<<<<< HEAD
    mfa           => ['Bugzilla/MFA/TOTP.pm'],
=======
    mfa           => ['Bugzilla/MFA/*.pm'],
>>>>>>> 2776e922
);

# This implements the REQUIRED_MODULES and OPTIONAL_MODULES stuff
# described in in Bugzilla::Extension.
sub _get_extension_requirements {
    my ($function) = @_;

    my $packages = extension_requirement_packages();
    my @modules;
    foreach my $package (@$packages) {
        if ($package->can($function)) {
            my $extra_modules = $package->$function;
            push(@modules, @$extra_modules);
        }
    }
    return \@modules;
};

sub check_requirements {
    my ($output) = @_;

    print "\n", install_string('checking_modules'), "\n" if $output;
    my $root = ROOT_USER;
    my $missing = _check_missing(REQUIRED_MODULES, $output);

    print "\n", install_string('checking_dbd'), "\n" if $output;
    my $have_one_dbd = 0;
    my $db_modules = DB_MODULE;
    foreach my $db (keys %$db_modules) {
        my $dbd = $db_modules->{$db}->{dbd};
        $have_one_dbd = 1 if have_vers($dbd, $output);
    }

    print "\n", install_string('checking_optional'), "\n" if $output;
    my $missing_optional = _check_missing(OPTIONAL_MODULES, $output);

    my $missing_apache = _missing_apache_modules(APACHE_MODULES, $output);

    # If we're running on Windows, reset the input line terminator so that
    # console input works properly - loading CGI tends to mess it up
    $/ = "\015\012" if ON_WINDOWS;

    my $pass = !scalar(@$missing) && $have_one_dbd;
    return {
        pass     => $pass,
        one_dbd  => $have_one_dbd,
        missing  => $missing,
        optional => $missing_optional,
        apache   => $missing_apache,
        any_missing => !$pass || scalar(@$missing_optional),
    };
}

# A helper for check_requirements
sub _check_missing {
    my ($modules, $output) = @_;

    my @missing;
    foreach my $module (@$modules) {
        unless (have_vers($module, $output)) {
            push(@missing, $module);
        }
    }

    return \@missing;
}

sub _missing_apache_modules {
    my ($modules, $output) = @_;
    my $apachectl = _get_apachectl();
    return [] if !$apachectl;
    my $command = "$apachectl -t -D DUMP_MODULES";
    my $cmd_info = `$command 2>&1`;
    # If apachectl returned a value greater than 0, then there was an
    # error parsing Apache's configuration, and we can't check modules.
    my $retval = $?;
    if ($retval > 0) {
        print STDERR install_string('apachectl_failed', 
            { command => $command, root => ROOT_USER }), "\n";
        return [];
    }
    my @missing;
    foreach my $module (keys %$modules) {
        my $ok = _check_apache_module($module, $modules->{$module}, 
                                      $cmd_info, $output);
        push(@missing, $module) if !$ok;
    }
    return \@missing;
}

sub _get_apachectl {
    foreach my $bin_name (APACHE) {
        my $bin = bin_loc($bin_name);
        return $bin if $bin;
    }
    # Try again with a possibly different path.
    foreach my $bin_name (APACHE) {
        my $bin = bin_loc($bin_name, APACHE_PATH);
        return $bin if $bin;
    }
    return undef;
}

sub _check_apache_module {
    my ($module, $config_name, $mod_info, $output) = @_;
    my $ok;
    if ($mod_info =~ /^\s+\Q$config_name\E\b/m) {
        $ok = 1;
    }
    if ($output) {
        _checking_for({ package => $module, ok => $ok });
    }
    return $ok;
}

sub print_module_instructions {
    my ($check_results, $output) = @_;

    # First we print the long explanatory messages.

    if (scalar @{$check_results->{missing}}) {
        print install_string('modules_message_required');
    }

    if (!$check_results->{one_dbd}) {
        print install_string('modules_message_db');
    }

    if (my @missing = @{$check_results->{optional}} and $output) {
        print install_string('modules_message_optional');
        # Now we have to determine how large the table cols will be.
        my $longest_name = max(map(length($_->{package}), @missing));

        # The first column header is at least 11 characters long.
        $longest_name = 11 if $longest_name < 11;

        # The table is TABLE_WIDTH characters long. There are seven mandatory
        # characters (* and space) in the string. So, we have a total
        # of TABLE_WIDTH - 7 characters to work with.
        my $remaining_space = (TABLE_WIDTH - 7) - $longest_name;
        print '*' x TABLE_WIDTH . "\n";
        printf "* \%${longest_name}s * %-${remaining_space}s *\n",
               'MODULE NAME', 'ENABLES FEATURE(S)';
        print '*' x TABLE_WIDTH . "\n";
        foreach my $package (@missing) {
            printf "* \%${longest_name}s * %-${remaining_space}s *\n",
                   $package->{package}, 
                   _translate_feature($package->{feature});
        }
    }

    if (my @missing = @{ $check_results->{apache} }) {
        print install_string('modules_message_apache');
        my $missing_string = join(', ', @missing);
        my $size = TABLE_WIDTH - 7;
        printf "*    \%-${size}s *\n", $missing_string;
        my $spaces = TABLE_WIDTH - 2;
        print "*", (' ' x $spaces), "*\n";
    }

    my $need_module_instructions =  
        ( (!$output and @{$check_results->{missing}})
          or ($output and $check_results->{any_missing}) ) ? 1 : 0;

    if ($need_module_instructions or @{ $check_results->{apache} }) {
        # If any output was required, we want to close the "table"
        print "*" x TABLE_WIDTH . "\n";
    }

    # And now we print the actual installation commands.

    if (my @missing = @{$check_results->{optional}} and $output) {
        print install_string('commands_optional') . "\n\n";
        foreach my $module (@missing) {
            my $command = install_command($module);
            printf "%15s: $command\n", $module->{package};
        }
        print "\n";
    }

    if (!$check_results->{one_dbd}) {
        print install_string('commands_dbd') . "\n";
        my %db_modules = %{DB_MODULE()};
        foreach my $db (keys %db_modules) {
            my $command = install_command($db_modules{$db}->{dbd});
            printf "%10s: \%s\n", $db_modules{$db}->{name}, $command;
        }
        print "\n";
    }

    if (my @missing = @{$check_results->{missing}}) {
        print colored(install_string('commands_required'), COLOR_ERROR), "\n";
        foreach my $package (@missing) {
            my $command = install_command($package);
            print "    $command\n";
        }
    }

    if ($output && $check_results->{any_missing} && !ON_ACTIVESTATE
        && !$check_results->{hide_all}) 
    {
        print install_string('install_all', { perl => $^X });
    }
    if (!$check_results->{pass}) {
        print colored(install_string('installation_failed'), COLOR_ERROR),
              "\n\n";
    }
}

sub _translate_feature {
    my $features = shift;
    my @strings;
    foreach my $feature (@$features) {
        push(@strings, install_string("feature_$feature"));
    }
    return join(', ', @strings);
}

sub check_graphviz {
    my ($output) = @_;

    my $webdotbase = Bugzilla->params->{'webdotbase'};
    return 1 if $webdotbase =~ /^https?:/;

    my $return;
    $return = 1 if -x $webdotbase;

    if ($output) {
        _checking_for({ package => 'GraphViz', ok => $return });
    }

    if (!$return) {
        print install_string('bad_executable', { bin => $webdotbase }), "\n";
    }

    my $webdotdir = bz_locations()->{'webdotdir'};
    # Check .htaccess allows access to generated images
    if (-e "$webdotdir/.htaccess") {
        my $htaccess = new IO::File("$webdotdir/.htaccess", 'r') 
            || die "$webdotdir/.htaccess: " . $!;
        if (!grep(/png/, $htaccess->getlines)) {
            print STDERR install_string('webdot_bad_htaccess',
                                        { dir => $webdotdir }), "\n";
        }
        $htaccess->close;
    }

    return $return;
}

# This was originally clipped from the libnet Makefile.PL, adapted here for
# accurate version checking.
sub have_vers {
    my ($params, $output) = @_;
    my $module  = $params->{module};
    my $package = $params->{package};
    if (!$package) {
        $package = $module;
        $package =~ s/::/-/g;
    }
    my $wanted  = $params->{version};

    eval "require $module;";
    # Don't let loading a module change the output-encoding of STDOUT
    # or STDERR. (CGI.pm tries to set "binmode" on these file handles when
    # it's loaded, and other modules may do the same in the future.)
    Bugzilla::Install::Util::set_output_encoding();

    # VERSION is provided by UNIVERSAL::, and can be called even if
    # the module isn't loaded. We eval'uate ->VERSION because it can die
    # when the version is not valid (yes, this happens from time to time).
    # In that case, we use an uglier method to get the version.
    my $vnum = eval { $module->VERSION };
    if ($@) {
        no strict 'refs';
        $vnum = ${"${module}::VERSION"};

        # If we come here, then the version is not a valid one.
        # We try to sanitize it.
        if ($vnum =~ /^((\d+)(\.\d+)*)/) {
            $vnum = $1;
        }
    }
    $vnum ||= -1;

    # Must do a string comparison as $vnum may be of the form 5.10.1.
    my $vok = ($vnum ne '-1' && version->new($vnum) >= version->new($wanted)) ? 1 : 0;
    my $blacklisted;
    if ($vok && $params->{blacklist}) {
        $blacklisted = grep($vnum =~ /$_/, @{$params->{blacklist}});
        $vok = 0 if $blacklisted;
    }

    if ($output) {
        _checking_for({ 
            package => $package, ok => $vok, wanted => $wanted,
            found   => $vnum, blacklisted => $blacklisted
        });
    }
    
    return $vok ? 1 : 0;
}

sub _checking_for {
    my ($params) = @_;
    my ($package, $ok, $wanted, $blacklisted, $found) = 
        @$params{qw(package ok wanted blacklisted found)};

    my $ok_string = $ok ? install_string('module_ok') : '';

    # If we're actually checking versions (like for Perl modules), then
    # we have some rather complex logic to determine what we want to 
    # show. If we're not checking versions (like for GraphViz) we just
    # show "ok" or "not found".
    if (exists $params->{found}) {
        my $found_string;
        # We do a string compare in case it's non-numeric. We make sure
        # it's not a version object as negative versions are forbidden.
        if ($found && !ref($found) && $found eq '-1') {
            $found_string = install_string('module_not_found');
        }
        elsif ($found) {
            $found_string = install_string('module_found', { ver => $found });
        }
        else {
            $found_string = install_string('module_unknown_version');
        }
        $ok_string = $ok ? "$ok_string: $found_string" : $found_string;
    }
    elsif (!$ok) {
        $ok_string = install_string('module_not_found');
    }

    my $black_string = $blacklisted ? install_string('blacklisted') : '';
    my $want_string  = $wanted ? "v$wanted" : install_string('any');

    my $str = sprintf "%s %20s %-11s $ok_string $black_string\n",
                install_string('checking_for'), $package, "($want_string)";
    print $ok ? $str : colored($str, COLOR_ERROR);
}

sub install_command {
    my $module = shift;
    my ($command, $package);

    if (ON_ACTIVESTATE) {
        $command = 'ppm install %s';
        $package = $module->{package};
    }
    else {
        $command = 'cpanm %s';
        # Non-Windows installations need to use module names, because
        # CPAN doesn't understand package names.
        $package = $module->{module};
    }
    return sprintf $command, $package;
}

# This does a reverse mapping for FEATURE_FILES.
sub map_files_to_features {
    my %features = FEATURE_FILES;
    my %files;
    foreach my $feature (keys %features) {
        my @my_files = @{ $features{$feature} };
        foreach my $pattern (@my_files) {
            foreach my $file (glob $pattern) {
                $files{$file} = $feature;
            }
        }
    }
    return \%files;
}

sub export_cpanfile {
    my $cpanfile;
    # Required modules
    foreach my $module (@{ REQUIRED_MODULES() }) {
        my $requires = "requires '" . $module->{module} . "'";
        $requires .= ", '" . $module->{version} . "'" if $module->{version};
        $requires .= ";\n";
        $cpanfile .= $requires;
    }
    # Recommended modules
    $cpanfile .= "\n# Optional\n";
    my %features;
    foreach my $module (@{ OPTIONAL_MODULES() }) {
        next if $module->{package} eq 'mod_perl'; # Skip mod_perl since this would be installed by distro
        if (exists $module->{feature}) {
            foreach my $feature (@{ $module->{feature} }) {
                # cpanm requires that each feature only be defined in the cpanfile
                # once, so we use an intermediate hash to consolidate/de-dupe the
                # modules associated with each feature.
                $features{$feature}{$module->{module}} = $module->{version};
            }
        }
        else {
            my $recommends = "";
            $recommends .= "recommends '" . $module->{module} . "'";
            $recommends .= ", '" . $module->{version} . "'" if $module->{version};
            $recommends .= ";\n";
            $cpanfile .= $recommends;
        }
    }
    foreach my $feature (sort keys %features) {
        my $recommends = "";
        $recommends .= "feature '" . $feature . "' => sub {\n";
        foreach my $module (sort keys %{ $features{$feature} }) {
            my $version = $features{$feature}{$module};
            $recommends .= "  recommends '" . $module . "'";
            $recommends .= ", '$version'" if $version;
            $recommends .= ";\n";
        }
        $recommends .= "};\n";
        $cpanfile .= $recommends;
    }
    # Database modules
    $cpanfile .= "\n# Database support\n";
    foreach my $db (keys %{ DB_MODULE() }) {
        next if !exists DB_MODULE->{$db}->{dbd};
        my $dbd = DB_MODULE->{$db}->{dbd};
        my $recommends .= "feature '$db' => sub {\n";
        $recommends .= "  recommends '" . $dbd->{module} . "'";
        $recommends .= ", '" . $dbd->{version} . "'" if $dbd->{version};
        $recommends .= ";\n};\n";
        $cpanfile .= $recommends;
    }

    # Write out the cpanfile to the document root
    my $file = bz_locations()->{'libpath'} . '/cpanfile';
    open(my $fh, '>', $file);
    print $fh $cpanfile;
    close $fh;
    success(install_string('cpanfile_created', { file => $file }));
}

1;

__END__

=head1 NAME

Bugzilla::Install::Requirements - Functions and variables dealing
  with Bugzilla's perl-module requirements.

=head1 DESCRIPTION

This module is used primarily by C<checksetup.pl> to determine whether
or not all of Bugzilla's prerequisites are installed. (That is, all the
perl modules it requires.)

=head1 CONSTANTS

=over

=item C<REQUIRED_MODULES>

An arrayref of hashrefs that describes the perl modules required by 
Bugzilla. The hashes have three keys: 

=over

=item C<package> - The name of the Perl package that you'd find on
CPAN for this requirement. 

=item C<module> - The name of a module that can be passed to the
C<install> command in C<CPAN.pm> to install this module.

=item C<version> - The version of this module that we require, or C<0>
if any version is acceptable.

=back

=item C<OPTIONAL_MODULES>

An arrayref of hashrefs that describes the perl modules that add
additional features to Bugzilla if installed. Its hashes have all
the fields of L</REQUIRED_MODULES>, plus a C<feature> item--an arrayref
of strings that describe what features require this module.

=item C<FEATURE_FILES>

A hashref that describes what files should only be compiled if a certain
feature is enabled. The feature is the key, and the values are arrayrefs
of file names (which are passed to C<glob>, so shell patterns work).

=back


=head1 SUBROUTINES

=over 4

=item C<check_requirements>

=over

=item B<Description>

This checks what optional or required perl modules are installed, like
C<checksetup.pl> does.

=item B<Params>

=over

=item C<$output> - C<true> if you want the function to print out information
about what it's doing, and the versions of everything installed.

=back

=item B<Returns>

A hashref containing these values:

=over

=item C<pass> - Whether or not we have all the mandatory requirements.

=item C<missing> - An arrayref containing any required modules that
are not installed or that are not up-to-date. Each item in the array is
a hashref in the format of items from L</REQUIRED_MODULES>.

=item C<optional> - The same as C<missing>, but for optional modules.

=item C<apache> - The name of each optional Apache module that is missing.

=item C<have_one_dbd> - True if at least one C<DBD::> module is installed.

=item C<any_missing> - True if there are any missing Perl modules, even
optional modules.

=back

=back

=item C<check_graphviz($output)>

Description: Checks if the graphviz binary specified in the 
  C<webdotbase> parameter is a valid binary, or a valid URL.

Params:      C<$output> - C<$true> if you want the function to
                 print out information about what it's doing.

Returns:     C<1> if the check was successful, C<0> otherwise.

=item C<have_vers($module, $output)>

 Description: Tells you whether or not you have the appropriate
              version of the module requested. It also prints
              out a message to the user explaining the check
              and the result.

 Params:      C<$module> - A hashref, in the format of an item from 
                           L</REQUIRED_MODULES>.
              C<$output> - Set to true if you want this function to
                           print information to STDOUT about what it's
                           doing.

 Returns:   C<1> if you have the module installed and you have the
            appropriate version. C<0> otherwise.

=item C<install_command($module)>

 Description: Prints out the appropriate command to install the
              module specified, depending on whether you're
              on Windows or Linux.

 Params:      C<$module> - A hashref, in the format of an item from
                           L</REQUIRED_MODULES>.

 Returns:     nothing

=item C<map_files_to_features>

Returns a hashref where file names are the keys and the value is the feature
that must be enabled in order to compile that file.

=back<|MERGE_RESOLUTION|>--- conflicted
+++ resolved
@@ -425,8 +425,6 @@
         version => '0',
         feature => ['mfa'],
     },
-<<<<<<< HEAD
-=======
     # Documentation
     {
         package => 'File-Copy-Recursive',
@@ -434,7 +432,6 @@
         version => 0,
         feature => ['documentation'],
     }
->>>>>>> 2776e922
     );
 
     my $extra_modules = _get_extension_requirements('OPTIONAL_MODULES');
@@ -458,11 +455,7 @@
     patch_viewer  => ['Bugzilla/Attachment/PatchReader.pm'],
     updates       => ['Bugzilla/Update.pm'],
     memcached     => ['Bugzilla/Memcache.pm'],
-<<<<<<< HEAD
-    mfa           => ['Bugzilla/MFA/TOTP.pm'],
-=======
     mfa           => ['Bugzilla/MFA/*.pm'],
->>>>>>> 2776e922
 );
 
 # This implements the REQUIRED_MODULES and OPTIONAL_MODULES stuff
