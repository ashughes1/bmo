--- conflicted
+++ resolved
@@ -14,10 +14,7 @@
 use Bugzilla::Constants;
 use Bugzilla::Error;
 use Bugzilla::Install::Util qw(install_string);
-<<<<<<< HEAD
-=======
 use File::Basename;
->>>>>>> 28144059
 use File::Slurp;
 use base qw(TheSchwartz);
 use fields qw(_worker_pidfile);
@@ -36,11 +33,7 @@
 
 # To avoid memory leak/fragmentation, a worker process won't process more than
 # MAX_MESSAGES messages.
-<<<<<<< HEAD
 use constant MAX_MESSAGES => 75;
-=======
-use constant MAX_MESSAGES => 1000;
->>>>>>> 28144059
 
 sub job_map {
     if (!defined(Bugzilla->request_cache->{job_map})) {
@@ -70,10 +63,7 @@
             prefix => 'ts_',
         }],
         driver_cache_expiration => DRIVER_CACHE_TIME,
-<<<<<<< HEAD
-=======
         prioritize => 1,
->>>>>>> 28144059
     );
 
     return $self;
@@ -117,11 +107,7 @@
 sub subprocess_worker {
     my $self = shift;
 
-<<<<<<< HEAD
     my $command = "$0 -p '" . $self->{_worker_pidfile} . "' onepass";
-=======
-    my $command = "$0 -d -p '" . $self->{_worker_pidfile} . "' onepass";
->>>>>>> 28144059
 
     while (1) {
         my $time = (time);
@@ -163,13 +149,8 @@
 
 sub set_pidfile {
     my ($self, $pidfile) = @_;
-<<<<<<< HEAD
-    $pidfile =~ s/^(.+)(\..+)$/$1.worker$2/;
-    $self->{_worker_pidfile} = $pidfile;
-=======
     $self->{_worker_pidfile} = bz_locations->{'datadir'} .
                                '/worker-' . basename($pidfile);
->>>>>>> 28144059
 }
 
 # Clear the request cache at the start of each run.
