# This Source Code Form is subject to the terms of the Mozilla Public
# License, v. 2.0. If a copy of the MPL was not distributed with this
# file, You can obtain one at http://mozilla.org/MPL/2.0/.
#
# This Source Code Form is "Incompatible With Secondary Licenses", as
# defined by the Mozilla Public License, v. 2.0.

package Bugzilla::Mailer;

use 5.10.1;
use strict;
use warnings;

use parent qw(Exporter);
@Bugzilla::Mailer::EXPORT = qw(MessageToMTA build_thread_marker generate_email);

use Bugzilla::Constants;
use Bugzilla::Error;
use Bugzilla::Hook;
use Bugzilla::MIME;
use Bugzilla::User;
use Bugzilla::Util;

use Date::Format qw(time2str);

use utf8 qw(decode encode);
use Encode::MIME::Header;
use Email::Sender::Simple qw(sendmail);
use Email::Sender::Transport::SMTP::Persistent;
use Bugzilla::Sender::Transport::Sendmail;
use Sys::Hostname;
use Bugzilla::Install::Util qw(vers_cmp);

sub generate_email {
    my ($vars, $templates) = @_;
    my ($lang, $email_format, $msg_text, $msg_html, $msg_header);

    if ($vars->{to_user}) {
        $lang = $vars->{to_user}->setting('lang');
        $email_format = $vars->{to_user}->setting('email_format');
    } else {
        # If there are users in the CC list who don't have an account,
        # use the default language for email notifications.
        $lang = Bugzilla::User->new()->setting('lang');
        # However we cannot fall back to the default email_format, since
        # it may be HTML, and many of the includes used in the HTML
        # template require a valid user object. Instead we fall back to
        # the plaintext template.
        $email_format = 'text_only';
    }

    my $template = Bugzilla->template_inner($lang);

    $template->process($templates->{header}, $vars, \$msg_header)
        || ThrowTemplateError($template->error());
    $template->process($templates->{text}, $vars, \$msg_text)
        || ThrowTemplateError($template->error());

    my @parts = (
        Bugzilla::MIME->create(
            attributes => {
                content_type => 'text/plain',
                charset      => 'UTF-8',
                encoding     => 'quoted-printable',
            },
            body_str => $msg_text,
        )
    );
    if ($templates->{html} && $email_format eq 'html') {
        $template->process($templates->{html}, $vars, \$msg_html)
            || ThrowTemplateError($template->error());
        push @parts, Bugzilla::MIME->create(
            attributes => {
                content_type => 'text/html',
                charset      => 'UTF-8',
                encoding     => 'quoted-printable',
            },
            body_str => $msg_html,
        );
    }

    my $email = Bugzilla::MIME->new($msg_header);
    if (scalar(@parts) == 1) {
        $email->content_type_set($parts[0]->content_type);
    } else {
        $email->content_type_set('multipart/alternative');
        # Some mail clients need same encoding for each part, even empty ones.
        $email->charset_set('UTF-8');
    }
    $email->parts_set(\@parts);
    return $email;
}

sub MessageToMTA {
    my ($msg, $send_now) = (@_);
    my $method = Bugzilla->params->{'mail_delivery_method'};
    return if $method eq 'None';

    if (Bugzilla->params->{'use_mailer_queue'}
        && ! $send_now
        && ! Bugzilla->dbh->bz_in_transaction()
    ) {
        Bugzilla->job_queue->insert('send_mail', { msg => $msg });
        return;
    }

    my $dbh = Bugzilla->dbh;

<<<<<<< HEAD
    my $email = ref($msg) ? $msg : Bugzilla::MIME->new($msg);

    # If we're called from within a transaction, we don't want to send the
    # email immediately, in case the transaction is rolled back. Instead we
    # insert it into the mail_staging table, and bz_commit_transaction calls
    # send_staged_mail() after the transaction is committed.
    if (! $send_now && $dbh->bz_in_transaction()) {
        # The e-mail string may contain tainted values.
        my $string = $email->as_string;
        trick_taint($string);

        my $sth = $dbh->prepare("INSERT INTO mail_staging (message) VALUES (?)");
        $sth->bind_param(1, $string, $dbh->BLOB_TYPE);
        $sth->execute;
        return;
=======
    my $email;
    if (ref $msg) {
        $email = $msg;
    }
    else {
        # RFC 2822 requires us to have CRLF for our line endings and
        # Email::MIME doesn't do this for us until 1.911. We use \015 (CR) and \012 (LF)
        # directly because Perl translates "\n" depending on what platform
        # you're running on. See http://perldoc.perl.org/perlport.html#Newlines
        # We check for multiple CRs because of this Template-Toolkit bug:
        # https://rt.cpan.org/Ticket/Display.html?id=43345
        if (vers_cmp($Email::MIME::VERSION, 1.911) == -1) {
            $msg =~ s/(?:\015+)?\012/\015\012/msg;
        }

        $email = new Email::MIME($msg);
>>>>>>> 94800e1e
    }

    # Ensure that we are not sending emails too quickly to recipients.
    if (Bugzilla->params->{use_mailer_queue}
        && (EMAIL_LIMIT_PER_MINUTE || EMAIL_LIMIT_PER_HOUR))
    {
        $dbh->do(
            "DELETE FROM email_rates WHERE message_ts < "
            . $dbh->sql_date_math('LOCALTIMESTAMP(0)', '-', '1', 'HOUR'));

        my $recipient = $email->header('To');

        if (EMAIL_LIMIT_PER_MINUTE) {
            my $minute_rate = $dbh->selectrow_array(
                "SELECT COUNT(*)
                   FROM email_rates
                  WHERE recipient = ?  AND message_ts >= "
                        . $dbh->sql_date_math('LOCALTIMESTAMP(0)', '-', '1', 'MINUTE'),
                undef,
                $recipient);
            if ($minute_rate >= EMAIL_LIMIT_PER_MINUTE) {
                die EMAIL_LIMIT_EXCEPTION;
            }
        }
        if (EMAIL_LIMIT_PER_HOUR) {
            my $hour_rate = $dbh->selectrow_array(
                "SELECT COUNT(*)
                   FROM email_rates
                  WHERE recipient = ?  AND message_ts >= "
                        . $dbh->sql_date_math('LOCALTIMESTAMP(0)', '-', '1', 'HOUR'),
                undef,
                $recipient);
            if ($hour_rate >= EMAIL_LIMIT_PER_HOUR) {
                die EMAIL_LIMIT_EXCEPTION;
            }
        }
    }

    # We add this header to uniquely identify all email that we
    # send as coming from this Bugzilla installation.
    #
    # We don't use correct_urlbase, because we want this URL to
    # *always* be the same for this Bugzilla, in every email,
    # even if the admin changes the "ssl_redirect" parameter some day.
    $email->header_set('X-Bugzilla-URL', Bugzilla->params->{'urlbase'});

    # We add this header to mark the mail as "auto-generated" and
    # thus to hopefully avoid auto replies.
    $email->header_set('Auto-Submitted', 'auto-generated');

    # MIME-Version must be set otherwise some mailsystems ignore the charset
    $email->header_set('MIME-Version', '1.0') if !$email->header('MIME-Version');

    # Encode the headers correctly in quoted-printable
    foreach my $header ($email->header_names) {
        my @values = $email->header($header);
        # We don't recode headers that happen multiple times.
        next if scalar(@values) > 1;
        if (my $value = $values[0]) {
            utf8::decode($value) if !utf8::is_utf8($value);
        }
    }

    my $from = $email->header('From');

    my $hostname;
    my $transport;
    if ($method eq "Sendmail") {
        if (ON_WINDOWS) {
            $transport = Bugzilla::Sender::Transport::Sendmail->new({ sendmail => SENDMAIL_EXE });
        }
        else {
            $transport = Bugzilla::Sender::Transport::Sendmail->new();
        }
    }
    else {
        # Sendmail will automatically append our hostname to the From
        # address, but other mailers won't.
        my $urlbase = Bugzilla->params->{'urlbase'};
        $urlbase =~ m|//([^:/]+)[:/]?|;
        $hostname = $1 || 'localhost';
        $from .= "\@$hostname" if $from !~ /@/;
        $email->header_set('From', $from);
        
        # Sendmail adds a Date: header also, but others may not.
        if (!defined $email->header('Date')) {
            $email->header_set('Date', time2str("%a, %d %b %Y %T %z", time()));
        }
    }

    # For tracking/diagnostic purposes, add our hostname
    my $generated_by = $email->header('X-Generated-By') || '';
    if ($generated_by =~ tr/\/// < 3) {
        $email->header_set('X-Generated-By' => $generated_by . '/' . hostname() . "($$)");
    }

    if ($method eq "SMTP") {
        my ($host, $port) = split(/:/, Bugzilla->params->{'smtpserver'}, 2);
        $transport = Bugzilla->request_cache->{smtp} //=
          Email::Sender::Transport::SMTP::Persistent->new({
            host  => $host,
            defined($port) ? (port => $port) : (),
            sasl_username => Bugzilla->params->{'smtp_username'},
            sasl_password => Bugzilla->params->{'smtp_password'},
            helo => $hostname,
            ssl => Bugzilla->params->{'smtp_ssl'},
            debug => Bugzilla->params->{'smtp_debug'} });
    }

    Bugzilla::Hook::process('mailer_before_send', { email => $email });

    return if $email->header('to') eq '';

    # Allow for extensions to to drop the bugmail by clearing the 'to' header
    return if $email->header('to') eq '';

    $email->walk_parts(sub {
        my ($part) = @_;
        return if $part->parts > 1; # Top-level
        my $content_type = $part->content_type || '';
        $content_type =~ /charset=['"](.+)['"]/;
        # If no charset is defined or is the default us-ascii,
        # then we encode the email to UTF-8 if Bugzilla has utf8 enabled.
        # XXX - This is a hack to workaround bug 723944.
        if (!$1 || $1 eq 'us-ascii') {
            my $body = $part->body;
            if (Bugzilla->params->{'utf8'}) {
                $part->charset_set('UTF-8');
                # encoding_set works only with bytes, not with utf8 strings.
                my $raw = $part->body_raw;
                if (utf8::is_utf8($raw)) {
                    utf8::encode($raw);
                    $part->body_set($raw);
                }
            }
            $part->encoding_set('quoted-printable') if !is_7bit_clean($body);
        }
    });

    if ($method eq "Test") {
        my $filename = bz_locations()->{'datadir'} . '/mailer.testfile';
        open TESTFILE, '>>:encoding(UTF-8)', $filename;
        # From - <date> is required to be a valid mbox file.
        print TESTFILE "\n\nFrom - " . $email->header('Date') . "\n" . $email->as_string;
        close TESTFILE;
    }
    else {
        # This is useful for Sendmail, so we put it out here.
        local $ENV{PATH} = SENDMAIL_PATH;
        eval { sendmail($email, { transport => $transport }) };
        if ($@) {
            ThrowCodeError('mail_send_error', { msg => $@->message, mail => $email });
        }
    }

    # insert into email_rates
    if (Bugzilla->params->{use_mailer_queue}
        && (EMAIL_LIMIT_PER_MINUTE || EMAIL_LIMIT_PER_HOUR))
    {
        $dbh->do(
            "INSERT INTO email_rates(recipient, message_ts) VALUES (?, LOCALTIMESTAMP(0))",
            undef,
            $email->header('To')
        );
    }

    # insert into email_rates
    if (Bugzilla->params->{use_mailer_queue}
        && (EMAIL_LIMIT_PER_MINUTE || EMAIL_LIMIT_PER_HOUR))
    {
        $dbh->do(
            "INSERT INTO email_rates(recipient, message_ts) VALUES (?, LOCALTIMESTAMP(0))",
            undef,
            $email->header('To')
        );
    }
}

# Builds header suitable for use as a threading marker in email notifications
sub build_thread_marker {
    my ($bug_id, $user_id, $is_new) = @_;

    if (!defined $user_id) {
        $user_id = Bugzilla->user->id;
    }

    my $sitespec = '@' . Bugzilla->params->{'urlbase'};
    $sitespec =~ s/:\/\//\./; # Make the protocol look like part of the domain
    $sitespec =~ s/^([^:\/]+):(\d+)/$1/; # Remove a port number, to relocate
    if ($2) {
        $sitespec = "-$2$sitespec"; # Put the port number back in, before the '@'
    }

    my $threadingmarker;
    if ($is_new) {
        $threadingmarker = "Message-ID: <bug-$bug_id-$user_id$sitespec>";
    }
    else {
        my $rand_bits = generate_random_password(10);
        $threadingmarker = "Message-ID: <bug-$bug_id-$user_id-$rand_bits$sitespec>" .
                           "\nIn-Reply-To: <bug-$bug_id-$user_id$sitespec>" .
                           "\nReferences: <bug-$bug_id-$user_id$sitespec>";
    }

    return $threadingmarker;
}

sub send_staged_mail {
    my $dbh = Bugzilla->dbh;

    my $emails = $dbh->selectall_arrayref('SELECT id, message FROM mail_staging');
    my $sth = $dbh->prepare('DELETE FROM mail_staging WHERE id = ?');

    foreach my $email (@$emails) {
        my ($id, $message) = @$email;
        MessageToMTA($message);
        $sth->execute($id);
    }
}

1;

__END__

=head1 NAME

Bugzilla::Mailer - Provides methods for sending email

=head1 METHODS

=over

=item C<generate_email>

Generates a multi-part email message, using the supplied list of templates.

=item C<MessageToMTA>

Sends the passed message to the mail transfer agent.

The actual behaviour depends on a number of factors: if called from within a
database transaction, the message will be staged and sent when the transaction
is committed.  If email queueing is enabled, the message will be sent to
TheSchwartz job queue where it will be processed by the jobqueue daemon, else
the message is sent immediately.

=item C<build_thread_marker>

Builds header suitable for use as a threading marker in email notifications.

=item C<send_staged_mail>

Sends all staged messages -- called after a database transaction is committed.

=back<|MERGE_RESOLUTION|>--- conflicted
+++ resolved
@@ -106,23 +106,6 @@
 
     my $dbh = Bugzilla->dbh;
 
-<<<<<<< HEAD
-    my $email = ref($msg) ? $msg : Bugzilla::MIME->new($msg);
-
-    # If we're called from within a transaction, we don't want to send the
-    # email immediately, in case the transaction is rolled back. Instead we
-    # insert it into the mail_staging table, and bz_commit_transaction calls
-    # send_staged_mail() after the transaction is committed.
-    if (! $send_now && $dbh->bz_in_transaction()) {
-        # The e-mail string may contain tainted values.
-        my $string = $email->as_string;
-        trick_taint($string);
-
-        my $sth = $dbh->prepare("INSERT INTO mail_staging (message) VALUES (?)");
-        $sth->bind_param(1, $string, $dbh->BLOB_TYPE);
-        $sth->execute;
-        return;
-=======
     my $email;
     if (ref $msg) {
         $email = $msg;
@@ -139,7 +122,21 @@
         }
 
         $email = new Email::MIME($msg);
->>>>>>> 94800e1e
+    }
+
+    # If we're called from within a transaction, we don't want to send the
+    # email immediately, in case the transaction is rolled back. Instead we
+    # insert it into the mail_staging table, and bz_commit_transaction calls
+    # send_staged_mail() after the transaction is committed.
+    if (! $send_now && $dbh->bz_in_transaction()) {
+        # The e-mail string may contain tainted values.
+        my $string = $email->as_string;
+        trick_taint($string);
+
+        my $sth = $dbh->prepare("INSERT INTO mail_staging (message) VALUES (?)");
+        $sth->bind_param(1, $string, $dbh->BLOB_TYPE);
+        $sth->execute;
+        return;
     }
 
     # Ensure that we are not sending emails too quickly to recipients.
