--- conflicted
+++ resolved
@@ -179,7 +179,6 @@
     # their own implementation of match which is not compatible
     # with this one. However, match() still needs to have the right $invocant
     # in order to do $class->DB_TABLE and so on.
-<<<<<<< HEAD
     my $list = match($invocant, { $id_field => \@detainted_ids });
 
     # BMO: Populate the object cache with bug objects, which helps
@@ -194,9 +193,6 @@
     }
 
     return $list;
-=======
-    return match($invocant, { $id_field => \@detainted_ids });
->>>>>>> 28144059
 }
 
 sub new_from_hash {
@@ -213,11 +209,7 @@
     # abstract
 }
 
-<<<<<<< HEAD
-# Provides a mechanism for objects to be cached in the request_cahce
-=======
 # Provides a mechanism for objects to be cached in the request_cache
->>>>>>> 28144059
 
 sub object_cache_get {
     my ($class, $id) = @_;
@@ -253,11 +245,7 @@
 
 sub _object_cache_remove {
     my $class = shift;
-<<<<<<< HEAD
-    my ($param, $object) = @_;
-=======
     my ($param) = @_;
->>>>>>> 28144059
     $param->{cache} = 1;
     my $cache_key = $class->object_cache_key($param)
       || return;
@@ -275,7 +263,6 @@
     }
 }
 
-<<<<<<< HEAD
 sub object_cache_clearall {
     my $class = shift;
     my $cache = Bugzilla->request_cache;
@@ -286,8 +273,6 @@
     }
 }
 
-=======
->>>>>>> 28144059
 # To support serialisation, we need to capture the keys in an object's default
 # hashref.
 sub _serialisation_keys {
@@ -1556,7 +1541,6 @@
 
 =back
 
-<<<<<<< HEAD
 =item C<object_cache_clearall>
 
 =over
@@ -1579,8 +1563,6 @@
 
 =back
 
-=======
->>>>>>> 28144059
 =back
 
 =head1 CLASS FUNCTIONS
