--- conflicted
+++ resolved
@@ -743,7 +743,6 @@
         last;
     }
 
-<<<<<<< HEAD
     # BMO - tracking flags are not on the bugs table anymore
     $self->_display_columns();
     if (@{ $self->{tracking_flags} }) {
@@ -752,7 +751,8 @@
 
     if (!$all_in_bugs_table) {
         $self->{fields} = ['bug_id'];
-=======
+    }
+
     # BMO - to avoid massive amounts of joins, if we're selecting a lot of
     # tracking flags, replace them with placeholders. the values will be
     # retrieved later and injected into the result.
@@ -768,7 +768,6 @@
     }
     else {
         $self->{tracking_flags} = [];
->>>>>>> 5d9ef79d
     }
 
     my $start_time = [gettimeofday()];
