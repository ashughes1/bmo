--- conflicted
+++ resolved
@@ -386,11 +386,6 @@
     if ($or_operand =~ /^(?:flag:)?([^\?]+\?)([^\?]*)$/) {
         # BMO: Do not treat custom fields as flags if value is ?
         if ($1 !~ /^cf_/) {
-<<<<<<< HEAD
-            addChart('flagtypes.name', 'substring', $1, $negate);
-            $chart++; $and = $or = 0; # Next chart for boolean AND
-            addChart('requestees.login_name', 'substring', $2, $negate);
-=======
             my ($flagtype, $requestee) = ($1, $2);
             addChart('flagtypes.name', 'substring', $flagtype, $negate);
             if ($requestee) {
@@ -399,7 +394,6 @@
                 $and = $or = 0;
                 addChart('requestees.login_name', 'substring', $requestee, $negate);
             }
->>>>>>> faf5ee64
             return 1;
         }
     }
