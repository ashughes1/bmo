# -*- Mode: perl; indent-tabs-mode: nil -*-
#
# The contents of this file are subject to the Mozilla Public
# License Version 1.1 (the "License"); you may not use this file
# except in compliance with the License. You may obtain a copy of
# the License at http://www.mozilla.org/MPL/
#
# Software distributed under the License is distributed on an "AS
# IS" basis, WITHOUT WARRANTY OF ANY KIND, either express or
# implied. See the License for the specific language governing
# rights and limitations under the License.
#
# The Original Code is the Bugzilla Bug Tracking System.
#
# Contributor(s): C. Begle
#                 Jesse Ruderman
#                 Andreas Franke <afranke@mathweb.org>
#                 Stephen Lee <slee@uk.bnsmc.com>
#                 Marc Schumann <wurblzap@gmail.com>

package Bugzilla::Search::Quicksearch;

# Make it harder for us to do dangerous things in Perl.
use strict;

use Bugzilla::Error;
use Bugzilla::Constants;
use Bugzilla::Keyword;
use Bugzilla::Status;
use Bugzilla::Field;
use Bugzilla::Util;

use List::Util qw(min max);
use List::MoreUtils qw(firstidx);

use base qw(Exporter);
@Bugzilla::Search::Quicksearch::EXPORT = qw(quicksearch);

# Custom mappings for some fields.
use constant MAPPINGS => {
    # Status, Resolution, Platform, OS, Priority, Severity
    "status"   => "bug_status",
    "platform" => "rep_platform",
    "os"       => "op_sys",
    "severity" => "bug_severity",

    # People: AssignedTo, Reporter, QA Contact, CC, etc.
    "assignee" => "assigned_to",
    "owner"    => "assigned_to",

    # Product, Version, Component, Target Milestone
    "milestone" => "target_milestone",

    # Summary, Description, URL, Status whiteboard, Keywords
    "summary"     => "short_desc",
    "description" => "longdesc",
    "comment"     => "longdesc",
    "url"         => "bug_file_loc",
    "whiteboard"  => "status_whiteboard",
    "sw"          => "status_whiteboard",
    "kw"          => "keywords",
    "group"       => "bug_group",

    # Flags
    "flag"        => "flagtypes.name",
    "requestee"   => "requestees.login_name",
    "setter"      => "setters.login_name",

    # Attachments
    "attachment"     => "attachments.description",
    "attachmentdesc" => "attachments.description",
    "attachdesc"     => "attachments.description",
    "attachmentdata" => "attach_data.thedata",
    "attachdata"     => "attach_data.thedata",
    "attachmentmimetype" => "attachments.mimetype",
    "attachmimetype" => "attachments.mimetype"
};

sub FIELD_MAP {
    my $cache = Bugzilla->request_cache;
    return $cache->{quicksearch_fields} if $cache->{quicksearch_fields};

    # Get all the fields whose names don't contain periods. (Fields that
    # contain periods are always handled in MAPPINGS.) 
    my @db_fields = grep { $_->name !~ /\./ } 
                         Bugzilla->get_fields({ obsolete => 0 });
    my %full_map = (%{ MAPPINGS() }, map { $_->name => $_->name } @db_fields);

    # Eliminate the fields that start with bug_ or rep_, because those are
    # handled by the MAPPINGS instead, and we don't want too many names
    # for them. (Also, otherwise "rep" doesn't match "reporter".)
    #
    # Remove "status_whiteboard" because we have "whiteboard" for it in
    # the mappings, and otherwise "stat" can't match "status".
    #
    # Also, don't allow searching the _accessible stuff via quicksearch
    # (both because it's unnecessary and because otherwise 
    # "reporter_accessible" and "reporter" both match "rep".
    delete @full_map{qw(rep_platform bug_status bug_file_loc bug_group
                        bug_severity bug_status
                        status_whiteboard
                        cclist_accessible reporter_accessible)};

<<<<<<< HEAD
    # Upstreaming: done (bug 621878).
    Bugzilla::Hook::process('quicksearch_map', {'map' => \%full_map} );
    
=======
    Bugzilla::Hook::process('quicksearch_map', {'map' => \%full_map} );

>>>>>>> 4c10fc2f
    $cache->{quicksearch_fields} = \%full_map;

    return $cache->{quicksearch_fields};
}

# Certain fields, when specified like "field:value" get an operator other
# than "substring"
use constant FIELD_OPERATOR => {
    content         => 'matches',
    owner_idle_time => 'greaterthan',
};

# We might want to put this into localconfig or somewhere
use constant PRODUCT_EXCEPTIONS => (
    'row',   # [Browser]
             #   ^^^
    'new',   # [MailNews]
             #      ^^^
);
use constant COMPONENT_EXCEPTIONS => (
    'hang'   # [Bugzilla: Component/Keyword Changes]
             #                               ^^^^
);

# Quicksearch-wide globals for boolean charts.
our ($chart, $and, $or);

sub quicksearch {
    my ($searchstring) = (@_);
    my $cgi = Bugzilla->cgi;

    $chart = 0;
    $and   = 0;
    $or    = 0;

    # Remove leading and trailing commas and whitespace.
    $searchstring =~ s/(^[\s,]+|[\s,]+$)//g;
    ThrowUserError('buglist_parameters_required') unless ($searchstring);

    if ($searchstring =~ m/^[0-9,\s]*$/) {
        _bug_numbers_only($searchstring);
    }
    else {
        _handle_alias($searchstring);

        # Globally translate " AND ", " OR ", " NOT " to space, pipe, dash.
        $searchstring =~ s/\s+AND\s+/ /g;
        $searchstring =~ s/\s+OR\s+/|/g;
        $searchstring =~ s/\s+NOT\s+/ -/g;

        my @words = splitString($searchstring);
        _handle_status_and_resolution(\@words);

        my (@unknownFields, %ambiguous_fields);

        # Loop over all main-level QuickSearch words.
        foreach my $qsword (@words) {
            my $negate = substr($qsword, 0, 1) eq '-';
            if ($negate) {
                $qsword = substr($qsword, 1);
            }

            # No special first char
            if (!_handle_special_first_chars($qsword, $negate)) {
                # Split by '|' to get all operands for a boolean OR.
                foreach my $or_operand (split(/\|/, $qsword)) {
                    if (!_handle_field_names($or_operand, $negate,
                                             \@unknownFields, 
                                             \%ambiguous_fields))
                    {
                        # Having ruled out the special cases, we may now split
                        # by comma, which is another legal boolean OR indicator.
                        foreach my $word (split(/,/, $or_operand)) {
                            if (!_special_field_syntax($word, $negate)) {
                                _default_quicksearch_word($word, $negate);
                            }
                            _handle_urls($word, $negate);
                        }
                    }
                }
            }
            $chart++;
            $and = 0;
            $or = 0;
        } # foreach (@words)

        # Inform user about any unknown fields
        if (scalar(@unknownFields) || scalar(keys %ambiguous_fields)) {
            ThrowUserError("quicksearch_unknown_field",
                           { unknown   => \@unknownFields,
                             ambiguous => \%ambiguous_fields });
        }

        # Make sure we have some query terms left
        scalar($cgi->param())>0 || ThrowUserError("buglist_parameters_required");
    }

    # List of quicksearch-specific CGI parameters to get rid of.
    my @params_to_strip = ('quicksearch', 'load', 'run');
    my $modified_query_string = $cgi->canonicalise_query(@params_to_strip);

    if ($cgi->param('load')) {
        my $urlbase = correct_urlbase();
        # Param 'load' asks us to display the query in the advanced search form.
        print $cgi->redirect(-uri => "${urlbase}query.cgi?format=advanced&amp;"
                             . $modified_query_string);
    }

    # Otherwise, pass the modified query string to the caller.
    # We modified $cgi->params, so the caller can choose to look at that, too,
    # and disregard the return value.
    $cgi->delete(@params_to_strip);
    return $modified_query_string;
}

##########################
# Parts of quicksearch() #
##########################

sub _bug_numbers_only {
    my $searchstring = shift;
    my $cgi = Bugzilla->cgi;
    # Allow separation by comma or whitespace.
    $searchstring =~ s/[,\s]+/,/g;

    if ($searchstring !~ /,/) {
        # Single bug number; shortcut to show_bug.cgi.
        print $cgi->redirect(
            -uri => correct_urlbase() . "show_bug.cgi?id=$searchstring");
        exit;
    }
    else {
        # List of bug numbers.
        $cgi->param('bug_id', $searchstring);
        $cgi->param('order', 'bugs.bug_id');
        $cgi->param('bug_id_type', 'anyexact');
    }
}

sub _handle_alias {
    my $searchstring = shift;
    if ($searchstring =~ /^([^,\s]+)$/) {
        my $alias = $1;
        # We use this direct SQL because we want quicksearch to be VERY fast.
        my $is_alias = Bugzilla->dbh->selectrow_array(
            q{SELECT 1 FROM bugs WHERE alias = ?}, undef, $alias);
        if ($is_alias) {
            $alias = url_quote($alias);
            print Bugzilla->cgi->redirect(
                -uri => correct_urlbase() . "show_bug.cgi?id=$alias");
            exit;
        }
    }
}

sub _handle_status_and_resolution {
    my ($words) = @_;
    my $legal_statuses = get_legal_field_values('bug_status');
    my $legal_resolutions = get_legal_field_values('resolution');

    my @openStates = BUG_STATE_OPEN;
    my @closedStates;
    my (%states, %resolutions);

    foreach (@$legal_statuses) {
        push(@closedStates, $_) unless is_open_state($_);
    }
    foreach (@openStates) { $states{$_} = 1 }
    if ($words->[0] eq 'ALL') {
        foreach (@$legal_statuses) { $states{$_} = 1 }
        shift @$words;
    }
    elsif ($words->[0] eq 'OPEN') {
        shift @$words;
    }
    elsif ($words->[0] =~ /^[A-Z_]+(,[_A-Z]+)*$/) {
        # e.g. CON,IN_PR,FIX
        undef %states;
        if (matchPrefixes(\%states,
                          \%resolutions,
                          [split(/,/, $words->[0])],
                          $legal_statuses,
                          $legal_resolutions)) {
            shift @$words;
        }
        else {
            # Carry on if no match found
            foreach (@openStates) { $states{$_} = 1 }
        }
    }
    else {
        # Default: search for unresolved bugs only.
        # Put custom code here if you would like to change this behaviour.
    }

    # If we have wanted resolutions, allow closed states
    if (keys(%resolutions)) {
        foreach (@closedStates) { $states{$_} = 1 }
    }

    Bugzilla->cgi->param('bug_status', keys(%states));
    Bugzilla->cgi->param('resolution', keys(%resolutions));
}


sub _handle_special_first_chars {
    my ($qsword, $negate) = @_;

    my $firstChar = substr($qsword, 0, 1);
    my $baseWord = substr($qsword, 1);
    my @subWords = split(/[\|,]/, $baseWord);

    if ($firstChar eq '#') {
        addChart('short_desc', 'substring', $baseWord, $negate);
        addChart('content', 'matches', _matches_phrase($baseWord), $negate);
        return 1;
    }
    if ($firstChar eq ':') {
        foreach (@subWords) {
            addChart('product', 'substring', $_, $negate);
            addChart('component', 'substring', $_, $negate);
        }
        return 1;
    }
    if ($firstChar eq '@') {
        addChart('assigned_to', 'substring', $_, $negate) foreach (@subWords);
        return 1;
    }
    if ($firstChar eq '[') {
        addChart('short_desc', 'substring', $baseWord, $negate);
        addChart('status_whiteboard', 'substring', $baseWord, $negate);
        return 1;
    }
    if ($firstChar eq '!') {
        addChart('keywords', 'anywords', $baseWord, $negate);
        return 1;
    }
    return 0;
}

sub _handle_field_names {
    my ($or_operand, $negate, $unknownFields, $ambiguous_fields) = @_;
    
    # Flag and requestee shortcut
    if ($or_operand =~ /^(?:flag:)?([^\?]+\?)([^\?]*)$/) {
        addChart('flagtypes.name', 'substring', $1, $negate);
        $chart++; $and = $or = 0; # Next chart for boolean AND
        addChart('requestees.login_name', 'substring', $2, $negate);
        return 1;
    }
    
    # generic field1,field2,field3:value1,value2 notation
    if ($or_operand =~ /^([^:]+):([^:]+)$/) {
        my @fields = split(/,/, $1);
        my @values = split(/,/, $2);
        foreach my $field (@fields) {
            my $translated = _translate_field_name($field);
            # Skip and record any unknown fields
            if (!defined $translated) {
                push(@$unknownFields, $field);
                next;
            }
            # If we got back an array, that means the substring is
            # ambiguous and could match more than field name
            elsif (ref $translated) {
                $ambiguous_fields->{$field} = $translated;
                next;
            }
            foreach my $value (@values) {
                my $operator = FIELD_OPERATOR->{$translated} || 'substring';
                addChart($translated, $operator, $value, $negate);
            }
        }
        return 1;
    }
    
    return 0;
}

sub _translate_field_name {
    my $field = shift;
    $field = lc($field);
    my $field_map = FIELD_MAP;

    # If the field exactly matches a mapping, just return right now.
    return $field_map->{$field} if exists $field_map->{$field};

    # Check if we match, as a starting substring, exactly one field.
    my @field_names = keys %$field_map;
    my @matches = grep { $_ =~ /^\Q$field\E/ } @field_names;
    # Eliminate duplicates that are actually the same field
    # (otherwise "assi" matches both "assignee" and "assigned_to", and
    # the lines below fail when they shouldn't.)
    my %match_unique = map { $field_map->{$_} => $_ } @matches;
    @matches = values %match_unique;

    if (scalar(@matches) == 1) {
        return $field_map->{$matches[0]};
    }
    elsif (scalar(@matches) > 1) {
        return \@matches;
    }

    # Check if we match exactly one custom field, ignoring the cf_ on the
    # custom fields (to allow people to type things like "build" for 
    # "cf_build").
    my %cfless;
    foreach my $name (@field_names) {
        my $no_cf = $name;
        if ($no_cf =~ s/^cf_//) {
            if ($field eq $no_cf) {
                return $field_map->{$name};
            }
            $cfless{$no_cf} = $name;
        }
    }

    # See if we match exactly one substring of any of the cf_-less fields.
    my @cfless_matches = grep { $_ =~ /^\Q$field\E/ } (keys %cfless);

    if (scalar(@cfless_matches) == 1) {
        my $match = $cfless_matches[0];
        my $actual_field = $cfless{$match};
        return $field_map->{$actual_field};
    }
    elsif (scalar(@matches) > 1) {
        return \@matches;
    }

    return undef;
}

sub _special_field_syntax {
    my ($word, $negate) = @_;
    
    # P1-5 Syntax
    if ($word =~ m/^P(\d+)(?:-(\d+))?$/i) {
        my ($p_start, $p_end) = ($1, $2);
        my $legal_priorities = get_legal_field_values('priority');

        # If Pn exists explicitly, use it.
        my $start = firstidx { $_ eq "P$p_start" } @$legal_priorities;
        my $end;
        $end = firstidx { $_ eq "P$p_end" } @$legal_priorities if defined $p_end;

        # If Pn doesn't exist explicitly, then we mean the nth priority.
        if ($start == -1) {
            $start = max(0, $p_start - 1);
        }
        my $prios = $legal_priorities->[$start];

        if (defined $end) {
            # If Pn doesn't exist explicitly, then we mean the nth priority.
            if ($end == -1) {
                $end = min(scalar(@$legal_priorities), $p_end) - 1;
                $end = max(0, $end); # Just in case the user typed P0.
            }
            ($start, $end) = ($end, $start) if $end < $start;
            $prios = join(',', @$legal_priorities[$start..$end])
        }

        addChart('priority', 'anyexact', $prios, $negate);
        return 1;
    }
    return 0;    
}

sub _default_quicksearch_word {
    my ($word, $negate) = @_;
    
    if (!grep { lc($word) eq $_ } PRODUCT_EXCEPTIONS and length($word) > 2) {
        addChart('product', 'substring', $word, $negate);
    }
    
    if (!grep { lc($word) eq $_ } COMPONENT_EXCEPTIONS and length($word) > 2) {
        addChart('component', 'substring', $word, $negate);
    }
    
    my @legal_keywords = map($_->name, Bugzilla::Keyword->get_all);
    if (grep { lc($word) eq lc($_) } @legal_keywords) {
        addChart('keywords', 'substring', $word, $negate);
    }
    
    addChart('alias', 'substring', $word, $negate);
    addChart('short_desc', 'substring', $word, $negate);
    addChart('status_whiteboard', 'substring', $word, $negate);
    addChart('content', 'matches', _matches_phrase($word), $negate);
}

sub _handle_urls {
    my ($word, $negate) = @_;
    # URL field (for IP addrs, host.names,
    # scheme://urls)
    if ($word =~ m/[0-9]+\.[0-9]+\.[0-9]+\.[0-9]+/
        || $word =~ /^[A-Za-z]+(\.[A-Za-z]+)+/
        || $word =~ /:[\\\/][\\\/]/
        || $word =~ /localhost/
        || $word =~ /mailto[:]?/)
        # || $word =~ /[A-Za-z]+[:][0-9]+/ #host:port
    {
        addChart('bug_file_loc', 'substring', $word, $negate);
    }
}

###########################################################################
# Helpers
###########################################################################

# Split string on whitespace, retaining quoted strings as one
sub splitString {
    my $string = shift;
    my @quoteparts;
    my @parts;
    my $i = 0;

    # Now split on quote sign; be tolerant about unclosed quotes
    @quoteparts = split(/"/, $string);
    foreach my $part (@quoteparts) {
        # After every odd quote, quote special chars
        if ($i++ %2) {
            $part = url_quote($part);
            # Protect the minus sign from being considered
            # as negation, in quotes.
            $part =~ s/(?<=^)\-/%2D/;
        }
    }
    # Join again
    $string = join('"', @quoteparts);

    # Now split on unescaped whitespace
    @parts = split(/\s+/, $string);
    foreach (@parts) {
        # Protect plus signs from becoming a blank.
        # If "+" appears as the first character, leave it alone
        # as it has a special meaning. Strings which start with
        # "+" must be quoted.
        s/(?<!^)\+/%2B/g;
        # Remove quotes
        s/"//g;
    }
    return @parts;
}

# Quote and escape a phrase appropriately for a "content matches" search.
sub _matches_phrase {
    my ($phrase) = @_;
    $phrase =~ s/"/\\"/g;
    return "\"$phrase\"";
}

# Expand found prefixes to states or resolutions
sub matchPrefixes {
    my $hr_states = shift;
    my $hr_resolutions = shift;
    my $ar_prefixes = shift;
    my $ar_check_states = shift;
    my $ar_check_resolutions = shift;
    my $foundMatch = 0;

    foreach my $prefix (@$ar_prefixes) {
        foreach (@$ar_check_states) {
            if (/^$prefix/) {
                $$hr_states{$_} = 1;
                $foundMatch = 1;
            }
        }
        foreach (@$ar_check_resolutions) {
            if (/^$prefix/) {
                $$hr_resolutions{$_} = 1;
                $foundMatch = 1;
            }
        }
    }
    return $foundMatch;
}

# Negate comparison type
sub negateComparisonType {
    my $comparisonType = shift;

    if ($comparisonType eq 'anywords') {
        return 'nowords';
    }
    return "not$comparisonType";
}

# Add a boolean chart
sub addChart {
    my ($field, $comparisonType, $value, $negate) = @_;

    $negate && ($comparisonType = negateComparisonType($comparisonType));
    makeChart("$chart-$and-$or", $field, $comparisonType, $value);
    if ($negate) {
        $and++;
        $or = 0;
    }
    else {
        $or++;
    }
}

# Create the CGI parameters for a boolean chart
sub makeChart {
    my ($expr, $field, $type, $value) = @_;

    my $cgi = Bugzilla->cgi;
    $cgi->param("field$expr", $field);
    $cgi->param("type$expr",  $type);
    $cgi->param("value$expr", url_decode($value));
}

1;<|MERGE_RESOLUTION|>--- conflicted
+++ resolved
@@ -101,14 +101,8 @@
                         status_whiteboard
                         cclist_accessible reporter_accessible)};
 
-<<<<<<< HEAD
-    # Upstreaming: done (bug 621878).
     Bugzilla::Hook::process('quicksearch_map', {'map' => \%full_map} );
-    
-=======
-    Bugzilla::Hook::process('quicksearch_map', {'map' => \%full_map} );
-
->>>>>>> 4c10fc2f
+
     $cache->{quicksearch_fields} = \%full_map;
 
     return $cache->{quicksearch_fields};
