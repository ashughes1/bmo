--- conflicted
+++ resolved
@@ -148,17 +148,11 @@
 # If you want to modify this routine, read the comments carefully
 
 sub quoteUrls {
-<<<<<<< HEAD
-    my ($text, $bug, $comment, $user, $bug_link_func) = @_;
+    my ($text, $bug, $comment, $user, $bug_link_func, $for_markdown) = @_;
     return $text unless $text;
     $user ||= Bugzilla->user;
     $bug_link_func ||= \&get_bug_link;
-=======
-    my ($text, $bug, $comment, $user, $for_markdown) = @_;
-    return $text unless $text;
-    $user ||= Bugzilla->user;
     $for_markdown ||= 0;
->>>>>>> 28144059
 
     # We use /g for speed, but uris can have other things inside them
     # (http://foo/bug#3 for example). Filtering that out filters valid
@@ -212,11 +206,7 @@
         map { qr/$_/ } grep($_, Bugzilla->params->{'urlbase'}, 
                             Bugzilla->params->{'sslbase'})) . ')';
     $text =~ s~\b(${urlbase_re}\Qshow_bug.cgi?id=\E([0-9]+)(\#c([0-9]+))?)\b
-<<<<<<< HEAD
               ~($things[$count++] = $bug_link_func->($3, $1, { comment_num => $5, user => $user })) &&
-=======
-              ~($things[$count++] = get_bug_link($3, $1, { comment_num => $5, user => $user })) &&
->>>>>>> 28144059
                ("\x{FDD2}" . ($count-1) . "\x{FDD3}")
               ~egox;
 
@@ -245,12 +235,8 @@
               ~<a href=\"mailto:$2\">$1$2</a>~igx;
 
     # attachment links
-<<<<<<< HEAD
     # BMO: don't make diff view the default for patches (Bug 652332)
     $text =~ s~\b(attachment$s*\#?$s*(\d+)(?:$s+\[diff\])?(?:\s+\[details\])?)
-=======
-    $text =~ s~\b(attachment$s*\#?$s*(\d+)(?:$s+\[details\])?)
->>>>>>> 28144059
               ~($things[$count++] = get_attachment_link($2, $1, $user)) &&
                ("\x{FDD2}" . ($count-1) . "\x{FDD3}")
               ~egmxi;
@@ -264,7 +250,6 @@
     # empty string
     my $bug_word = template_var('terms')->{bug};
     my $bug_re = qr/\Q$bug_word\E$s*\#?$s*(\d+)/i;
-<<<<<<< HEAD
     my $comment_re = qr/comment$s*\#?$s*(\d+)/i;
     $text =~ s~\b($bug_re(?:$s*,?$s*$comment_re)?|$comment_re)
               ~ # We have several choices. $1 here is the link, and $2-4 are set
@@ -272,15 +257,6 @@
                (defined($2) ? $bug_link_func->($2, $1, { comment_num => $3, user => $user }) :
                               "<a href=\"$current_bugurl#c$4\">$1</a>")
               ~egx;
-=======
-    my $comment_word = template_var('terms')->{comment};
-    my $comment_re = qr/(?:\Q$comment_word\E|comment)$s*\#?$s*(\d+)/i;
-    $text =~ s~\b($bug_re(?:$s*,?$s*$comment_re)?|$comment_re)
-              ~ # We have several choices. $1 here is the link, and $2-4 are set
-                # depending on which part matched
-               (defined($2) ? get_bug_link($2, $1, { comment_num => $3, user => $user }) :
-                              "<a href=\"$current_bugurl#c$4\">$1</a>")
-              ~egx;
 
     # Handle a list of bug ids: bugs 1, #2, 3, 4
     # Currently, the only delimiter supported is comma.
@@ -292,7 +268,7 @@
 
     $text =~ s{($bugs_re)}{
         my $match = $1;
-        $match =~ s/((?:#$s*)?(\d+))/get_bug_link($2, $1);/eg;
+        $match =~ s/((?:#$s*)?(\d+))/$bug_link_func->($2, $1);/eg;
         $match;
     }eg;
 
@@ -306,18 +282,13 @@
         $match =~ s|((?:#$s*)?(\d+))|<a href="$current_bugurl#c$2">$1</a>|g;
         $match;
     }eg;
->>>>>>> 28144059
 
     # Old duplicate markers. These don't use $bug_word because they are old
     # and were never customizable.
     $text =~ s~(?<=^\*\*\*\ This\ bug\ has\ been\ marked\ as\ a\ duplicate\ of\ )
                (\d+)
                (?=\ \*\*\*\Z)
-<<<<<<< HEAD
               ~$bug_link_func->($1, $1, { user => $user })
-=======
-              ~get_bug_link($1, $1, { user => $user })
->>>>>>> 28144059
               ~egmx;
 
     # Now remove the encoding hacks in reverse order
@@ -331,10 +302,6 @@
 # Creates a link to an attachment, including its title.
 sub get_attachment_link {
     my ($attachid, $link_text, $user) = @_;
-<<<<<<< HEAD
-    my $dbh = Bugzilla->dbh;
-=======
->>>>>>> 28144059
     $user ||= Bugzilla->user;
 
     my $attachment = new Bugzilla::Attachment({ id => $attachid, cache => 1 });
@@ -387,19 +354,12 @@
     my ($bug, $link_text, $options) = @_;
     $options ||= {};
     $options->{user} ||= Bugzilla->user;
-<<<<<<< HEAD
-    my $dbh = Bugzilla->dbh;
-
-    if (defined $bug && $bug ne '') {
-        $bug = blessed($bug) ? $bug : new Bugzilla::Bug({ id => $bug, cache => 1 });
-=======
 
     if (defined $bug && $bug ne '') {
         if (!blessed($bug)) {
             require Bugzilla::Bug;
             $bug = new Bugzilla::Bug({ id => $bug, cache => 1 });
         }
->>>>>>> 28144059
         return $link_text if $bug->{error};
     }
 
@@ -476,13 +436,8 @@
 sub css_files {
     my ($style_urls, $yui, $yui_css) = @_;
 
-<<<<<<< HEAD
-    # global.css belongs on every page
-    my @requested_css = ( 'skins/standard/global.css', @$style_urls );
-=======
     # global.css goes on every page.
     my @requested_css = ('skins/standard/global.css', @$style_urls);
->>>>>>> 28144059
 
     my @yui_required_css;
     foreach my $yui_name (@$yui) {
@@ -591,11 +546,7 @@
     if (substr($url, 0, 1) eq '/' || substr($url, 0, 5) eq 'data:') {
         return 'url(' . $url . ')';
     }
-<<<<<<< HEAD
-    return 'url(../../' . dirname($source) . '/' . $url . ')';
-=======
     return 'url(../../' . ($ENV{'PROJECT'} ? '../' : '') . dirname($source) . '/' . $url . ')';
->>>>>>> 28144059
 }
 
 sub _concatenate_js {
@@ -628,11 +579,7 @@
             $content =~ s#\n{2,}#\n#g;      # blank lines
             $content =~ s#(^\s+|\s+$)##g;   # whitespace at the start/end of file
 
-<<<<<<< HEAD
-            write_file($file, "/* $files{$source} */\n" . $content . "\n");
-=======
             write_file($file, ";/* $files{$source} */\n" . $content . "\n");
->>>>>>> 28144059
         }
         push @minified, $file;
     }
@@ -850,21 +797,10 @@
             # Strips out control characters excepting whitespace
             strip_control_chars => sub {
                 my ($data) = @_;
-<<<<<<< HEAD
-                # Only run for utf8 to avoid issues with other multibyte encodings 
-                # that may be reassigning meaning to ascii characters.
-                if (Bugzilla->params->{'utf8'}) {
-                    $data =~ s/(?![\t\r\n])[[:cntrl:]]//g;
-                }
-                return $data;
-            },
-            
-=======
                 $data =~ s/(?![\t\r\n])[[:cntrl:]]//g;
                 return $data;
             },
 
->>>>>>> 28144059
             # HTML collapses newlines in element attributes to a single space,
             # so form elements which may have whitespace (ie comments) need
             # to be encoded using &#013;
@@ -876,6 +812,14 @@
                 $var =~ s/\n\r/\&#013;/g;
                 $var =~ s/\r/\&#013;/g;
                 $var =~ s/\n/\&#013;/g;
+                return $var;
+            },
+
+            # Prevents line break on hyphens and whitespaces.
+            no_break => sub {
+                my ($var) = @_;
+                $var =~ s/ /\&nbsp;/g;
+                $var =~ s/-/\&#8209;/g;
                 return $var;
             },
 
@@ -1095,12 +1039,6 @@
             'urlbase' => sub { return Bugzilla::Util::correct_urlbase(); },
 
             # Allow templates to access docs url with users' preferred language
-<<<<<<< HEAD
-            'docs_urlbase' => sub { 
-                my $language = Bugzilla->current_language;
-                my $docs_urlbase = Bugzilla->params->{'docs_urlbase'};
-                $docs_urlbase =~ s/\%lang\%/$language/;
-=======
             # We fall back to English if documentation in the preferred
             # language is not available
             'docs_urlbase' => sub {
@@ -1133,7 +1071,6 @@
                     $docs_urlbase = "https://bugzilla.readthedocs.org/$lang/$version/";
                 }
 
->>>>>>> 28144059
                 return $docs_urlbase;
             },
 
@@ -1183,22 +1120,16 @@
             'css_files' => \&css_files,
             yui_resolve_deps => \&yui_resolve_deps,
             concatenate_js => \&_concatenate_js,
-<<<<<<< HEAD
-=======
 
             # All classifications (sorted by sortkey, name)
             'all_classifications' => sub {
                 return [map { $_->name } Bugzilla::Classification->get_all()];
             },
->>>>>>> 28144059
 
             # Whether or not keywords are enabled, in this Bugzilla.
             'use_keywords' => sub { return Bugzilla::Keyword->any_exist; },
 
             # All the keywords
-<<<<<<< HEAD
-            'all_keywords' => sub { return Bugzilla::Keyword->get_all(); },
-=======
             'all_keywords' => sub {
                 return [map { $_->name } Bugzilla::Keyword->get_all()];
             },
@@ -1206,12 +1137,6 @@
             # All the active keywords
             'active_keywords' => sub {
                 return [map { $_->name } grep { $_->is_active } Bugzilla::Keyword->get_all()];
-            },
->>>>>>> 28144059
-
-            # All the active keywords
-            'active_keywords' => sub {
-                return [grep { $_->is_active } Bugzilla::Keyword->get_all()];
             },
 
             'feature_enabled' => sub { return Bugzilla->feature(@_); },
@@ -1250,12 +1175,11 @@
             },
             'default_authorizer' => sub { return Bugzilla::Auth->new() },
 
-<<<<<<< HEAD
             # It is almost always better to do mobile feature detection, client side in js.
             # However, we need to set the meta[name=viewport] server-side or the behavior is
             # not as predictable. It is possible other parts of the frontend may use this feature too.
             'is_mobile_browser' => sub { return Bugzilla->cgi->user_agent =~ /Mobi/ },
-=======
+
             'login_not_email' => sub {
                 my $params = Bugzilla->params;
                 my $cache = Bugzilla->request_cache;
@@ -1266,7 +1190,6 @@
                      || ($params->{user_verify_class} =~ /RADIUS/ && $params->{RADIUS_email_suffix}))
                   ? 1 : 0;
             },
->>>>>>> 28144059
         },
     };
     # Use a per-process provider to cache compiled templates in memory across
@@ -1276,14 +1199,10 @@
     $shared_providers->{$provider_key} ||= Template::Provider->new($config);
     $config->{LOAD_TEMPLATES} = [ $shared_providers->{$provider_key} ];
 
-<<<<<<< HEAD
     # BMO - use metrics subclass
     local $Template::Config::CONTEXT = Bugzilla->metrics_enabled()
         ? 'Bugzilla::Metrics::Template::Context'
         : 'Bugzilla::Template::Context';
-=======
-    local $Template::Config::CONTEXT = 'Bugzilla::Template::Context';
->>>>>>> 28144059
 
     Bugzilla::Hook::process('template_before_create', { config => $config });
     my $template = $class->new($config) 
