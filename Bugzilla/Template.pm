# This Source Code Form is subject to the terms of the Mozilla Public
# License, v. 2.0. If a copy of the MPL was not distributed with this
# file, You can obtain one at http://mozilla.org/MPL/2.0/.
#
# This Source Code Form is "Incompatible With Secondary Licenses", as
# defined by the Mozilla Public License, v. 2.0.


package Bugzilla::Template;

use 5.14.0;
use strict;
use warnings;

use Bugzilla::Constants;
use Bugzilla::WebService::Constants;
use Bugzilla::Hook;
use Bugzilla::Install::Requirements;
use Bugzilla::Install::Util qw(install_string template_include_path 
                               include_languages i_am_persistent);
use Bugzilla::Classification;
use Bugzilla::Keyword;
use Bugzilla::Util;
use Bugzilla::Error;
use Bugzilla::Search;
use Bugzilla::Token;

use Cwd qw(abs_path);
use MIME::Base64;
use Date::Format ();
use Digest::MD5 qw(md5_hex);
use File::Basename qw(basename dirname);
use File::Find;
use File::Path qw(rmtree mkpath);
use File::Slurp;
use File::Spec;
use IO::Dir;
use List::MoreUtils qw(firstidx);
use Scalar::Util qw(blessed);

use parent qw(Template);

use constant FORMAT_TRIPLE => '%19s|%-28s|%-28s';
use constant FORMAT_3_SIZE => [19,28,28];
use constant FORMAT_DOUBLE => '%19s %-55s';
use constant FORMAT_2_SIZE => [19,55];

# Pseudo-constant.
sub SAFE_URL_REGEXP {
    my $safe_protocols = join('|', SAFE_PROTOCOLS);
    return qr/($safe_protocols):[^:\s<>\"][^\s<>\"]+[\w\/]/i;
}

# Convert the constants in the Bugzilla::Constants and Bugzilla::WebService::Constants
# modules into a hash we can pass to the template object for reflection into its "constants" 
# namespace (which is like its "variables" namespace, but for constants). To do so, we
# traverse the arrays of exported and exportable symbols and ignoring the rest
# (which, if Constants.pm exports only constants, as it should, will be nothing else).
sub _load_constants {
    my %constants;
    foreach my $constant (@Bugzilla::Constants::EXPORT,
                          @Bugzilla::Constants::EXPORT_OK)
    {
        if (ref Bugzilla::Constants->$constant) {
            $constants{$constant} = Bugzilla::Constants->$constant;
        }
        else {
            my @list = (Bugzilla::Constants->$constant);
            $constants{$constant} = (scalar(@list) == 1) ? $list[0] : \@list;
        }
    }

    foreach my $constant (@Bugzilla::WebService::Constants::EXPORT, 
                          @Bugzilla::WebService::Constants::EXPORT_OK)
    {
        if (ref Bugzilla::WebService::Constants->$constant) {
            $constants{$constant} = Bugzilla::WebService::Constants->$constant;
        }
        else {
            my @list = (Bugzilla::WebService::Constants->$constant);
            $constants{$constant} = (scalar(@list) == 1) ? $list[0] : \@list;
        }
    }
    return \%constants;
}

# Returns the path to the templates based on the Accept-Language
# settings of the user and of the available languages
# If no Accept-Language is present it uses the defined default
# Templates may also be found in the extensions/ tree
sub _include_path {
    my $lang = shift || '';
    my $cache = Bugzilla->request_cache;
    $cache->{"template_include_path_$lang"} ||= 
        template_include_path({ language => $lang });
    return $cache->{"template_include_path_$lang"};
}

sub get_format {
    my $self = shift;
    my ($template, $format, $ctype) = @_;

    $ctype //= 'html';
    $format //= '';

    # ctype and format can have letters and a hyphen only.
    if ($ctype =~ /[^a-zA-Z\-]/ || $format =~ /[^a-zA-Z\-]/) {
        ThrowUserError('format_not_found', {'format' => $format,
                                            'ctype'  => $ctype,
                                            'invalid' => 1});
    }
    trick_taint($ctype);
    trick_taint($format);

    $template .= ($format ? "-$format" : "");
    $template .= ".$ctype.tmpl";

    # Now check that the template actually exists. We only want to check
    # if the template exists; any other errors (eg parse errors) will
    # end up being detected later.
    eval {
        $self->context->template($template);
    };
    # This parsing may seem fragile, but it's OK:
    # http://lists.template-toolkit.org/pipermail/templates/2003-March/004370.html
    # Even if it is wrong, any sort of error is going to cause a failure
    # eventually, so the only issue would be an incorrect error message
    if ($@ && $@->info =~ /: not found$/) {
        ThrowUserError('format_not_found', {'format' => $format,
                                            'ctype'  => $ctype});
    }

    # Else, just return the info
    return
    {
        'template'    => $template,
        'format'      => $format,
        'extension'   => $ctype,
        'ctype'       => Bugzilla::Constants::contenttypes->{$ctype}
    };
}

# This routine quoteUrls contains inspirations from the HTML::FromText CPAN
# module by Gareth Rees <garethr@cre.canon.co.uk>.  It has been heavily hacked,
# all that is really recognizable from the original is bits of the regular
# expressions.
# This has been rewritten to be faster, mainly by substituting 'as we go'.
# If you want to modify this routine, read the comments carefully

sub quoteUrls {
    my ($text, $bug, $comment, $user, $bug_link_func, $for_markdown) = @_;
    return $text unless $text;
    $user ||= Bugzilla->user;
    $bug_link_func ||= \&get_bug_link;
    $for_markdown ||= 0;

    # We use /g for speed, but uris can have other things inside them
    # (http://foo/bug#3 for example). Filtering that out filters valid
    # bug refs out, so we have to do replacements.
    # mailto can't contain space or #, so we don't have to bother for that
    # Do this by replacing matches with \x{FDD2}$count\x{FDD3}
    # \x{FDDx} is used because it's unlikely to occur in the text
    # and are reserved unicode characters.

    # If the comment is already wrapped, we should ignore newlines when
    # looking for matching regexps. Else we should take them into account.
    my $s = ($comment && $comment->already_wrapped) ? qr/\s/ : qr/\h/;

    # However, note that adding the title (for buglinks) can affect things
    # In particular, attachment matches go before bug titles, so that titles
    # with 'attachment 1' don't double match.
    # Dupe checks go afterwards, because that uses ^ and \Z, which won't occur
    # if it was substituted as a bug title (since that always involve leading
    # and trailing text)

    # Because of entities, it's easier (and quicker) to do this before escaping

    my @things;
    my $count = 0;
    my $tmp;

    my @hook_regexes;
    Bugzilla::Hook::process('bug_format_comment',
        { text => \$text, bug => $bug, regexes => \@hook_regexes,
          comment => $comment, user => $user });

    foreach my $re (@hook_regexes) {
        my ($match, $replace) = @$re{qw(match replace)};
        if (ref($replace) eq 'CODE') {
            $text =~ s/$match/($things[$count++] = $replace->({matches => [
                                                               $1, $2, $3, $4,
                                                               $5, $6, $7, $8, 
                                                               $9, $10]}))
                               && ("\x{FDD2}" . ($count-1) . "\x{FDD3}")/egx;
        }
        else {
            $text =~ s/$match/($things[$count++] = $replace) 
                              && ("\x{FDD2}" . ($count-1) . "\x{FDD3}")/egx;
        }
    }

    # Provide tooltips for full bug links (Bug 74355)
    my $urlbase_re = '(' . join('|',
        map { qr/$_/ } grep($_, Bugzilla->params->{'urlbase'}, 
                            Bugzilla->params->{'sslbase'})) . ')';
    $text =~ s~\b(${urlbase_re}\Qshow_bug.cgi?id=\E([0-9]+)(\#c([0-9]+))?)\b
              ~($things[$count++] = $bug_link_func->($3, $1, { comment_num => $5, user => $user })) &&
               ("\x{FDD2}" . ($count-1) . "\x{FDD3}")
              ~egox;

    # non-mailto protocols
    my $safe_protocols = SAFE_URL_REGEXP();
    $text =~ s~\b($safe_protocols)
              ~($tmp = html_quote($1)) &&
               ($things[$count++] = "<a href=\"$tmp\">$tmp</a>") &&
               ("\x{FDD2}" . ($count-1) . "\x{FDD3}")
              ~egox;

    # We have to quote now, otherwise the html itself is escaped
    # THIS MEANS THAT A LITERAL ", <, >, ' MUST BE ESCAPED FOR A MATCH

    $text = html_quote($text);

    unless ($for_markdown) {
        # Color quoted text
        $text =~ s~^(&gt;.+)$~<span class="quote">$1</span >~mg;
        $text =~ s~</span >\n<span class="quote">~\n~g;
    }
    # mailto:
    # Use |<nothing> so that $1 is defined regardless
    # &#64; is the encoded '@' character.
    $text =~ s~\b(mailto:|)?([\w\.\-\+\=]+&\#64;[\w\-]+(?:\.[\w\-]+)+)\b
              ~<a href=\"mailto:$2\">$1$2</a>~igx;

    # attachment links
    # BMO: don't make diff view the default for patches (Bug 652332)
    $text =~ s~\b(attachment$s*\#?$s*(\d+)(?:$s+\[diff\])?(?:\s+\[details\])?)
              ~($things[$count++] = get_attachment_link($2, $1, $user)) &&
               ("\x{FDD2}" . ($count-1) . "\x{FDD3}")
              ~egmxi;

    # Current bug ID this comment belongs to
    my $current_bugurl = $bug ? ("show_bug.cgi?id=" . $bug->id) : "";

    # This handles bug a, comment b type stuff. Because we're using /g
    # we have to do this in one pattern, and so this is semi-messy.
    # Also, we can't use $bug_re?$comment_re? because that will match the
    # empty string
    my $bug_word = template_var('terms')->{bug};
<<<<<<< HEAD
    my $bug_re = qr/\Q$bug_word\E$s*\#?$s*(\d+)/i;
    my $comment_re = qr/comment$s*\#?$s*(\d+)/i;
=======
    my $bug_re = qr/\Q$bug_word\E$s*\#?$s*(\d+)/ai;
    my $comment_word = template_var('terms')->{comment};
    my $comment_re = qr/(?:\Q$comment_word\E|comment)$s*\#?$s*(\d+)/ai;
>>>>>>> 86fb87f1
    $text =~ s~\b($bug_re(?:$s*,?$s*$comment_re)?|$comment_re)
              ~ # We have several choices. $1 here is the link, and $2-4 are set
                # depending on which part matched
               (defined($2) ? $bug_link_func->($2, $1, { comment_num => $3, user => $user }) :
                              "<a href=\"$current_bugurl#c$4\">$1</a>")
              ~egx;

    # Handle a list of bug ids: bugs 1, #2, 3, 4
    # Currently, the only delimiter supported is comma.
    # Concluding "and" and "or" are not supported.
    my $bugs_word = template_var('terms')->{bugs};

    my $bugs_re = qr/\Q$bugs_word\E$s*\#?$s*
                     \d+(?:$s*,$s*\#?$s*\d+)+/ix;

    $text =~ s{($bugs_re)}{
        my $match = $1;
        $match =~ s/((?:#$s*)?(\d+))/$bug_link_func->($2, $1);/eg;
        $match;
    }eg;

    my $comments_word = template_var('terms')->{comments};

    my $comments_re = qr/(?:comments|\Q$comments_word\E)$s*\#?$s*
                         \d+(?:$s*,$s*\#?$s*\d+)+/ix;

    $text =~ s{($comments_re)}{
        my $match = $1;
        $match =~ s|((?:#$s*)?(\d+))|<a href="$current_bugurl#c$2">$1</a>|g;
        $match;
    }eg;

    # Old duplicate markers. These don't use $bug_word because they are old
    # and were never customizable.
    $text =~ s~(?<=^\*\*\*\ This\ bug\ has\ been\ marked\ as\ a\ duplicate\ of\ )
               (\d+)
               (?=\ \*\*\*\Z)
              ~$bug_link_func->($1, $1, { user => $user })
              ~egmx;

    # Now remove the encoding hacks in reverse order
    for (my $i = $#things; $i >= 0; $i--) {
        $text =~ s/\x{FDD2}($i)\x{FDD3}/$things[$i]/eg;
    }

    return $text;
}

# Creates a link to an attachment, including its title.
sub get_attachment_link {
    my ($attachid, $link_text, $user) = @_;
    $user ||= Bugzilla->user;

    my $attachment = new Bugzilla::Attachment({ id => $attachid, cache => 1 });

    if ($attachment) {
        my $title = "";
        my $className = "";
        if ($user->can_see_bug($attachment->bug_id)
            && (!$attachment->isprivate || $user->is_insider))
        {
            $title = $attachment->description;
        }
        if ($attachment->isobsolete) {
            $className = "bz_obsolete";
        }
        # Prevent code injection in the title.
        $title = html_quote(clean_text($title));

        $link_text =~ s/ \[details\]$//;
        $link_text =~ s/ \[diff\]$//;
        my $linkval = "attachment.cgi?id=$attachid";

        # If the attachment is a patch and patch_viewer feature is
        # enabled, add link to the diff.
        my $patchlink = "";
        if ($attachment->ispatch and Bugzilla->feature('patch_viewer')) {
            $patchlink = qq| <a href="${linkval}&amp;action=diff" title="$title">[diff]</a>|;
        }

        # Whitespace matters here because these links are in <pre> tags.
        return qq|<span class="$className">|
               . qq|<a href="${linkval}" name="attach_${attachid}" title="$title">$link_text</a>|
               . qq| <a href="${linkval}&amp;action=edit" title="$title">[details]</a>|
               . qq|${patchlink}|
               . qq|</span>|;
    }
    else {
        return qq{$link_text};
    }
}

# Creates a link to a bug, including its title.
# It takes either two or three parameters:
#  - The bug number
#  - The link text, to place between the <a>..</a>
#  - An optional comment number, for linking to a particular
#    comment in the bug

sub get_bug_link {
    my ($bug, $link_text, $options) = @_;
    $options ||= {};
    $options->{user} ||= Bugzilla->user;

    if (defined $bug && $bug ne '') {
        if (!blessed($bug)) {
            require Bugzilla::Bug;
            $bug = new Bugzilla::Bug({ id => $bug, cache => 1 });
        }
        return $link_text if $bug->{error};
    }

    my $template = Bugzilla->template_inner;
    my $linkified;
    $template->process('bug/link.html.tmpl', 
        { bug => $bug, link_text => $link_text, %$options }, \$linkified);
    $linkified =~ s/\n//g;        # strip newlines to prevent markdown conflicts
    $linkified =~ s/\|/&#124;/g;  # escape '|', it confuses markdown tables
    return $linkified;
}

# We use this instead of format because format doesn't deal well with
# multi-byte languages.
sub multiline_sprintf {
    my ($format, $args, $sizes) = @_;
    my @parts;
    my @my_sizes = @$sizes; # Copy this so we don't modify the input array.
    foreach my $string (@$args) {
        my $size = shift @my_sizes;
        my @pieces = split("\n", wrap_hard($string, $size));
        push(@parts, \@pieces);
    }

    my $formatted;
    while (1) {
        # Get the first item of each part.
        my @line = map { shift @$_ } @parts;
        # If they're all undef, we're done.
        last if !grep { defined $_ } @line;
        # Make any single undef item into ''
        @line = map { defined $_ ? $_ : '' } @line;
        # And append a formatted line
        $formatted .= sprintf($format, @line);
        # Remove trailing spaces, or they become lots of =20's in
        # quoted-printable emails.
        $formatted =~ s/\s+$//;
        $formatted .= "\n";
    }
    return $formatted;
}

#####################
# Header Generation #
#####################

# Returns the last modification time of a file, as an integer number of
# seconds since the epoch.
sub _mtime { return (stat($_[0]))[9] }

sub mtime_filter {
    my ($file_url, $mtime) = @_;
    # This environment var is set in the .htaccess if we have mod_headers
    # and mod_expires installed, to make sure that JS and CSS with "?"
    # after them will still be cached by clients.
    return $file_url if !$ENV{BZ_CACHE_CONTROL};
    if (!$mtime) {
        my $cgi_path = bz_locations()->{'cgi_path'};
        my $file_path = "$cgi_path/$file_url";
        $mtime = _mtime($file_path);
    }
    return "$file_url?$mtime";
}

# Set up the skin CSS cascade:
#
#  1. standard/global.css
#  2. YUI CSS
#  3. Standard Bugzilla stylesheet set
#  4. Third-party "skin" stylesheet set, per user prefs
#  5. Inline css passed to global/header.html.tmpl
#  6. Custom Bugzilla stylesheet set

sub css_files {
    my ($style_urls, $yui, $yui_css) = @_;

    # global.css goes on every page.
    my @requested_css = ('skins/standard/global.css', @$style_urls);

    my @yui_required_css;
    foreach my $yui_name (@$yui) {
        next if !$yui_css->{$yui_name};
        push(@yui_required_css, "js/yui/assets/skins/sam/$yui_name.css");
    }
    unshift(@requested_css, @yui_required_css);
    
    my @css_sets = map { _css_link_set($_) } @requested_css;
    
    my %by_type = (standard => [], skin => [], custom => []);
    foreach my $set (@css_sets) {
        foreach my $key (keys %$set) {
            push(@{ $by_type{$key} }, $set->{$key});
        }
    }

    # build unified
    $by_type{unified_standard_skin} = _concatenate_css($by_type{standard},
                                                       $by_type{skin});
    $by_type{unified_custom} = _concatenate_css($by_type{custom});

    return \%by_type;
}

sub _css_link_set {
    my ($file_name) = @_;

    my %set = (standard => mtime_filter($file_name));

    # We use (?:^|/) to allow Extensions to use the skins system if they want.
    if ($file_name !~ m{(?:^|/)skins/standard/}) {
        return \%set;
    }

    my $skin = Bugzilla->user->settings->{skin}->{value};
    my $cgi_path = bz_locations()->{'cgi_path'};
    my $skin_file_name = $file_name;
    $skin_file_name =~ s{(?:^|/)skins/standard/}{skins/contrib/$skin/};
    if (my $mtime = _mtime("$cgi_path/$skin_file_name")) {
        $set{skin} = mtime_filter($skin_file_name, $mtime);
    }

    my $custom_file_name = $file_name;
    $custom_file_name =~ s{(?:^|/)skins/standard/}{skins/custom/};
    if (my $custom_mtime = _mtime("$cgi_path/$custom_file_name")) {
        $set{custom} = mtime_filter($custom_file_name, $custom_mtime);
    }

    return \%set;
}

sub _concatenate_css {
    my @sources = map { @$_ } @_;
    return unless @sources;

    my %files =
        map {
            (my $file = $_) =~ s/(^[^\?]+)\?.+/$1/;
            $_ => $file;
        } @sources;

    my $cgi_path   = bz_locations()->{cgi_path};
    my $skins_path = bz_locations()->{assetsdir};

    # build minified files
    my @minified;
    foreach my $source (@sources) {
        next unless -e "$cgi_path/$files{$source}";
        my $file = $skins_path . '/' . md5_hex($source) . '.css';
        if (!-e $file) {
            my $content = read_file("$cgi_path/$files{$source}");

            # minify
            $content =~ s{/\*.*?\*/}{}sg;   # comments
            $content =~ s{(^\s+|\s+$)}{}mg; # leading/trailing whitespace
            $content =~ s{\n}{}g;           # single line

            # rewrite urls
            $content =~ s{url\(([^\)]+)\)}{_css_url_rewrite($source, $1)}eig;

            write_file($file, "/* $files{$source} */\n" . $content . "\n");
        }
        push @minified, $file;
    }

    # concat files
    my $file = $skins_path . '/' . md5_hex(join(' ', @sources)) . '.css';
    if (!-e $file) {
        my $content = '';
        foreach my $source (@minified) {
            $content .= read_file($source);
        }
        write_file($file, $content);
    }

    $file =~ s/^\Q$cgi_path\E\///o;
    return mtime_filter($file);
}

sub _css_url_rewrite {
    my ($source, $url) = @_;
    # rewrite relative urls as the unified stylesheet lives in a different
    # directory from the source
    $url =~ s/(^['"]|['"]$)//g;
    if (substr($url, 0, 1) eq '/' || substr($url, 0, 5) eq 'data:') {
        return 'url(' . $url . ')';
    }
    return 'url(../../' . ($ENV{'PROJECT'} ? '../' : '') . dirname($source) . '/' . $url . ')';
}

sub _concatenate_js {
    return @_ unless CONCATENATE_ASSETS;
    my ($sources) = @_;
    return [] unless $sources;
    $sources = ref($sources) ? $sources : [ $sources ];

    my %files =
        map {
            (my $file = $_) =~ s/(^[^\?]+)\?.+/$1/;
            $_ => $file;
        } @$sources;

    my $cgi_path   = bz_locations()->{cgi_path};
    my $skins_path = bz_locations()->{assetsdir};

    # build minified files
    my @minified;
    foreach my $source (@$sources) {
        next unless -e "$cgi_path/$files{$source}";
        my $file = $skins_path . '/' . md5_hex($source) . '.js';
        if (!-e $file) {
            my $content = read_file("$cgi_path/$files{$source}");

            # minimal minification
            $content =~ s#/\*.*?\*/##sg;    # block comments
            $content =~ s#(^ +| +$)##gm;    # leading/trailing spaces
            $content =~ s#^//.+$##gm;       # single line comments
            $content =~ s#\n{2,}#\n#g;      # blank lines
            $content =~ s#(^\s+|\s+$)##g;   # whitespace at the start/end of file

            write_file($file, ";/* $files{$source} */\n" . $content . "\n");
        }
        push @minified, $file;
    }

    # concat files
    my $file = $skins_path . '/' . md5_hex(join(' ', @$sources)) . '.js';
    if (!-e $file) {
        my $content = '';
        foreach my $source (@minified) {
            $content .= read_file($source);
        }
        write_file($file, $content);
    }

    $file =~ s/^\Q$cgi_path\E\///o;
    return [ $file ];
}

# YUI dependency resolution
sub yui_resolve_deps {
    my ($yui, $yui_deps) = @_;
    
    my @yui_resolved;
    foreach my $yui_name (@$yui) {
        my $deps = $yui_deps->{$yui_name} || [];
        foreach my $dep (reverse @$deps) {
            push(@yui_resolved, $dep) if !grep { $_ eq $dep } @yui_resolved;
        }
        push(@yui_resolved, $yui_name) if !grep { $_ eq $yui_name } @yui_resolved;
    }
    return \@yui_resolved;
}

###############################################################################
# Templatization Code

# The Template Toolkit throws an error if a loop iterates >1000 times.
# We want to raise that limit.
# NOTE: If you change this number, you MUST RE-RUN checksetup.pl!!!
# If you do not re-run checksetup.pl, the change you make will not apply
$Template::Directive::WHILE_MAX = 1000000;

# Use the Toolkit Template's Stash module to add utility pseudo-methods
# to template variables.
use Template::Stash;

# Allow keys to start with an underscore or a dot.
$Template::Stash::PRIVATE = undef;

# Add "contains***" methods to list variables that search for one or more 
# items in a list and return boolean values representing whether or not 
# one/all/any item(s) were found.
$Template::Stash::LIST_OPS->{ contains } =
  sub {
      my ($list, $item) = @_;
      if (ref $item && $item->isa('Bugzilla::Object')) {
          return grep($_->id == $item->id, @$list);
      } else {
          return grep($_ eq $item, @$list);
      }
  };

$Template::Stash::LIST_OPS->{ containsany } =
  sub {
      my ($list, $items) = @_;
      foreach my $item (@$items) { 
          if (ref $item && $item->isa('Bugzilla::Object')) {
              return 1 if grep($_->id == $item->id, @$list);
          } else {
              return 1 if grep($_ eq $item, @$list);
          }
      }
      return 0;
  };

# Clone the array reference to leave the original one unaltered.
$Template::Stash::LIST_OPS->{ clone } =
  sub {
      my $list = shift;
      return [@$list];
  };

# Allow us to sort the list of fields correctly
$Template::Stash::LIST_OPS->{ sort_by_field_name } =
    sub {
        sub field_name {
            if ($_[0] eq 'noop') {
                # Sort --- first
                return '';
            }
            # Otherwise sort by field_desc or description
            return $_[1]{$_[0]} || $_[0];
        }
        my ($list, $field_desc) = @_;
        return [ sort { lc field_name($a, $field_desc) cmp lc field_name($b, $field_desc) } @$list ];
    };

# Allow us to still get the scalar if we use the list operation ".0" on it,
# as we often do for defaults in query.cgi and other places.
$Template::Stash::SCALAR_OPS->{ 0 } = 
  sub {
      return $_[0];
  };

# Add a "truncate" method to the Template Toolkit's "scalar" object
# that truncates a string to a certain length.
$Template::Stash::SCALAR_OPS->{ truncate } = 
  sub {
      my ($string, $length, $ellipsis) = @_;
      return $string if !$length || length($string) <= $length;

      $ellipsis ||= '';
      my $strlen = $length - length($ellipsis);
      my $newstr = substr($string, 0, $strlen) . $ellipsis;
      return $newstr;
  };

# Create the template object that processes templates and specify
# configuration parameters that apply to all templates.

###############################################################################

sub process {
    my $self = shift;
    # All of this current_langs stuff allows template_inner to correctly
    # determine what-language Template object it should instantiate.
    my $current_langs = Bugzilla->request_cache->{template_current_lang} ||= [];
    unshift(@$current_langs, $self->context->{bz_language});
    my $retval = $self->SUPER::process(@_);
    shift @$current_langs;
    return $retval;
}

# Construct the Template object

# Note that all of the failure cases here can't use templateable errors,
# since we won't have a template to use...

sub create {
    my $class = shift;
    my %opts = @_;

    # IMPORTANT - If you make any FILTER changes here, make sure to
    # make them in t/004.template.t also, if required.

    my $config = {
        # Colon-separated list of directories containing templates.
        INCLUDE_PATH => $opts{'include_path'} 
                        || _include_path($opts{'language'}),

        # Remove white-space before template directives (PRE_CHOMP) and at the
        # beginning and end of templates and template blocks (TRIM) for better
        # looking, more compact content.  Use the plus sign at the beginning
        # of directives to maintain white space (i.e. [%+ DIRECTIVE %]).
        PRE_CHOMP => 1,
        TRIM => 1,

        # Bugzilla::Template::Plugin::Hook uses the absolute (in mod_perl)
        # or relative (in mod_cgi) paths of hook files to explicitly compile
        # a specific file. Also, these paths may be absolute at any time
        # if a packager has modified bz_locations() to contain absolute
        # paths.
        ABSOLUTE => 1,
        RELATIVE => i_am_persistent() ? 0 : 1,

        COMPILE_DIR => bz_locations()->{'template_cache'},

        # Don't check for a template update until 1 hour has passed since the
        # last check.
        STAT_TTL    => 60 * 60,

        # Initialize templates (f.e. by loading plugins like Hook).
        PRE_PROCESS => ["global/variables.none.tmpl"],

        ENCODING => 'UTF-8',

        # Functions for processing text within templates in various ways.
        # IMPORTANT!  When adding a filter here that does not override a
        # built-in filter, please also add a stub filter to t/004template.t.
        FILTERS => {

            # Returns the text with backslashes, single/double quotes,
            # and newlines/carriage returns escaped for use in JS strings.
            js => sub {
                my ($var) = @_;
                $var =~ s/([\\\'\"\/])/\\$1/g;
                $var =~ s/\n/\\n/g;
                $var =~ s/\r/\\r/g;
                $var =~ s/\x{2028}/\\u2028/g; # unicode line separator
                $var =~ s/\x{2029}/\\u2029/g; # unicode paragraph separator
                $var =~ s/\@/\\x40/g; # anti-spam for email addresses
                $var =~ s/</\\x3c/g;
                $var =~ s/>/\\x3e/g;
                return $var;
            },

            # Sadly, different to the above. See http://www.json.org/ 
            # for details.
            json => sub {
                my ($var) = @_;
                $var =~ s/([\\\"\/])/\\$1/g;
                $var =~ s/\n/\\n/g;
                $var =~ s/\r/\\r/g;
                $var =~ s/\f/\\f/g;
                $var =~ s/\t/\\t/g;
                return $var;
            },
            
            # Converts data to base64
            base64 => sub {
                my ($data) = @_;
                return encode_base64($data);
            },

            # Strips out control characters excepting whitespace
            strip_control_chars => sub {
                my ($data) = @_;
                $data =~ s/(?![\t\r\n])[[:cntrl:]]//g;
                return $data;
            },

            # HTML collapses newlines in element attributes to a single space,
            # so form elements which may have whitespace (ie comments) need
            # to be encoded using &#013;
            # See bugs 4928, 22983 and 32000 for more details
            html_linebreak => sub {
                my ($var) = @_;
                $var = html_quote($var);
                $var =~ s/\r\n/\&#013;/g;
                $var =~ s/\n\r/\&#013;/g;
                $var =~ s/\r/\&#013;/g;
                $var =~ s/\n/\&#013;/g;
                return $var;
            },

            # Prevents line break on hyphens and whitespaces.
            no_break => sub {
                my ($var) = @_;
                $var =~ s/ /\&nbsp;/g;
                $var =~ s/-/\&#8209;/g;
                return $var;
            },

            xml => \&Bugzilla::Util::xml_quote ,

            # This filter is similar to url_quote but used a \ instead of a %
            # as prefix. In addition it replaces a ' ' by a '_'.
            css_class_quote => \&Bugzilla::Util::css_class_quote ,

            # Removes control characters and trims extra whitespace.
            clean_text => \&Bugzilla::Util::clean_text ,

            quoteUrls => [ sub {
                               my ($context, $bug, $comment, $user) = @_;
                               return sub {
                                   my $text = shift;
                                   return quoteUrls($text, $bug, $comment, $user);
                               };
                           },
                           1
                         ],

            markdown => [ sub {
                              my ($context, $bug, $comment, $user) = @_;
                              return sub {
                                  my $text = shift;
                                  return unless $text;

                                  if (Bugzilla->feature('markdown')
                                      && ((ref($comment) eq 'HASH' && $comment->{is_markdown})
                                         || (ref($comment) eq 'Bugzilla::Comment' && $comment->is_markdown)))
                                  {
                                      return Bugzilla->markdown->markdown($text);
                                  }
                                  return quoteUrls($text, $bug, $comment, $user);
                              };
                          },
                          1
                        ],

            bug_link => [ sub {
                              my ($context, $bug, $options) = @_;
                              return sub {
                                  my $text = shift;
                                  return get_bug_link($bug, $text, $options);
                              };
                          },
                          1
                        ],

            bug_list_link => sub {
                my ($buglist, $options) = @_;
                return join(", ", map(get_bug_link($_, $_, $options), split(/ *, */, $buglist)));
            },

            # In CSV, quotes are doubled, and any value containing a quote or a
            # comma is enclosed in quotes. If a field starts with an equals
            # sign, it is proceed by a space.
            csv => sub
            {
                my ($var) = @_;
                $var = ' ' . $var if substr($var, 0, 1) eq '=';
                # backslash is not special to CSV, but it can be used to confuse some browsers...
                # so we do not allow it to happen. We only do this for logged-in users.
                $var =~ s/\\/\x{FF3C}/g if Bugzilla->user->id;
                $var =~ s/\"/\"\"/g;
                if ($var !~ /^-?(\d+\.)?\d*$/) {
                    $var = "\"$var\"";
                }
                return $var;
            } ,

            # Format a filesize in bytes to a human readable value
            unitconvert => sub
            {
                my ($data) = @_;
                my $retval = "";
                my %units = (
                    'KB' => 1024,
                    'MB' => 1024 * 1024,
                    'GB' => 1024 * 1024 * 1024,
                );

                if ($data < 1024) {
                    return "$data bytes";
                } 
                else {
                    my $u;
                    foreach $u ('GB', 'MB', 'KB') {
                        if ($data >= $units{$u}) {
                            return sprintf("%.2f %s", $data/$units{$u}, $u);
                        }
                    }
                }
            },

            # Format a time for display (more info in Bugzilla::Util)
            time => [ sub {
                          my ($context, $format, $timezone) = @_;
                          return sub {
                              my $time = shift;
                              return format_time($time, $format, $timezone);
                          };
                      },
                      1
                    ],

            html => \&Bugzilla::Util::html_quote,

            html_light => \&Bugzilla::Util::html_light_quote,

            email => \&Bugzilla::Util::email_filter,
            
            mtime => \&mtime_filter,

            # iCalendar contentline filter
            ics => [ sub {
                         my ($context, @args) = @_;
                         return sub {
                             my ($var) = shift;
                             my ($par) = shift @args;
                             my ($output) = "";

                             $var =~ s/[\r\n]/ /g;
                             $var =~ s/([;\\\",])/\\$1/g;

                             if ($par) {
                                 $output = sprintf("%s:%s", $par, $var);
                             } else {
                                 $output = $var;
                             }
                             
                             $output =~ s/(.{75,75})/$1\n /g;

                             return $output;
                         };
                     },
                     1
                     ],

            # Note that using this filter is even more dangerous than
            # using "none," and you should only use it when you're SURE
            # the output won't be displayed directly to a web browser.
            txt => sub {
                my ($var) = @_;
                # Trivial HTML tag remover
                $var =~ s/<[^>]*>//g;
                # And this basically reverses the html filter.
                $var =~ s/\&#64;/@/g;
                $var =~ s/\&lt;/</g;
                $var =~ s/\&gt;/>/g;
                $var =~ s/\&quot;/\"/g;
                $var =~ s/\&amp;/\&/g;
                # Now remove extra whitespace...
                my $collapse_filter = $Template::Filters::FILTERS->{collapse};
                $var = $collapse_filter->($var);
                # And if we're not in the WebService, wrap the message.
                # (Wrapping the message in the WebService is unnecessary
                # and causes awkward things like \n's appearing in error
                # messages in JSON-RPC.)
                unless (i_am_webservice()) {
                    $var = wrap_comment($var, 72);
                }
                $var =~ s/\&nbsp;/ /g;

                return $var;
            },

            # Wrap a displayed comment to the appropriate length
            wrap_comment => [
                sub {
                    my ($context, $cols) = @_;
                    return sub { wrap_comment($_[0], $cols) }
                }, 1],

            # Wrap cited text
            wrap_cite => [
                sub {
                    my ($context, $cols) = @_;
                    return sub { wrap_cite($_[0], $cols) }
                }, 1],

            # We force filtering of every variable in key security-critical
            # places; we have a none filter for people to use when they 
            # really, really don't want a variable to be changed.
            none => sub { return $_[0]; } ,
        },

        PLUGIN_BASE => 'Bugzilla::Template::Plugin',

        CONSTANTS => _load_constants(),

        # Default variables for all templates
        VARIABLES => {
            # Function for retrieving global parameters.
            'Param' => sub { return Bugzilla->params->{$_[0]}; },

            # Function to create date strings
            'time2str' => \&Date::Format::time2str,

            # Fixed size column formatting for bugmail.
            'format_columns' => sub {
                my $cols = shift;
                my $format = ($cols == 3) ? FORMAT_TRIPLE : FORMAT_DOUBLE;
                my $col_size = ($cols == 3) ? FORMAT_3_SIZE : FORMAT_2_SIZE;
                return multiline_sprintf($format, \@_, $col_size);
            },

            # Generic linear search function
            'lsearch' => sub {
                my ($array, $item) = @_;
                return firstidx { $_ eq $item } @$array;
            },

            # Currently logged in user, if any
            # If an sudo session is in progress, this is the user we're faking
            'user' => sub { return Bugzilla->user; },

            # Currenly active language
            'current_language' => sub { return Bugzilla->current_language; },

            # If an sudo session is in progress, this is the user who
            # started the session.
            'sudoer' => sub { return Bugzilla->sudoer; },

            # Allow templates to access the "correct" URLBase value
            'urlbase' => sub { return Bugzilla::Util::correct_urlbase(); },

            # Allow templates to access docs url with users' preferred language
            # We fall back to English if documentation in the preferred
            # language is not available
            'docs_urlbase' => sub {
                my $docs_urlbase;
                my $lang = Bugzilla->current_language;
                # Translations currently available on readthedocs.org
                my @rtd_translations = ('en', 'fr');

                if ($lang ne 'en' && -f "docs/$lang/html/index.html") {
                    $docs_urlbase = "docs/$lang/html/";
                }
                elsif (-f "docs/en/html/index.html") {
                    $docs_urlbase = "docs/en/html/";
                }
                else {
                    if (!grep { $_ eq $lang } @rtd_translations) {
                        $lang = "en";
                    }

                    my $version = BUGZILLA_VERSION;
                    $version =~ /^(\d+)\.(\d+)/;
                    if ($2 % 2 == 1) {
                        # second number is odd; development version
                        $version = 'latest';
                    }
                    else {
                        $version = "$1.$2";
                    }

                    $docs_urlbase = "https://bugzilla.readthedocs.org/$lang/$version/";
                }

                return $docs_urlbase;
            },

            # Check whether the URL is safe.
            'is_safe_url' => sub {
                my $url = shift;
                return 0 unless $url;

                my $safe_url_regexp = SAFE_URL_REGEXP();
                return 1 if $url =~ /^$safe_url_regexp$/;
                # Pointing to a local file with no colon in its name is fine.
                return 1 if $url =~ /^[^\s<>\":]+[\w\/]$/i;
                # If we come here, then we cannot guarantee it's safe.
                return 0;
            },

            # Allow templates to generate a token themselves.
            'issue_hash_token' => \&Bugzilla::Token::issue_hash_token,

            'get_login_request_token' => sub {
                my $cookie = Bugzilla->cgi->cookie('Bugzilla_login_request_cookie');
                return $cookie ? issue_hash_token(['login_request', $cookie]) : '';
            },

            'get_api_token' => sub {
                return '' unless Bugzilla->user->id;
                my $cache = Bugzilla->request_cache;
                return $cache->{api_token} //= issue_api_token();
            },

            # A way for all templates to get at Field data, cached.
            'bug_fields' => sub {
                my $cache = Bugzilla->request_cache;
                $cache->{template_bug_fields} ||=
                    Bugzilla->fields({ by_name => 1 });
                return $cache->{template_bug_fields};
            },

            # A general purpose cache to store rendered templates for reuse.
            # Make sure to not mix language-specific data.
            'template_cache' => sub {
                my $cache = Bugzilla->request_cache->{template_cache} ||= {};
                $cache->{users} ||= {};
                return $cache;
            },

            'css_files' => \&css_files,
            yui_resolve_deps => \&yui_resolve_deps,
            concatenate_js => \&_concatenate_js,

            # All classifications (sorted by sortkey, name)
            'all_classifications' => sub {
                return [map { $_->name } Bugzilla::Classification->get_all()];
            },

            # Whether or not keywords are enabled, in this Bugzilla.
            'use_keywords' => sub { return Bugzilla::Keyword->any_exist; },

            # All the keywords
            'all_keywords' => sub {
                return [map { $_->name } Bugzilla::Keyword->get_all()];
            },

            # All the active keywords
            'active_keywords' => sub {
                return [map { $_->name } grep { $_->is_active } Bugzilla::Keyword->get_all()];
            },

            'feature_enabled' => sub { return Bugzilla->feature(@_); },

            # field_descs can be somewhat slow to generate, so we generate
            # it only once per-language no matter how many times
            # $template->process() is called.
            'field_descs' => sub { return template_var('field_descs') },

            # Calling bug/field-help.none.tmpl once per label is very
            # expensive, so we generate it once per-language.
            'help_html' => sub { return template_var('help_html') },

            # This way we don't have to load field-descs.none.tmpl in
            # many templates.
            'display_value' => \&Bugzilla::Util::display_value,

            'install_string' => \&Bugzilla::Install::Util::install_string,

            'report_columns' => \&Bugzilla::Search::REPORT_COLUMNS,

            # These don't work as normal constants.
            DB_MODULE        => \&Bugzilla::Constants::DB_MODULE,
            REQUIRED_MODULES => 
                \&Bugzilla::Install::Requirements::REQUIRED_MODULES,
            OPTIONAL_MODULES => sub {
                my @optional = @{OPTIONAL_MODULES()};
                foreach my $item (@optional) {
                    my @features;
                    foreach my $feat_id (@{ $item->{feature} }) {
                        push(@features, install_string("feature_$feat_id"));
                    }
                    $item->{feature} = \@features;
                }
                return \@optional;
            },
            'default_authorizer' => sub { return Bugzilla::Auth->new() },

            # It is almost always better to do mobile feature detection, client side in js.
            # However, we need to set the meta[name=viewport] server-side or the behavior is
            # not as predictable. It is possible other parts of the frontend may use this feature too.
            'is_mobile_browser' => sub { return Bugzilla->cgi->user_agent =~ /Mobi/ },

            'login_not_email' => sub {
                my $params = Bugzilla->params;
                my $cache = Bugzilla->request_cache;

                return $cache->{login_not_email} //=
                  ($params->{emailsuffix}
                     || ($params->{user_verify_class} =~ /LDAP/ && $params->{LDAPmailattribute})
                     || ($params->{user_verify_class} =~ /RADIUS/ && $params->{RADIUS_email_suffix}))
                  ? 1 : 0;
            },
        },
    };
    # Use a per-process provider to cache compiled templates in memory across
    # requests.
    my $provider_key = join(':', @{ $config->{INCLUDE_PATH} });
    my $shared_providers = Bugzilla->process_cache->{shared_providers} ||= {};
    $shared_providers->{$provider_key} ||= Template::Provider->new($config);
    $config->{LOAD_TEMPLATES} = [ $shared_providers->{$provider_key} ];

    # BMO - use metrics subclass
    local $Template::Config::CONTEXT = Bugzilla->metrics_enabled()
        ? 'Bugzilla::Metrics::Template::Context'
        : 'Bugzilla::Template::Context';

    Bugzilla::Hook::process('template_before_create', { config => $config });
    my $template = $class->new($config) 
        || die("Template creation failed: " . $class->error());

    # BMO - hook for defining new vmethods, etc
    Bugzilla::Hook::process('template_after_create', { template => $template });

    # Pass on our current language to any template hooks or inner templates
    # called by this Template object.
    $template->context->{bz_language} = $opts{language} || '';

    return $template;
}

# Used as part of the two subroutines below.
our %_templates_to_precompile;
sub precompile_templates {
    my ($output) = @_;

    # Remove the compiled templates.
    my $cache_dir = bz_locations()->{'template_cache'};
    my $datadir = bz_locations()->{'datadir'};
    if (-e $cache_dir) {
        print install_string('template_removing_dir') . "\n" if $output;

        # This frequently fails if the webserver made the files, because
        # then the webserver owns the directories.
        rmtree($cache_dir);

        # Check that the directory was really removed, and if not, move it
        # into data/deleteme/.
        if (-e $cache_dir) {
            my $deleteme = "$datadir/deleteme";
            
            print STDERR "\n\n",
                install_string('template_removal_failed', 
                               { deleteme => $deleteme, 
                                 template_cache => $cache_dir }), "\n\n";
            mkpath($deleteme);
            my $random = generate_random_password();
            rename($cache_dir, "$deleteme/$random")
              or die "move failed: $!";
        }
    }

    print install_string('template_precompile') if $output;

    # Pre-compile all available languages.
    my $paths = template_include_path({ language => Bugzilla->languages });

    foreach my $dir (@$paths) {
        my $template = Bugzilla::Template->create(include_path => [$dir]);

        %_templates_to_precompile = ();
        # Traverse the template hierarchy.
        find({ wanted => \&_precompile_push, no_chdir => 1 }, $dir);
        # The sort isn't totally necessary, but it makes debugging easier
        # by making the templates always be compiled in the same order.
        foreach my $file (sort keys %_templates_to_precompile) {
            $file =~ s{^\Q$dir\E/}{};
            # Compile the template but throw away the result. This has the side-
            # effect of writing the compiled version to disk.
            $template->context->template($file);
        }

        # Clear out the cached Provider object
        Bugzilla->process_cache->{shared_providers} = undef;
    }

    # Under mod_perl, we look for templates using the absolute path of the
    # template directory, which causes Template Toolkit to look for their 
    # *compiled* versions using the full absolute path under the data/template
    # directory. (Like data/template/var/www/html/bugzilla/.) To avoid
    # re-compiling templates under mod_perl, we symlink to the
    # already-compiled templates. This doesn't work on Windows.
    if (!ON_WINDOWS) {
        # We do these separately in case they're in different locations.
        _do_template_symlink(bz_locations()->{'templatedir'});
        _do_template_symlink(bz_locations()->{'extensionsdir'});
    }

    # If anything created a Template object before now, clear it out.
    delete Bugzilla->request_cache->{template};

    # Clear out the cached Provider object
    Bugzilla->process_cache->{shared_providers} = undef;

    print install_string('done') . "\n" if $output;
}

# Helper for precompile_templates
sub _precompile_push {
    my $name = $File::Find::name;
    return if (-d $name);
    return if ($name =~ /\/CVS\//);
    return if ($name !~ /\.tmpl$/);
    $_templates_to_precompile{$name} = 1;
}

# Helper for precompile_templates
sub _do_template_symlink {
    my $dir_to_symlink = shift;

    my $abs_path = abs_path($dir_to_symlink);

    # If $dir_to_symlink is already an absolute path (as might happen
    # with packagers who set $libpath to an absolute path), then we don't
    # need to do this symlink.
    return if ($abs_path eq $dir_to_symlink);

    my $abs_root  = dirname($abs_path);
    my $dir_name  = basename($abs_path);
    my $cache_dir   = bz_locations()->{'template_cache'};
    my $container = "$cache_dir$abs_root";
    mkpath($container);
    my $target = "$cache_dir/$dir_name";
    # Check if the directory exists, because if there are no extensions,
    # there won't be an "data/template/extensions" directory to link to.
    if (-d $target) {
        # We use abs2rel so that the symlink will look like 
        # "../../../../template" which works, while just 
        # "data/template/template/" doesn't work.
        my $relative_target = File::Spec->abs2rel($target, $container);

        my $link_name = "$container/$dir_name";
        symlink($relative_target, $link_name)
          or warn "Could not make $link_name a symlink to $relative_target: $!";
    }
}

1;

__END__

=head1 NAME

Bugzilla::Template - Wrapper around the Template Toolkit C<Template> object

=head1 SYNOPSIS

  my $template = Bugzilla::Template->create;
  my $format = $template->get_format("foo/bar",
                                     scalar($cgi->param('format')),
                                     scalar($cgi->param('ctype')));

=head1 DESCRIPTION

This is basically a wrapper so that the correct arguments get passed into
the C<Template> constructor.

It should not be used directly by scripts or modules - instead, use
C<Bugzilla-E<gt>instance-E<gt>template> to get an already created module.

=head1 SUBROUTINES

=over

=item C<precompile_templates($output)>

Description: Compiles all of Bugzilla's templates in every language.
             Used mostly by F<checksetup.pl>.

Params:      C<$output> - C<true> if you want the function to print
               out information about what it's doing.

Returns:     nothing

=back

=head1 METHODS

=over

=item C<get_format($file, $format, $ctype)>

 Description: Construct a format object from URL parameters.

 Params:      $file   - Name of the template to display.
              $format - When the template exists under several formats
                        (e.g. table or graph), specify the one to choose.
              $ctype  - Content type, see Bugzilla::Constants::contenttypes.

 Returns:     A format object.

=back

=head1 SEE ALSO

L<Bugzilla>, L<Template>

=head1 B<Methods in need of POD>

=over

=item multiline_sprintf

=item create

=item css_files

=item mtime_filter

=item yui_resolve_deps

=item process

=item get_bug_link

=item quoteUrls

=item get_attachment_link

=item SAFE_URL_REGEXP

=back<|MERGE_RESOLUTION|>--- conflicted
+++ resolved
@@ -247,14 +247,9 @@
     # Also, we can't use $bug_re?$comment_re? because that will match the
     # empty string
     my $bug_word = template_var('terms')->{bug};
-<<<<<<< HEAD
     my $bug_re = qr/\Q$bug_word\E$s*\#?$s*(\d+)/i;
-    my $comment_re = qr/comment$s*\#?$s*(\d+)/i;
-=======
-    my $bug_re = qr/\Q$bug_word\E$s*\#?$s*(\d+)/ai;
     my $comment_word = template_var('terms')->{comment};
     my $comment_re = qr/(?:\Q$comment_word\E|comment)$s*\#?$s*(\d+)/ai;
->>>>>>> 86fb87f1
     $text =~ s~\b($bug_re(?:$s*,?$s*$comment_re)?|$comment_re)
               ~ # We have several choices. $1 here is the link, and $2-4 are set
                 # depending on which part matched
