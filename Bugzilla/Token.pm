# -*- Mode: perl; indent-tabs-mode: nil -*-
#
# The contents of this file are subject to the Mozilla Public
# License Version 1.1 (the "License"); you may not use this file
# except in compliance with the License. You may obtain a copy of
# the License at http://www.mozilla.org/MPL/
#
# Software distributed under the License is distributed on an "AS
# IS" basis, WITHOUT WARRANTY OF ANY KIND, either express or
# implied. See the License for the specific language governing
# rights and limitations under the License.
#
# The Original Code is the Bugzilla Bug Tracking System.
#
# The Initial Developer of the Original Code is Netscape Communications
# Corporation. Portions created by Netscape are
# Copyright (C) 1998 Netscape Communications Corporation. All
# Rights Reserved.
#
# Contributor(s):    Myk Melez <myk@mozilla.org>
#                    Frédéric Buclin <LpSolit@gmail.com>

################################################################################
# Module Initialization
################################################################################

# Make it harder for us to do dangerous things in Perl.
use strict;

# Bundle the functions in this file together into the "Bugzilla::Token" package.
package Bugzilla::Token;

use Bugzilla::Constants;
use Bugzilla::Error;
use Bugzilla::Mailer;
use Bugzilla::Util;
use Bugzilla::User;

use Date::Format;
use Date::Parse;
use File::Basename;
use Digest::MD5 qw(md5_hex);
use Digest::SHA qw(hmac_sha256_base64);
use Encode;
use JSON qw(encode_json decode_json);

use base qw(Exporter);

@Bugzilla::Token::EXPORT = qw(issue_api_token issue_session_token
                              issue_short_lived_session_token
                              issue_auth_delegation_token check_auth_delegation_token
                              check_token_data delete_token
                              issue_hash_token check_hash_token
                              set_token_extra_data get_token_extra_data);

# 128 bits password:
# 128 * log10(2) / log10(62) = 21.49, round up to 22.
# 62 = 0-9, a-z, A-Z.
use constant TOKEN_LENGTH => 22;

################################################################################
# Public Functions
################################################################################

# Create a token used for internal API authentication
sub issue_api_token {
    # Generates a random token, adds it to the tokens table if one does not
    # already exist, and returns the token to the caller.
    my $dbh  = Bugzilla->dbh;
    my $user = Bugzilla->user;
    my ($token) = $dbh->selectrow_array("
        SELECT token FROM tokens
         WHERE userid = ? AND tokentype = 'api_token'
               AND (" . $dbh->sql_date_math('issuedate', '+', (MAX_TOKEN_AGE * 24 - 12), 'HOUR') . ") > NOW()",
        undef, $user->id);
    return $token // _create_token($user->id, 'api_token', '');
}

sub issue_auth_delegation_token {
    my ($uri) = @_;
    my $dbh  = Bugzilla->dbh;
    my $user = Bugzilla->user;
    my $checksum = hmac_sha256_base64($user->id, $uri, Bugzilla->localconfig->{'site_wide_secret'});

    return _create_token($user->id, 'auth_delegation', $checksum);
}

sub check_auth_delegation_token {
    my ($token, $uri) = @_;
    my $dbh  = Bugzilla->dbh;
    my $user = Bugzilla->user;

    my ($eventdata) = $dbh->selectrow_array("
        SELECT eventdata FROM tokens
         WHERE token = ? AND tokentype = 'auth_delegation'
               AND (" . $dbh->sql_date_math('issuedate', '+', (MAX_TOKEN_AGE * 24 - 12), 'HOUR') . ") > NOW()",
        undef, $token);

    if ($eventdata) {
        my $checksum = hmac_sha256_base64($user->id, $uri, Bugzilla->localconfig->{'site_wide_secret'});
        if ($eventdata eq $checksum) {
            delete_token($token);
            return 1;
        }
    }

    return 0;
}

# Creates and sends a token to create a new user account.
# It assumes that the login has the correct format and is not already in use.
sub issue_new_user_account_token {
    my $login_name = shift;
    my $dbh = Bugzilla->dbh;
    my $template = Bugzilla->template;
    my $vars = {};

    # Is there already a pending request for this login name? If yes, do not throw
    # an error because the user may have lost his email with the token inside.
    # But to prevent using this way to mailbomb an email address, make sure
    # the last request is at least 10 minutes old before sending a new email.

    my $pending_requests = $dbh->selectrow_array(
        'SELECT COUNT(*)
           FROM tokens
          WHERE tokentype = ?
                AND ' . $dbh->sql_istrcmp('eventdata', '?') . '
                AND issuedate > '
                    . $dbh->sql_date_math('NOW()', '-', 10, 'MINUTE'),
        undef, ('account', $login_name));

    ThrowUserError('too_soon_for_new_token', {'type' => 'account'}) if $pending_requests;

    my ($token, $token_ts) = _create_token(undef, 'account', $login_name);

    $vars->{'email'} = $login_name . Bugzilla->params->{'emailsuffix'};
    $vars->{'expiration_ts'} = ctime($token_ts + MAX_TOKEN_AGE * 86400);
    $vars->{'token'} = $token;

    my $message;
    $template->process('account/email/request-new.txt.tmpl', $vars, \$message)
      || ThrowTemplateError($template->error());

    # In 99% of cases, the user getting the confirmation email is the same one
    # who made the request, and so it is reasonable to send the email in the same
    # language used to view the "Create a New Account" page (we cannot use his
    # user prefs as the user has no account yet!).
    MessageToMTA($message);
}

sub IssueEmailChangeToken {
    my ($user, $new_email) = @_;
    my $email_suffix = Bugzilla->params->{'emailsuffix'};
    my $old_email = $user->login;

    my ($token, $token_ts) = _create_token($user->id, 'emailold', $old_email . ":" . $new_email);

    my $newtoken = _create_token($user->id, 'emailnew', $old_email . ":" . $new_email);

    # Mail the user the token along with instructions for using it.

    my $template = Bugzilla->template_inner($user->setting('lang'));
    my $vars = {};

    $vars->{'oldemailaddress'} = $old_email . $email_suffix;
    $vars->{'newemailaddress'} = $new_email . $email_suffix;
    $vars->{'expiration_ts'} = ctime($token_ts + MAX_TOKEN_AGE * 86400);
    $vars->{'token'} = $token;
    # For SecureMail extension
    $vars->{'to_user'} = $user;
    $vars->{'emailaddress'} = $old_email . $email_suffix;

    my $message;
    $template->process("account/email/change-old.txt.tmpl", $vars, \$message)
      || ThrowTemplateError($template->error());

    MessageToMTA($message);

    $vars->{'token'} = $newtoken;
    $vars->{'emailaddress'} = $new_email . $email_suffix;

    $message = "";
    $template->process("account/email/change-new.txt.tmpl", $vars, \$message)
      || ThrowTemplateError($template->error());

    MessageToMTA($message);
}

# Generates a random token, adds it to the tokens table, and sends it
# to the user with instructions for using it to change their password.
sub IssuePasswordToken {
    my $user = shift;
    my $dbh = Bugzilla->dbh;

    my $too_soon = $dbh->selectrow_array(
        'SELECT 1 FROM tokens
          WHERE userid = ? AND tokentype = ?
                AND issuedate > ' 
                    . $dbh->sql_date_math('NOW()', '-', 10, 'MINUTE'),
        undef, ($user->id, 'password'));

    ThrowUserError('too_soon_for_new_token', {'type' => 'password'}) if $too_soon;

    my ($token, $token_ts) = _create_token($user->id, 'password', remote_ip());

    # Mail the user the token along with instructions for using it.
    my $template = Bugzilla->template_inner($user->setting('lang'));
    my $vars = {};

    $vars->{'token'} = $token;
    $vars->{'emailaddress'} = $user->email;
    $vars->{'expiration_ts'} = ctime($token_ts + MAX_TOKEN_AGE * 86400);
    # The user is not logged in (else he wouldn't request a new password).
    # So we have to pass this information to the template.
    $vars->{'timezone'} = $user->timezone;

    my $message = "";
    $template->process("account/password/forgotten-password.txt.tmpl", 
                                                               $vars, \$message)
      || ThrowTemplateError($template->error());

    MessageToMTA($message);
}

sub issue_session_token {
    my ($data, $user) = @_;
    # Generates a random token, adds it to the tokens table, and returns
    # the token to the caller.

    $user //= Bugzilla->user;
    return _create_token($user->id, 'session', $data);
<<<<<<< HEAD
=======
}

sub issue_short_lived_session_token {
    my ($data, $user) = @_;
    # Generates a random token, adds it to the tokens table, and returns
    # the token to the caller.

    $user //= Bugzilla->user;
    return _create_token($user->id, 'session.short', $data);
>>>>>>> 2776e922
}

sub issue_hash_token {
    my ($data, $time) = @_;
    $data ||= [];
    $time ||= time();

    # For the user ID, use the actual ID if the user is logged in.
    # Otherwise, use the remote IP, in case this is for something
    # such as creating an account or logging in.
    my $user_id = Bugzilla->user->id || remote_ip();

    # The concatenated string is of the form
    # token creation time + site-wide secret + user ID (either ID or remote IP) + data
    my @args = ($time, Bugzilla->localconfig->{'site_wide_secret'}, $user_id, @$data);

    my $token = join('*', @args);
    # Wide characters cause md5_hex() to die.
    if (Bugzilla->params->{'utf8'}) {
        utf8::encode($token) if utf8::is_utf8($token);
    }
    $token = md5_hex($token);

    # Prepend the token creation time, unencrypted, so that the token
    # lifetime can be validated.
    return $time . '-' . $token;
}

sub check_hash_token {
    my ($token, $data) = @_;
    $data ||= [];
    my ($time, $expected_token);

    if ($token) {
        ($time, undef) = split(/-/, $token);
        # Regenerate the token based on the information we have.
        $expected_token = issue_hash_token($data, $time);
    }

    if (!$token
        || $expected_token ne $token
        || time() - $time > MAX_TOKEN_AGE * 86400)
    {
        my $template = Bugzilla->template;
        my $vars = {};
        $vars->{'script_name'} = basename($0);
        $vars->{'token'} = issue_hash_token($data);
        $vars->{'reason'} = (!$token) ?                   'missing_token' :
                            ($expected_token ne $token) ? 'invalid_token' :
                                                          'expired_token';
        print Bugzilla->cgi->header();
        $template->process('global/confirm-action.html.tmpl', $vars)
          || ThrowTemplateError($template->error());
        exit;
    }

    # If we come here, then the token is valid and not too old.
    return 1;
}

sub CleanTokenTable {
    my $dbh = Bugzilla->dbh;
    $dbh->do("DELETE FROM tokens WHERE " .
             $dbh->sql_date_math('issuedate', '+', '?', 'HOUR') . " <= NOW()",
             undef, MAX_TOKEN_AGE * 24);
    $dbh->do("DELETE FROM tokens WHERE tokentype = ? AND " .
             $dbh->sql_date_math('issuedate', '+', '?', 'HOUR') . " <= NOW()",
             undef, 'session.short', MAX_SHORT_TOKEN_HOURS);
}

sub GenerateUniqueToken {
    # Generates a unique random token.  Uses generate_random_password 
    # for the tokens themselves and checks uniqueness by searching for
    # the token in the "tokens" table.  Gives up if it can't come up
    # with a token after about one hundred tries.
    my ($table, $column) = @_;

    my $token;
    my $duplicate = 1;
    my $tries = 0;
    $table ||= "tokens";
    $column ||= "token";

    my $dbh = Bugzilla->dbh;
    my $sth = $dbh->prepare("SELECT 1 FROM $table WHERE $column = ?");

    while ($duplicate) {
        ++$tries;
        if ($tries > 100) {
            ThrowCodeError("token_generation_error");
        }
        $token = generate_random_password(TOKEN_LENGTH);
        $sth->execute($token);
        $duplicate = $sth->fetchrow_array;
    }
    return $token;
}

# Cancels a previously issued token and notifies the user.
# This should only happen when the user accidentally makes a token request
# or when a malicious hacker makes a token request on behalf of a user.
sub Cancel {
    my ($token, $cancelaction, $vars) = @_;
    my $dbh = Bugzilla->dbh;
    $vars ||= {};

    # Get information about the token being canceled.
    trick_taint($token);
    my ($db_token, $issuedate, $tokentype, $eventdata, $userid) =
        $dbh->selectrow_array('SELECT token, ' . $dbh->sql_date_format('issuedate') . ',
                                      tokentype, eventdata, userid
                                 FROM tokens
                                WHERE token = ?',
                                undef, $token);

    # Some DBs such as MySQL are case-insensitive by default so we do
    # a quick comparison to make sure the tokens are indeed the same.
    (defined $db_token && $db_token eq $token)
        || ThrowCodeError("cancel_token_does_not_exist");

    # If we are canceling the creation of a new user account, then there
    # is no entry in the 'profiles' table.
    my $user = new Bugzilla::User($userid);

    $vars->{'emailaddress'} = $userid ? $user->email : $eventdata;
    $vars->{'remoteaddress'} = remote_ip();
    $vars->{'token'} = $token;
    $vars->{'tokentype'} = $tokentype;
    $vars->{'issuedate'} = $issuedate;
    # The user is probably not logged in.
    # So we have to pass this information to the template.
    $vars->{'timezone'} = $user->timezone;
    $vars->{'eventdata'} = $eventdata;
    $vars->{'cancelaction'} = $cancelaction;

    # Notify the user via email about the cancellation.
    my $template = Bugzilla->template_inner($user->setting('lang'));

    my $message;
    $template->process("account/cancel-token.txt.tmpl", $vars, \$message)
      || ThrowTemplateError($template->error());

    MessageToMTA($message);

    # Delete the token from the database.
    delete_token($token);
}

sub DeletePasswordTokens {
    my ($userid, $reason) = @_;
    my $dbh = Bugzilla->dbh;

    detaint_natural($userid);
    my $tokens = $dbh->selectcol_arrayref('SELECT token FROM tokens
                                           WHERE userid = ? AND tokentype = ?',
                                           undef, ($userid, 'password'));

    foreach my $token (@$tokens) {
        Bugzilla::Token::Cancel($token, $reason);
    }
}

# Returns an email change token if the user has one. 
sub HasEmailChangeToken {
    my $userid = shift;
    my $dbh = Bugzilla->dbh;

    my $token = $dbh->selectrow_array('SELECT token FROM tokens
                                       WHERE userid = ?
                                       AND (tokentype = ? OR tokentype = ?) ' .
                                       $dbh->sql_limit(1),
                                       undef, ($userid, 'emailnew', 'emailold'));
    return $token;
}

# Returns the userid, issuedate and eventdata for the specified token
sub GetTokenData {
    my ($token) = @_;
    my $dbh = Bugzilla->dbh;

    return unless defined $token;
    $token = clean_text($token);
    trick_taint($token);

    my @token_data = $dbh->selectrow_array(
        "SELECT token, userid, " . $dbh->sql_date_format('issuedate') . ", eventdata, tokentype
         FROM   tokens
         WHERE  token = ?", undef, $token);

    # Some DBs such as MySQL are case-insensitive by default so we do
    # a quick comparison to make sure the tokens are indeed the same.
    my $db_token = shift @token_data;
    return undef if (!defined $db_token || $db_token ne $token);

    return @token_data;
}

# Deletes specified token
sub delete_token {
    my ($token) = @_;
    my $dbh = Bugzilla->dbh;

    return unless defined $token;
    trick_taint($token);

    $dbh->do("DELETE FROM tokens WHERE token = ?", undef, $token);
}

# Given a token, makes sure it comes from the currently logged in user
# and match the expected event. Returns 1 on success, else displays a warning.
# Note: this routine must not be called while tables are locked as it will try
# to lock some tables itself, see CleanTokenTable().
sub check_token_data {
    my ($token, $expected_action, $alternate_script) = @_;
    my $user = Bugzilla->user;
    my $template = Bugzilla->template;
    my $cgi = Bugzilla->cgi;

    my ($creator_id, $date, $token_action) = GetTokenData($token);
    unless ($creator_id
            && $creator_id == $user->id
            && $token_action eq $expected_action)
    {
        # Something is going wrong. Ask confirmation before processing.
        # It is possible that someone tried to trick an administrator.
        # In this case, we want to know his name!
        require Bugzilla::User;

        my $vars = {};
        $vars->{'abuser'} = Bugzilla::User->new($creator_id)->identity;
        $vars->{'token_action'} = $token_action;
        $vars->{'expected_action'} = $expected_action;
        $vars->{'script_name'} = basename($0);
        $vars->{'alternate_script'} = $alternate_script || basename($0);

        # Now is a good time to remove old tokens from the DB.
        CleanTokenTable();

        # If no token was found, create a valid token for the given action.
        unless ($creator_id) {
            $token = issue_session_token($expected_action);
            $cgi->param('token', $token);
        }

        print $cgi->header();

        $template->process('admin/confirm-action.html.tmpl', $vars)
          || ThrowTemplateError($template->error());
        exit;
    }
    return 1;
}

sub set_token_extra_data {
    my ($token, $data) = @_;

    $data = encode_json($data) if ref($data);

    # extra_data is MEDIUMTEXT, max 16M
    if (length($data) > 16_777_215) {
        ThrowCodeError('token_data_too_big');
    }

    Bugzilla->dbh->do(
        "INSERT INTO token_data (token, extra_data) VALUES (?, ?) ON DUPLICATE KEY UPDATE extra_data = ?",
        undef, $token, $data, $data);
}

sub get_token_extra_data {
    my ($token) = @_;
    trick_taint($token);
    my ($data) = Bugzilla->dbh->selectrow_array(
        "SELECT extra_data FROM token_data WHERE token = ?",
        undef, $token);
    return undef unless defined $data;
    $data = encode('UTF-8', $data);
    eval {
        $data = decode_json($data);
    };
    return $data;
}

################################################################################
# Internal Functions
################################################################################

# Generates a unique token and inserts it into the database
# Returns the token and the token timestamp
sub _create_token {
    my ($userid, $tokentype, $eventdata) = @_;
    my $dbh = Bugzilla->dbh;

    detaint_natural($userid) if defined $userid;
    trick_taint($tokentype);
    trick_taint($eventdata);

    my $is_shadow = Bugzilla->is_shadow_db;
    $dbh = Bugzilla->switch_to_main_db() if $is_shadow;

    $dbh->bz_start_transaction();

    my $token = GenerateUniqueToken();

    $dbh->do("INSERT INTO tokens (userid, issuedate, token, tokentype, eventdata)
        VALUES (?, NOW(), ?, ?, ?)", undef, ($userid, $token, $tokentype, $eventdata));

    $dbh->bz_commit_transaction();

    if (wantarray) {
        my (undef, $token_ts, undef) = GetTokenData($token);
        $token_ts = str2time($token_ts);
        Bugzilla->switch_to_shadow_db() if $is_shadow;
        return ($token, $token_ts);
    } else {
        Bugzilla->switch_to_shadow_db() if $is_shadow;
        return $token;
    }
}

1;

__END__

=head1 NAME

Bugzilla::Token - Provides different routines to manage tokens.

=head1 SYNOPSIS

    use Bugzilla::Token;

    Bugzilla::Token::issue_new_user_account_token($login_name);
    Bugzilla::Token::IssueEmailChangeToken($user, $new_email);
    Bugzilla::Token::IssuePasswordToken($user);
    Bugzilla::Token::DeletePasswordTokens($user_id, $reason);
    Bugzilla::Token::Cancel($token, $cancelaction, $vars);

    Bugzilla::Token::CleanTokenTable();

    my $token = issue_session_token($event);
    check_token_data($token, $event)
    delete_token($token);

    my $token = Bugzilla::Token::GenerateUniqueToken($table, $column);
    my $token = Bugzilla::Token::HasEmailChangeToken($user_id);
    my ($token, $date, $data) = Bugzilla::Token::GetTokenData($token);

=head1 SUBROUTINES

=over

=item C<issue_api_token($login_name)>

 Description: Creates a token that can be used for API calls on the web page.

 Params:      None.

 Returns:     The token.

=item C<issue_new_user_account_token($login_name)>

 Description: Creates and sends a token per email to the email address
              requesting a new user account. It doesn't check whether
              the user account already exists. The user will have to
              use this token to confirm the creation of his user account.

 Params:      $login_name - The new login name requested by the user.

 Returns:     Nothing. It throws an error if the same user made the same
              request in the last few minutes.

=item C<sub IssueEmailChangeToken($user, $new_email)>

 Description: Sends two distinct tokens per email to the old and new email
              addresses to confirm the email address change for the given
              user. These tokens remain valid for the next MAX_TOKEN_AGE days.

 Params:      $user      - User object of the user requesting a new
                           email address.
              $new_email - The new email address of the user.

 Returns:     Nothing.

=item C<IssuePasswordToken($user)>

 Description: Sends a token per email to the given user. This token
              can be used to change the password (e.g. in case the user
              cannot remember his password and wishes to enter a new one).

 Params:      $user - User object of the user requesting a new password.

 Returns:     Nothing. It throws an error if the same user made the same
              request in the last few minutes.

=item C<CleanTokenTable()>

 Description: Removes all tokens older than MAX_TOKEN_AGE days from the DB.
              This means that these tokens will now be considered as invalid.

 Params:      None.

 Returns:     Nothing.

=item C<GenerateUniqueToken($table, $column)>

 Description: Generates and returns a unique token. This token is unique
              in the $column of the $table. This token is NOT stored in the DB.

 Params:      $table (optional): The table to look at (default: tokens).
              $column (optional): The column to look at for uniqueness (default: token).

 Returns:     A token which is unique in $column.

=item C<Cancel($token, $cancelaction, $vars)>

 Description: Invalidates an existing token, generally when the token is used
              for an action which is not the one expected. An email is sent
              to the user who originally requested this token to inform him
              that this token has been invalidated (e.g. because an hacker
              tried to use this token for some malicious action).

 Params:      $token:        The token to invalidate.
              $cancelaction: The reason why this token is invalidated.
              $vars:         Some additional information about this action.

 Returns:     Nothing.

=item C<DeletePasswordTokens($user_id, $reason)>

 Description: Cancels all password tokens for the given user. Emails are sent
              to the user to inform him about this action.

 Params:      $user_id: The user ID of the user account whose password tokens
                        are canceled.
              $reason:  The reason why these tokens are canceled.

 Returns:     Nothing.

=item C<HasEmailChangeToken($user_id)>

 Description: Returns any existing token currently used for an email change
              for the given user.

 Params:      $user_id - A user ID.

 Returns:     A token if it exists, else undef.

=item C<GetTokenData($token)>

 Description: Returns all stored data for the given token.

 Params:      $token - A valid token.

 Returns:     The user ID, the date and time when the token was created and
              the (event)data stored with that token.

=back

=head2 Security related routines

The following routines have been written to be used together as described below,
although they can be used separately.

=over

=item C<issue_session_token($event [, $user])>

 Description: Creates and returns a token used internally.

 Params:      $event - The event which needs to be stored in the DB for future
                       reference/checks.
              $user - The user to bind the token with.  Uses the current user
              if not provided.

 Returns:     A unique token.

=item C<issue_auth_delegation_token($uri)>

 Description: Creates and returns a token used to validate auth delegation confirmations.

 Params:      $uri - The uri that auth will be delegated to.

 Returns:     A unique token.

=item C<check_auth_delegation_token($token, $uri)>

 Description: Checks if a token $token is a confirmation token for $uri.

 Params:      $token - The token returned by issue_auth_delegation_token()
              $uri - The uri that auth will be delegated to.

 Returns:     a boolean value

=item C<check_token_data($token, $event)>

 Description: Makes sure the $token has been created by the currently logged in
              user and to be used for the given $event. If this token is used for
              an unexpected action (i.e. $event doesn't match the information stored
              with the token), a warning is displayed asking whether the user really
              wants to continue. On success, it returns 1.
              This is the routine to use for security checks, combined with
              issue_session_token() and delete_token() as follows:

              1. First, create a token for some coming action.
              my $token = issue_session_token($action);
              2. Some time later, it's time to make sure that the expected action
                 is going to be executed, and by the expected user.
              check_token_data($token, $action);
              3. The check has been done and we no longer need this token.
              delete_token($token);

 Params:      $token - The token used for security checks.
              $event - The expected event to be run.

 Returns:     1 on success, else a warning is thrown.

=item C<delete_token($token)>

 Description: Deletes the specified token. No notification is sent.

 Params:      $token - The token to delete.

 Returns:     Nothing.

=back

=cut<|MERGE_RESOLUTION|>--- conflicted
+++ resolved
@@ -229,8 +229,6 @@
 
     $user //= Bugzilla->user;
     return _create_token($user->id, 'session', $data);
-<<<<<<< HEAD
-=======
 }
 
 sub issue_short_lived_session_token {
@@ -240,7 +238,6 @@
 
     $user //= Bugzilla->user;
     return _create_token($user->id, 'session.short', $data);
->>>>>>> 2776e922
 }
 
 sub issue_hash_token {
