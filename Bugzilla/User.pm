--- conflicted
+++ resolved
@@ -2246,10 +2246,7 @@
     my $self = shift;
     my ($bug, $relationship, $fieldDiffs, $comments, $dep_mail, $changer) = @_;
 
-<<<<<<< HEAD
-=======
     # is_silent_user is true if the username is mentioned in the param `silent_users`
->>>>>>> 84e1a018
     return 0 if $changer && $changer->is_silent_user;
 
     # Make a list of the events which have happened during this bug change,
@@ -2424,13 +2421,8 @@
     my $self = shift;
 
     if (!exists $self->{'is_silent_user'}) {
-<<<<<<< HEAD
-        my @helpers = split(/\s*,\s*/, Bugzilla->params->{'silent_users'});
-        $self->{'is_silent_user'} = (any { $self->login eq $_ } @helpers) ? 1 : 0;
-=======
         my @users = split(/\s*,\s*/, Bugzilla->params->{'silent_users'});
         $self->{'is_silent_user'} = (any { $self->login eq $_ } @users) ? 1 : 0;
->>>>>>> 84e1a018
     }
 
     return  $self->{'is_silent_user'};
