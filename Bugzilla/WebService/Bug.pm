--- conflicted
+++ resolved
@@ -474,21 +474,13 @@
     # Do special search types for certain fields.
     if (my $change_when = delete $params->{'delta_ts'}) {
         $params->{"f${last_field_id}"} = 'delta_ts';
-<<<<<<< HEAD
-        $params->{"o${last_field_id}"} = 'greaterthaneq';
-=======
         $params->{"o${last_field_id}"} = 'equals';
->>>>>>> cb38e8c8
         $params->{"v${last_field_id}"} = $change_when;
         $last_field_id++;
     }
     if (my $creation_when = delete $params->{'creation_ts'}) {
         $params->{"f${last_field_id}"} = 'creation_ts';
-<<<<<<< HEAD
-        $params->{"o${last_field_id}"} = 'greaterthaneq';
-=======
         $params->{"o${last_field_id}"} = 'equals';
->>>>>>> cb38e8c8
         $params->{"v${last_field_id}"} = $creation_when;
         $last_field_id++;
     }
