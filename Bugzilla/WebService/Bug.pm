# -*- Mode: perl; indent-tabs-mode: nil -*-
#
# The contents of this file are subject to the Mozilla Public
# License Version 1.1 (the "License"); you may not use this file
# except in compliance with the License. You may obtain a copy of
# the License at http://www.mozilla.org/MPL/
#
# Software distributed under the License is distributed on an "AS
# IS" basis, WITHOUT WARRANTY OF ANY KIND, either express or
# implied. See the License for the specific language governing
# rights and limitations under the License.
#
# The Original Code is the Bugzilla Bug Tracking System.
#
# Contributor(s): Marc Schumann <wurblzap@gmail.com>
#                 Max Kanat-Alexander <mkanat@bugzilla.org>
#                 Mads Bondo Dydensborg <mbd@dbc.dk>
#                 Tsahi Asher <tsahi_75@yahoo.com>
#                 Noura Elhawary <nelhawar@redhat.com>
#                 Frank Becker <Frank@Frank-Becker.de>
#                 Dave Lawrence <dkl@redhat.com>

package Bugzilla::WebService::Bug;

use strict;
use base qw(Bugzilla::WebService);

use Bugzilla::Comment;
use Bugzilla::Constants;
use Bugzilla::Error;
use Bugzilla::Field;
use Bugzilla::WebService::Constants;
use Bugzilla::WebService::Util qw(extract_flags filter filter_wants validate translate);
use Bugzilla::Bug;
use Bugzilla::BugMail;
use Bugzilla::Util qw(trick_taint trim);
use Bugzilla::Version;
use Bugzilla::Milestone;
use Bugzilla::Status;
use Bugzilla::Token qw(issue_hash_token);
use Bugzilla::Search;
use Bugzilla::Product;
use Bugzilla::FlagType;
use Bugzilla::Search::Quicksearch;

use List::Util qw(max);
use List::MoreUtils qw(uniq);
use Storable qw(dclone);

#############
# Constants #
#############

use constant PRODUCT_SPECIFIC_FIELDS => qw(version target_milestone component);

use constant DATE_FIELDS => {
    comments => ['new_since'],
    history  => ['new_since'],
    search   => ['last_change_time', 'creation_time'],
};

use constant BASE64_FIELDS => {
    add_attachment => ['data'],
};

use constant READ_ONLY => qw(
    attachments
    comments
    fields
    get
    history
    legal_values
    search
);

use constant ATTACHMENT_MAPPED_SETTERS => {
    file_name => 'filename',
    summary   => 'description',
};

use constant ATTACHMENT_MAPPED_RETURNS => {
    description => 'summary',
    ispatch     => 'is_patch',
    isprivate   => 'is_private',
    isobsolete  => 'is_obsolete',
    filename    => 'file_name',
    mimetype    => 'content_type',
};

######################################################
# Add aliases here for old method name compatibility #
######################################################

BEGIN { 
  # In 3.0, get was called get_bugs
  *get_bugs = \&get;
  # Before 3.4rc1, "history" was get_history.
  *get_history = \&history;
}

###########
# Methods #
###########

sub fields {
    my ($self, $params) = validate(@_, 'ids', 'names');

    Bugzilla->switch_to_shadow_db();

    my @fields;
    if (defined $params->{ids}) {
        my $ids = $params->{ids};
        foreach my $id (@$ids) {
            my $loop_field = Bugzilla::Field->check({ id => $id });
            push(@fields, $loop_field);
        }
    }

    if (defined $params->{names}) {
        my $names = $params->{names};
        foreach my $field_name (@$names) {
            my $loop_field = Bugzilla::Field->check($field_name);
            # Don't push in duplicate fields if we also asked for this field
            # in "ids".
            if (!grep($_->id == $loop_field->id, @fields)) {
                push(@fields, $loop_field);
            }
        }
    }

    if (!defined $params->{ids} and !defined $params->{names}) {
        @fields = @{ Bugzilla->fields({ obsolete => 0 }) };
    }

    my @fields_out;
    foreach my $field (@fields) {
        my $visibility_field = $field->visibility_field
                               ? $field->visibility_field->name : undef;
        my $vis_values = $field->visibility_values;
        my $value_field = $field->value_field
                          ? $field->value_field->name : undef;

        my (@values, $has_values);
        if ( ($field->is_select and $field->name ne 'product')
             or grep($_ eq $field->name, PRODUCT_SPECIFIC_FIELDS)
             or $field->name eq 'keywords')
        {
             $has_values = 1;
             @values = @{ $self->_legal_field_values({ field => $field }) };
        } 

        if (grep($_ eq $field->name, PRODUCT_SPECIFIC_FIELDS)) {
             $value_field = 'product';
        }

        my %field_data = (
           id                => $self->type('int', $field->id),
           type              => $self->type('int', $field->type),
           is_custom         => $self->type('boolean', $field->custom),
           name              => $self->type('string', $field->name),
           display_name      => $self->type('string', $field->description),
           is_mandatory      => $self->type('boolean', $field->is_mandatory),
           is_on_bug_entry   => $self->type('boolean', $field->enter_bug),
           visibility_field  => $self->type('string', $visibility_field),
           visibility_values =>
              [ map { $self->type('string', $_->name) } @$vis_values ],
        );
        if ($has_values) {
           $field_data{value_field} = $self->type('string', $value_field);
           $field_data{values}      = \@values;
        };
        push(@fields_out, filter $params, \%field_data);
    }

    return { fields => \@fields_out };
}

sub _legal_field_values {
    my ($self, $params) = @_;
    my $field = $params->{field};
    my $field_name = $field->name;
    my $user = Bugzilla->user;

    my @result;
    if (grep($_ eq $field_name, PRODUCT_SPECIFIC_FIELDS)) {
        my @list;
        if ($field_name eq 'version') {
            @list = Bugzilla::Version->get_all;
        }
        elsif ($field_name eq 'component') {
            @list = Bugzilla::Component->get_all;
        }
        else {
            @list = Bugzilla::Milestone->get_all;
        }

        foreach my $value (@list) {
            my $sortkey = $field_name eq 'target_milestone'
                          ? $value->sortkey : 0;
            # XXX This is very slow for large numbers of values.
            my $product_name = $value->product->name;
            if ($user->can_see_product($product_name)) {
                push(@result, {
                    name     => $self->type('string', $value->name),
                    sort_key => $self->type('int', $sortkey),
                    sortkey  => $self->type('int', $sortkey), # deprecated
                    visibility_values => [$self->type('string', $product_name)],
                });
            }
        }
    }

    elsif ($field_name eq 'bug_status') {
        my @status_all = Bugzilla::Status->get_all;
        foreach my $status (@status_all) {
            my @can_change_to;
            foreach my $change_to (@{ $status->can_change_to }) {
                # There's no need to note that a status can transition
                # to itself.
                next if $change_to->id == $status->id;
                my %change_to_hash = (
                    name => $self->type('string', $change_to->name),
                    comment_required => $self->type('boolean', 
                        $change_to->comment_required_on_change_from($status)),
                );
                push(@can_change_to, \%change_to_hash);
            }

            push (@result, {
               name     => $self->type('string', $status->name),
               is_open  => $self->type('boolean', $status->is_open),
               sort_key => $self->type('int', $status->sortkey),
               sortkey  => $self->type('int', $status->sortkey), # deprecated
               can_change_to => \@can_change_to,
               visibility_values => [],
            });
        }
    }

    elsif ($field_name eq 'keywords') {
        my @legal_keywords = Bugzilla::Keyword->get_all;
        foreach my $value (@legal_keywords) {
            push (@result, {
               name     => $self->type('string', $value->name),
               description => $self->type('string', $value->description),
            });
        }
    }
    else {
        my @values = Bugzilla::Field::Choice->type($field)->get_all();
        foreach my $value (@values) {
            my $vis_val = $value->visibility_value;
            push(@result, {
                name     => $self->type('string', $value->name),
                sort_key => $self->type('int'   , $value->sortkey),
                sortkey  => $self->type('int'   , $value->sortkey), # deprecated
                visibility_values => [
                    defined $vis_val ? $self->type('string', $vis_val->name) 
                                     : ()
                ],
            });
        }
    }

    return \@result;
}

sub comments {
    my ($self, $params) = validate(@_, 'ids', 'comment_ids');

    if (!(defined $params->{ids} || defined $params->{comment_ids})) {
        ThrowCodeError('params_required',
                       { function => 'Bug.comments',
                         params   => ['ids', 'comment_ids'] });
    }

    my $bug_ids = $params->{ids} || [];
    my $comment_ids = $params->{comment_ids} || [];

    my $dbh  = Bugzilla->switch_to_shadow_db();
    my $user = Bugzilla->user;

    my %bugs;
    foreach my $bug_id (@$bug_ids) {
        my $bug = Bugzilla::Bug->check($bug_id);
        # We want the API to always return comments in the same order.
   
        my $comments = $bug->comments({ order => 'oldest_to_newest',
                                        after => $params->{new_since} });
        my @result;
        foreach my $comment (@$comments) {
            next if $comment->is_private && !$user->is_insider;
            push(@result, $self->_translate_comment($comment, $params));
        }
        $bugs{$bug->id}{'comments'} = \@result;
    }

    my %comments;
    if (scalar @$comment_ids) {
        my @ids = map { trim($_) } @$comment_ids;
        my $comment_data = Bugzilla::Comment->new_from_list(\@ids);

        # See if we were passed any invalid comment ids.
        my %got_ids = map { $_->id => 1 } @$comment_data;
        foreach my $comment_id (@ids) {
            if (!$got_ids{$comment_id}) {
                ThrowUserError('comment_id_invalid', { id => $comment_id });
            }
        }
 
        # Now make sure that we can see all the associated bugs.
        my %got_bug_ids = map { $_->bug_id => 1 } @$comment_data;
        Bugzilla::Bug->check($_) foreach (keys %got_bug_ids);

        foreach my $comment (@$comment_data) {
            if ($comment->is_private && !$user->is_insider) {
                ThrowUserError('comment_is_private', { id => $comment->id });
            }
            $comments{$comment->id} =
                $self->_translate_comment($comment, $params);
        }
    }

    return { bugs => \%bugs, comments => \%comments };
}

# Helper for Bug.comments
sub _translate_comment {
    my ($self, $comment, $filters) = @_;
    my $attach_id = $comment->is_about_attachment ? $comment->extra_data
                                                  : undef;
    return filter $filters, {
        id         => $self->type('int', $comment->id),
        bug_id     => $self->type('int', $comment->bug_id),
        creator    => $self->type('email', $comment->author->login),
        author     => $self->type('email', $comment->author->login),
        time       => $self->type('dateTime', $comment->creation_ts),
        creation_time => $self->type('dateTime', $comment->creation_ts),
        is_private => $self->type('boolean', $comment->is_private),
        text       => $self->type('string', $comment->body_full),
        attachment_id => $self->type('int', $attach_id),
    };
}

sub get {
    my ($self, $params) = validate(@_, 'ids');

    Bugzilla->switch_to_shadow_db();

    my $ids = $params->{ids};
    (defined $ids && scalar @$ids) 
        || ThrowCodeError('param_required', { param => 'ids' });

    my (@bugs, @faults, @hashes);

    # Cache permissions for bugs. This highly reduces the number of calls to the DB.
    # visible_bugs() is only able to handle bug IDs, so we have to skip aliases.
    my @int = grep { $_ =~ /^\d+$/ } @$ids;
    Bugzilla->user->visible_bugs(\@int);

    foreach my $bug_id (@$ids) {
        my $bug;
        if ($params->{permissive}) {
            eval { $bug = Bugzilla::Bug->check($bug_id); };
            if ($@) {
                push(@faults, {id => $bug_id,
                               faultString => $@->faultstring,
                               faultCode => $@->faultcode,
                              }
                    );
                undef $@;
                next;
            }
        }
        else {
            $bug = Bugzilla::Bug->check($bug_id);
        }
        push(@bugs, $bug);
        push(@hashes, $self->_bug_to_hash($bug, $params));
    }

    # Set the ETag before inserting the update tokens
    # since the tokens will always be unique even if
    # the data has not changed.
    $self->bz_etag(\@bugs);

    $self->_add_update_tokens($params, \@bugs, \@hashes);

    return { bugs => \@hashes, faults => \@faults };
}

# this is a function that gets bug activity for list of bug ids 
# it can be called as the following:
# $call = $rpc->call( 'Bug.history', { ids => [1,2] });
sub history {
    my ($self, $params) = validate(@_, 'ids');

    Bugzilla->switch_to_shadow_db();

    my $ids = $params->{ids};
    defined $ids || ThrowCodeError('param_required', { param => 'ids' });

    my %api_name = reverse %{ Bugzilla::Bug::FIELD_MAP() };
    $api_name{'bug_group'} = 'groups';

    my @return;
    foreach my $bug_id (@$ids) {
        my %item;
        my $bug = Bugzilla::Bug->check($bug_id);
        $bug_id = $bug->id;
        $item{id} = $self->type('int', $bug_id);

        my ($activity) = Bugzilla::Bug::GetBugActivity($bug_id, undef, $params->{new_since});

        my @history;
        foreach my $changeset (@$activity) {
            my %bug_history;
            $bug_history{when} = $self->type('dateTime', $changeset->{when});
            $bug_history{who}  = $self->type('email', $changeset->{who});
            $bug_history{changes} = [];
            foreach my $change (@{ $changeset->{changes} }) {
                my $api_field = $api_name{$change->{fieldname}} || $change->{fieldname};
                my $attach_id = delete $change->{attachid};
                if ($attach_id) {
                    $change->{attachment_id} = $self->type('int', $attach_id);
                }
                $change->{removed} = $self->type('string', $change->{removed});
                $change->{added}   = $self->type('string', $change->{added});
                $change->{field_name} = $self->type('string', $api_field);
                delete $change->{fieldname};
                push (@{$bug_history{changes}}, $change);
            }
            
            push (@history, \%bug_history);
        }

        $item{history} = \@history;

        # alias is returned in case users passes a mixture of ids and aliases
        # then they get to know which bug activity relates to which value  
        # they passed
        if (Bugzilla->params->{'usebugaliases'}) {
            $item{alias} = $self->type('string', $bug->alias);
        }
        else {
            # For API reasons, we always want the value to appear, we just
            # don't want it to have a value if aliases are turned off.
            $item{alias} = undef;
        }

        push(@return, \%item);
    }

    return { bugs => \@return };
}

sub search {
    my ($self, $params) = @_;
    my $user = Bugzilla->user;
    my $dbh  = Bugzilla->dbh;

    Bugzilla->switch_to_shadow_db();

    my $match_params = dclone($params);
    delete $match_params->{include_fields};
    delete $match_params->{exclude_fields};

    # Determine whether this is a quicksearch query
    if (exists $match_params->{quicksearch}) {
        my $quicksearch = quicksearch($match_params->{'quicksearch'});
        my $cgi = Bugzilla::CGI->new($quicksearch);
        $match_params = $cgi->Vars;
    }

    if ( defined($match_params->{offset}) and !defined($match_params->{limit}) ) {
        ThrowCodeError('param_required',
                       { param => 'limit', function => 'Bug.search()' });
    }

    my $max_results = Bugzilla->params->{max_search_results};
    unless (defined $match_params->{limit} && $match_params->{limit} == 0) {
        if (!defined $match_params->{limit} || $match_params->{limit} > $max_results) {
            $match_params->{limit} = $max_results;
        }
    }
    else {
        delete $match_params->{limit};
        delete $match_params->{offset};
    }

    $match_params = Bugzilla::Bug::map_fields($match_params);

    my %options = ( fields => ['bug_id'] );

    # Find the highest custom field id
    my @field_ids = grep(/^f(\d+)$/, keys %$match_params);
    my $last_field_id = @field_ids ? max @field_ids + 1 : 1;

    # Do special search types for certain fields.
    if (my $change_when = delete $match_params->{'delta_ts'}) {
        $match_params->{"f${last_field_id}"} = 'delta_ts';
        $match_params->{"o${last_field_id}"} = 'greaterthaneq';
        $match_params->{"v${last_field_id}"} = $change_when;
        $last_field_id++;
    }
    if (my $creation_when = delete $match_params->{'creation_ts'}) {
        $match_params->{"f${last_field_id}"} = 'creation_ts';
        $match_params->{"o${last_field_id}"} = 'greaterthaneq';
        $match_params->{"v${last_field_id}"} = $creation_when;
        $last_field_id++;
    }

    # Some fields require a search type such as short desc, keywords, etc.
    foreach my $param (qw(short_desc longdesc status_whiteboard bug_file_loc)) {
        if (defined $match_params->{$param} && !defined $match_params->{$param . '_type'}) {
            $match_params->{$param . '_type'} = 'allwordssubstr';
        }
    }
    if (defined $match_params->{'keywords'} && !defined $match_params->{'keywords_type'}) {
        $match_params->{'keywords_type'} = 'allwords';
    }

    # Backwards compatibility with old method regarding role search
    $match_params->{'reporter'} = delete $match_params->{'creator'} if $match_params->{'creator'};
    foreach my $role (qw(assigned_to reporter qa_contact longdesc cc)) {
        next if !exists $match_params->{$role};
        my $value = delete $match_params->{$role};
        $match_params->{"f${last_field_id}"} = $role;
        $match_params->{"o${last_field_id}"} = "anywordssubstr";
        $match_params->{"v${last_field_id}"} = ref $value ? join(" ", @{$value}) : $value;
        $last_field_id++;
    }

    # If no other parameters have been passed other than limit and offset
    # then we throw error if system is configured to do so.
    if (!grep(!/^(limit|offset)$/, keys %$match_params)
        && !Bugzilla->params->{search_allow_no_criteria})
    {
        ThrowUserError('buglist_parameters_required');
    }

    $options{order}  = [ split(/\s*,\s*/, delete $match_params->{order}) ] if $match_params->{order};
    $options{params} = $match_params;

    my $search = new Bugzilla::Search(%options);
    my ($data) = $search->data;

    # BMO if the caller only wants the count, that's all we need to return
    return $data if $params->{count_only};

    if (!scalar @$data) {
        return { bugs => [] };
    }

    # Search.pm won't return bugs that the user shouldn't see so no filtering is needed.
    my @bug_ids = map { $_->[0] } @$data;
    my %bug_objects = map { $_->id => $_ } @{ Bugzilla::Bug->new_from_list(\@bug_ids) };
    my @bugs = map { $bug_objects{$_} } @bug_ids;
    @bugs = map { $self->_bug_to_hash($_, $params) } @bugs;

    return { bugs => \@bugs };
}

sub possible_duplicates {
    my ($self, $params) = validate(@_, 'product');
    my $user = Bugzilla->user;

    Bugzilla->switch_to_shadow_db();

    # Undo the array-ification that validate() does, for "summary".
    $params->{summary} || ThrowCodeError('param_required',
        { function => 'Bug.possible_duplicates', param => 'summary' });

    my @products;
    foreach my $name (@{ $params->{'product'} || [] }) {
        my $object = $user->can_enter_product($name, THROW_ERROR);
        push(@products, $object);
    }

    my $possible_dupes = Bugzilla::Bug->possible_duplicates(
        { summary => $params->{summary}, products => \@products,
          limit   => $params->{limit} });
    my @hashes = map { $self->_bug_to_hash($_, $params) } @$possible_dupes;
    $self->_add_update_tokens($params, $possible_dupes, \@hashes);
    return { bugs => \@hashes };
}

sub update {
    my ($self, $params) = validate(@_, 'ids');

    # BMO: Don't allow updating of bugs if disabled
    if (Bugzilla->params->{disable_bug_updates}) {
        ThrowErrorPage('bug/process/updates-disabled.html.tmpl',
            'Bug updates are currently disabled.');
    }

    my $user = Bugzilla->login(LOGIN_REQUIRED);
    my $dbh = Bugzilla->dbh;

    # We skip certain fields because their set_ methods actually use
    # the external names instead of the internal names.
    $params = Bugzilla::Bug::map_fields($params, 
        { summary => 1, platform => 1, severity => 1, url => 1 });

    my $ids = delete $params->{ids};
    defined $ids || ThrowCodeError('param_required', { param => 'ids' });

    my @bugs = map { Bugzilla::Bug->check($_) } @$ids;

    my %values = %$params;
    $values{other_bugs} = \@bugs;

    if (exists $values{comment} and exists $values{comment}{comment}) {
        $values{comment}{body} = delete $values{comment}{comment};
    }

    # Prevent bugs that could be triggered by specifying fields that
    # have valid "set_" functions in Bugzilla::Bug, but shouldn't be
    # called using those field names.
    delete $values{dependencies};

    my $flags = delete $values{flags};
    my ($old_flags, $new_flags) = extract_flags($flags) if $flags;

    foreach my $bug (@bugs) {
        if (!$user->can_edit_product($bug->product_obj->id) ) {
            ThrowUserError("product_edit_denied",
                          { product => $bug->product });
        }

        $bug->set_all(\%values);
        $bug->set_flags($old_flags, $new_flags) if $flags;
    }

    my %all_changes;
    $dbh->bz_start_transaction();
    foreach my $bug (@bugs) {
        $all_changes{$bug->id} = $bug->update();
    }
    $dbh->bz_commit_transaction();

    foreach my $bug (@bugs) {
        $bug->send_changes($all_changes{$bug->id});
    }

    my %api_name = reverse %{ Bugzilla::Bug::FIELD_MAP() };
    # This doesn't normally belong in FIELD_MAP, but we do want to translate
    # "bug_group" back into "groups".
    $api_name{'bug_group'} = 'groups';

    my @result;
    foreach my $bug (@bugs) {
        my %hash = (
            id               => $self->type('int', $bug->id),
            last_change_time => $self->type('dateTime', $bug->delta_ts),
            changes          => {},
        );

        # alias is returned in case users pass a mixture of ids and aliases,
        # so that they can know which set of changes relates to which value
        # they passed.
        if (Bugzilla->params->{'usebugaliases'}) {
            $hash{alias} = $self->type('string', $bug->alias);
        }
        else {
            # For API reasons, we always want the alias field to appear, we
            # just don't want it to have a value if aliases are turned off.
            $hash{alias} = $self->type('string', '');
        }

        my %changes = %{ $all_changes{$bug->id} };
        foreach my $field (keys %changes) {
            my $change = $changes{$field};
            my $api_field = $api_name{$field} || $field;
            # We normalize undef to an empty string, so that the API
            # stays consistent for things like Deadline that can become
            # empty.
            $change->[0] = '' if !defined $change->[0];
            $change->[1] = '' if !defined $change->[1];
            $hash{changes}->{$api_field} = {
                removed => $self->type('string', $change->[0]),
                added   => $self->type('string', $change->[1]) 
            };
        }

        push(@result, \%hash);
    }

    return { bugs => \@result };
}

sub create {
    my ($self, $params) = @_;
    my $dbh = Bugzilla->dbh;

    # BMO: Don't allow updating of bugs if disabled
    if (Bugzilla->params->{disable_bug_updates}) {
        ThrowErrorPage('bug/process/updates-disabled.html.tmpl',
            'Bug updates are currently disabled.');
    }

    Bugzilla->login(LOGIN_REQUIRED);

<<<<<<< HEAD
=======
    # Some fields cannot be sent to Bugzilla::Bug->create
    foreach my $key (qw(login password token)) {
        delete $params->{$key};
    }

>>>>>>> b2cbd184
    $params = Bugzilla::Bug::map_fields($params);

    # Some fields cannot be sent to Bugzilla::Bug->create
    foreach my $key (qw(login password token)) {
        delete $params->{$key};
    }

    my $flags = delete $params->{flags};

    # We start a nested transaction in case flag setting fails
    # we want the bug creation to roll back as well.
    $dbh->bz_start_transaction();

    my $bug = Bugzilla::Bug->create($params);

    # Set bug flags
    if ($flags) {
        my ($flags, $new_flags) = extract_flags($flags);
        $bug->set_flags($flags, $new_flags);
        $bug->update($bug->creation_ts);
    }

    $dbh->bz_commit_transaction();

    Bugzilla::BugMail::Send($bug->bug_id, { changer => $bug->reporter });
    return { id => $self->type('int', $bug->bug_id) };
}

sub legal_values {
    my ($self, $params) = @_;

    Bugzilla->switch_to_shadow_db();

    defined $params->{field} 
        or ThrowCodeError('param_required', { param => 'field' });

    my $field = Bugzilla::Bug::FIELD_MAP->{$params->{field}} 
                || $params->{field};

    my @global_selects =
        @{ Bugzilla->fields({ is_select => 1, is_abnormal => 0 }) };

    my $values;
    if (grep($_->name eq $field, @global_selects)) {
        # The field is a valid one.
        trick_taint($field);
        $values = get_legal_field_values($field);
    }
    elsif (grep($_ eq $field, PRODUCT_SPECIFIC_FIELDS)) {
        my $id = $params->{product_id};
        defined $id || ThrowCodeError('param_required',
            { function => 'Bug.legal_values', param => 'product_id' });
        grep($_->id eq $id, @{Bugzilla->user->get_accessible_products})
            || ThrowUserError('product_access_denied', { id => $id });

        my $product = new Bugzilla::Product($id);
        my @objects;
        if ($field eq 'version') {
            @objects = @{$product->versions};
        }
        elsif ($field eq 'target_milestone') {
            @objects = @{$product->milestones};
        }
        elsif ($field eq 'component') {
            @objects = @{$product->components};
        }

        $values = [map { $_->name } @objects];
    }
    else {
        ThrowCodeError('invalid_field_name', { field => $params->{field} });
    }

    my @result;
    foreach my $val (@$values) {
        push(@result, $self->type('string', $val));
    }

    return { values => \@result };
}

sub add_attachment {
    my ($self, $params) = validate(@_, 'ids');
    my $dbh = Bugzilla->dbh;

    # BMO: Don't allow updating of bugs if disabled
    if (Bugzilla->params->{disable_bug_updates}) {
        ThrowErrorPage('bug/process/updates-disabled.html.tmpl',
            'Bug updates are currently disabled.');
    }

    Bugzilla->login(LOGIN_REQUIRED);
    defined $params->{ids}
        || ThrowCodeError('param_required', { param => 'ids' });
    defined $params->{data}
        || ThrowCodeError('param_required', { param => 'data' });

    my @bugs = map { Bugzilla::Bug->check($_) } @{ $params->{ids} };
    foreach my $bug (@bugs) {
        Bugzilla->user->can_edit_product($bug->product_id)
          || ThrowUserError("product_edit_denied", {product => $bug->product});
    }

    my @created;
    $dbh->bz_start_transaction();
    my $timestamp = $dbh->selectrow_array('SELECT LOCALTIMESTAMP(0)');

    my $flags = delete $params->{flags};
    my ($old_flags, $new_flags) = extract_flags($flags) if $flags;

    foreach my $bug (@bugs) {
        my $attachment = Bugzilla::Attachment->create({
            bug         => $bug,
            creation_ts => $timestamp,
            data        => $params->{data},
            description => $params->{summary},
            filename    => $params->{file_name},
            mimetype    => $params->{content_type},
            ispatch     => $params->{is_patch},
            isprivate   => $params->{is_private},
        });
        $attachment->set_flags($old_flags, $new_flags) if $flags;
        $attachment->update($timestamp);
        my $comment = $params->{comment} || '';
        $attachment->bug->add_comment($comment, 
            { isprivate  => $attachment->isprivate,
              type       => CMT_ATTACHMENT_CREATED,
              extra_data => $attachment->id });
        push(@created, $attachment);
        $attachment->set_flags($old_flags, $new_flags) if $flags;
    }
    $_->bug->update($timestamp) foreach @created;
    $dbh->bz_commit_transaction();

    $_->send_changes() foreach @bugs;

    my %attachments = map { $_->id => $self->_attachment_to_hash($_, $params) }
                          @created;

    return { attachments => \%attachments };
}

sub update_attachment {
    my ($self, $params) = validate(@_, 'ids');

    my $user = Bugzilla->login(LOGIN_REQUIRED);
    my $dbh = Bugzilla->dbh;

    my $ids = delete $params->{ids};
    defined $ids || ThrowCodeError('param_required', { param => 'ids' });

    # Some fields cannot be sent to set_all
    foreach my $key (qw(login password token)) {
        delete $params->{$key};
    }

    # We can't update flags, and summary is really description
    delete $params->{flags};

    $params = translate($params, ATTACHMENT_MAPPED_SETTERS);

    # Get all the attachments, after verifying that they exist and are editable
    my @attachments = ();
    my %bugs = ();
    foreach my $id (@$ids) {
        my $attachment = Bugzilla::Attachment->new($id)
          || ThrowUserError("invalid_attach_id", { attach_id => $id });
        my $bug = $attachment->bug;
        $attachment->_check_bug;
        $attachment->validate_can_edit($bug->product_id)
          || ThrowUserError("illegal_attachment_edit", { attach_id => $id });

        push @attachments, $attachment;
        $bugs{$bug->id} = $bug;
    }

    # Update the values
    foreach my $attachment (@attachments) {
        $attachment->set_all($params);
    }

    $dbh->bz_start_transaction();

    # Do the actual update and get information to return to user
    my @result;
    foreach my $attachment (@attachments) {
        my $changes = $attachment->update();

        $changes = translate($changes, ATTACHMENT_MAPPED_RETURNS);

        my %hash = (
            id               => $self->type('int', $attachment->id),
            last_change_time => $self->type('dateTime', $attachment->modification_time),
            changes          => {},
        );

        foreach my $field (keys %$changes) {
            my $change = $changes->{$field};

            # We normalize undef to an empty string, so that the API
            # stays consistent for things like Deadline that can become
            # empty.
            $hash{changes}->{$field} = {
                removed => $self->type('string', $change->[0] // ''),
                added   => $self->type('string', $change->[1] // '')
            };
        }

        push(@result, \%hash);
    }

    $dbh->bz_commit_transaction();

    # Email users about the change
    foreach my $bug (values %bugs) {
        Bugzilla::BugMail::Send($bug->id, { 'changer' => $user });
    }

    # Return the information to the user
    return { attachments => \@result };
}

sub add_comment {
    my ($self, $params) = @_;
    
    # BMO: Don't allow updating of bugs if disabled
    if (Bugzilla->params->{disable_bug_updates}) {
        ThrowErrorPage('bug/process/updates-disabled.html.tmpl',
            'Bug updates are currently disabled.');
    }

    #The user must login in order add a comment
    Bugzilla->login(LOGIN_REQUIRED);
    
    # Check parameters
    defined $params->{id} 
        || ThrowCodeError('param_required', { param => 'id' }); 
    my $comment = $params->{comment}; 
    (defined $comment && trim($comment) ne '')
        || ThrowCodeError('param_required', { param => 'comment' });
    
    my $bug = Bugzilla::Bug->check($params->{id});
    
    Bugzilla->user->can_edit_product($bug->product_id)
        || ThrowUserError("product_edit_denied", {product => $bug->product});
    
    # Backwards-compatibility for versions before 3.6    
    if (defined $params->{private}) {
        $params->{is_private} = delete $params->{private};
    }
    # Append comment
    $bug->add_comment($comment, { isprivate => $params->{is_private},
                                  work_time => $params->{work_time} });
    
    # Capture the call to bug->update (which creates the new comment) in 
    # a transaction so we're sure to get the correct comment_id.
    
    my $dbh = Bugzilla->dbh;
    $dbh->bz_start_transaction();
    
    $bug->update();
    
    my $new_comment_id = $dbh->bz_last_key('longdescs', 'comment_id');
    
    $dbh->bz_commit_transaction();
    
    # Send mail.
    Bugzilla::BugMail::Send($bug->bug_id, { changer => Bugzilla->user });
    
    return { id => $self->type('int', $new_comment_id) };
}

sub update_see_also {
    my ($self, $params) = @_;

    # BMO: Don't allow updating of bugs if disabled
    if (Bugzilla->params->{disable_bug_updates}) {
        ThrowErrorPage('bug/process/updates-disabled.html.tmpl',
            'Bug updates are currently disabled.');
    }

    my $user = Bugzilla->login(LOGIN_REQUIRED);

    # Check parameters
    $params->{ids}
        || ThrowCodeError('param_required', { param => 'id' });
    my ($add, $remove) = @$params{qw(add remove)};
    ($add || $remove)
        or ThrowCodeError('params_required', { params => ['add', 'remove'] });

    my @bugs;
    foreach my $id (@{ $params->{ids} }) {
        my $bug = Bugzilla::Bug->check($id);
        $user->can_edit_product($bug->product_id)
            || ThrowUserError("product_edit_denied", 
                              { product => $bug->product });
        push(@bugs, $bug);
        if ($remove) {
            $bug->remove_see_also($_) foreach @$remove;
        }
        if ($add) {
            $bug->add_see_also($_) foreach @$add;
        }
    }
    
    my %changes;
    foreach my $bug (@bugs) {
        my $change = $bug->update();
        if (my $see_also = $change->{see_also}) {
            $changes{$bug->id}->{see_also} = {
                removed => [split(', ', $see_also->[0])],
                added   => [split(', ', $see_also->[1])],
            };
        }
        else {
            # We still want a changes entry, for API consistency.
            $changes{$bug->id}->{see_also} = { added => [], removed => [] };
        }

        Bugzilla::BugMail::Send($bug->id, { changer => $user });
    }

    return { changes => \%changes };
}

sub attachments {
    my ($self, $params) = validate(@_, 'ids', 'attachment_ids');

    Bugzilla->switch_to_shadow_db();

    if (!(defined $params->{ids}
          or defined $params->{attachment_ids}))
    {
        ThrowCodeError('param_required',
                       { function => 'Bug.attachments', 
                         params   => ['ids', 'attachment_ids'] });
    }

    my $ids = $params->{ids} || [];
    my $attach_ids = $params->{attachment_ids} || [];

    my %bugs;
    foreach my $bug_id (@$ids) {
        my $bug = Bugzilla::Bug->check($bug_id);
        $bugs{$bug->id} = [];
        foreach my $attach (@{$bug->attachments}) {
            push @{$bugs{$bug->id}},
                $self->_attachment_to_hash($attach, $params);
        }
    }

    my %attachments;
    foreach my $attach (@{Bugzilla::Attachment->new_from_list($attach_ids)}) {
        Bugzilla::Bug->check($attach->bug_id);
        if ($attach->isprivate && !Bugzilla->user->is_insider) {
            ThrowUserError('auth_failure', {action    => 'access',
                                            object    => 'attachment',
                                            attach_id => $attach->id});
        }
        $attachments{$attach->id} =
            $self->_attachment_to_hash($attach, $params);
    }

    return { bugs => \%bugs, attachments => \%attachments };
}

sub flag_types {
    my ($self, $params) = @_;
    my $dbh  = Bugzilla->switch_to_shadow_db();
    my $user = Bugzilla->user;

    defined $params->{product}
        || ThrowCodeError('param_required',
                          { function => 'Bug.flag_types',
                            param   => 'product' });

    my $product   = delete $params->{product};
    my $component = delete $params->{component};

    $product = Bugzilla::Product->check({ name => $product });
    $component = Bugzilla::Component->check({ name => $component, product => $product })
        if $component;

    my $flag_params = { product_id => $product->id };
    $flag_params->{component_id} = $component->id if $component;
    my $matched_flag_types = Bugzilla::FlagType::match($flag_params);

    my $flag_types = { bug => [], attachment => [] };
    foreach my $flag_type (@$matched_flag_types) {
        push(@{ $flag_types->{bug} }, $self->_flagtype_to_hash($flag_type))
            if $flag_type->target_type eq 'bug';
        push(@{ $flag_types->{attachment} }, $self->_flagtype_to_hash($flag_type))
            if $flag_type->target_type eq 'attachment';
    }

    return $flag_types;
}

##############################
# Private Helper Subroutines #
##############################

# A helper for get() and search(). This is done in this fashion in order
# to produce a stable API and to explicitly type return values.
# The internals of Bugzilla::Bug are not stable enough to just
# return them directly.

sub _bug_to_hash {
    my ($self, $bug, $params) = @_;

    # All the basic bug attributes are here, in alphabetical order.
    # A bug attribute is "basic" if it doesn't require an additional
    # database call to get the info.
    my %item = (
        alias            => $self->type('string', $bug->alias),
        classification   => $self->type('string', $bug->classification),
        component        => $self->type('string', $bug->component),
        creation_time    => $self->type('dateTime', $bug->creation_ts),
        id               => $self->type('int', $bug->bug_id),
        is_confirmed     => $self->type('boolean', $bug->everconfirmed),
        last_change_time => $self->type('dateTime', $bug->delta_ts),
        op_sys           => $self->type('string', $bug->op_sys),
        platform         => $self->type('string', $bug->rep_platform),
        priority         => $self->type('string', $bug->priority),
        product          => $self->type('string', $bug->product),
        resolution       => $self->type('string', $bug->resolution),
        severity         => $self->type('string', $bug->bug_severity),
        status           => $self->type('string', $bug->bug_status),
        summary          => $self->type('string', $bug->short_desc),
        target_milestone => $self->type('string', $bug->target_milestone),
        url              => $self->type('string', $bug->bug_file_loc),
        version          => $self->type('string', $bug->version),
        whiteboard       => $self->type('string', $bug->status_whiteboard),
    );


    # First we handle any fields that require extra SQL calls.
    # We don't do the SQL calls at all if the filter would just
    # eliminate them anyway.
    if (filter_wants $params, 'assigned_to') {
        $item{'assigned_to'} = $self->type('email', $bug->assigned_to->login);
        $item{'assigned_to_detail'} = $self->_user_to_hash($bug->assigned_to, $params, 'assigned_to');
    }
    if (filter_wants $params, 'blocks') {
        my @blocks = map { $self->type('int', $_) } @{ $bug->blocked };
        $item{'blocks'} = \@blocks;
    }
    if (filter_wants $params, 'cc') {
        my @cc = map { $self->type('email', $_) } @{ $bug->cc || [] };
        $item{'cc'} = \@cc;
        $item{'cc_detail'} = [ map { $self->_user_to_hash($_, $params, 'cc') } @{ $bug->cc_users } ];
    }
    if (filter_wants $params, 'creator') {
        $item{'creator'} = $self->type('email', $bug->reporter->login);
        $item{'creator_detail'} = $self->_user_to_hash($bug->reporter, $params, 'creator');
    }
    if (filter_wants $params, 'depends_on') {
        my @depends_on = map { $self->type('int', $_) } @{ $bug->dependson };
        $item{'depends_on'} = \@depends_on;
    }
    if (filter_wants $params, 'dupe_of') {
        $item{'dupe_of'} = $self->type('int', $bug->dup_id);
    }
    if (filter_wants $params, 'groups') {
        my @groups = map { $self->type('string', $_->name) }
                     @{ $bug->groups_in };
        $item{'groups'} = \@groups;
    }
    if (filter_wants $params, 'is_open') {
        $item{'is_open'} = $self->type('boolean', $bug->status->is_open);
    }
    if (filter_wants $params, 'keywords') {
        my @keywords = map { $self->type('string', $_->name) }
                       @{ $bug->keyword_objects };
        $item{'keywords'} = \@keywords;
    }
    if (filter_wants $params, 'qa_contact') {
        my $qa_login = $bug->qa_contact ? $bug->qa_contact->login : '';
        $item{'qa_contact'} = $self->type('email', $qa_login);
        if ($bug->qa_contact) {
            $item{'qa_contact_detail'} = $self->_user_to_hash($bug->qa_contact, $params, 'qa_contact');
        }
    }
    if (filter_wants $params, 'see_also') {
        my @see_also = map { $self->type('string', $_->name) }
                       @{ $bug->see_also };
        $item{'see_also'} = \@see_also;
    }
    if (filter_wants $params, 'flags') {
        $item{'flags'} = [ map { $self->_flag_to_hash($_) } @{$bug->flags} ];
    }

    # And now custom fields
    my @custom_fields = Bugzilla->active_custom_fields({
        product => $bug->product_obj, component => $bug->component_obj, bug_id => $bug->id });
    foreach my $field (@custom_fields) {
        my $name = $field->name;
        next if !filter_wants $params, $name;
        if ($field->type == FIELD_TYPE_BUG_ID) {
            $item{$name} = $self->type('int', $bug->$name);
        }
        elsif ($field->type == FIELD_TYPE_DATETIME
               || $field->type == FIELD_TYPE_DATE)
        {
            $item{$name} = $self->type('dateTime', $bug->$name);
        }
        elsif ($field->type == FIELD_TYPE_MULTI_SELECT) {
            my @values = map { $self->type('string', $_) } @{ $bug->$name };
            $item{$name} = \@values;
        }
        else {
            $item{$name} = $self->type('string', $bug->$name);
        }
    }

    # Timetracking fields are only sent if the user can see them.
    if (Bugzilla->user->is_timetracker) {
        $item{'estimated_time'} = $self->type('double', $bug->estimated_time);
        $item{'remaining_time'} = $self->type('double', $bug->remaining_time);
        # No need to format $bug->deadline specially, because Bugzilla::Bug
        # already does it for us.
        $item{'deadline'} = $self->type('string', $bug->deadline);
        $item{'actual_time'} = $self->type('double', $bug->actual_time);
    }

    # The "accessible" bits go here because they have long names and it
    # makes the code look nicer to separate them out.
    $item{'is_cc_accessible'} = $self->type('boolean', 
                                            $bug->cclist_accessible);
    $item{'is_creator_accessible'} = $self->type('boolean',
                                                 $bug->reporter_accessible);

    return filter $params, \%item;
}

sub _user_to_hash {
    my ($self, $user, $filters, $prefix) = @_;
    my $item = filter $filters, {
        id        => $self->type('int', $user->id),
        real_name => $self->type('string', $user->name),
        name      => $self->type('email', $user->login),
        email     => $self->type('email', $user->email),
    }, $prefix;
    return $item;
}

sub _attachment_to_hash {
    my ($self, $attach, $filters) = @_;

    my $item = filter $filters, {
        creation_time    => $self->type('dateTime', $attach->attached),
        last_change_time => $self->type('dateTime', $attach->modification_time),
        id               => $self->type('int', $attach->id),
        bug_id           => $self->type('int', $attach->bug_id),
        file_name        => $self->type('string', $attach->filename),
        summary          => $self->type('string', $attach->description),
        description      => $self->type('string', $attach->description),
        content_type     => $self->type('string', $attach->contenttype),
        is_private       => $self->type('int', $attach->isprivate),
        is_obsolete      => $self->type('int', $attach->isobsolete),
        is_patch         => $self->type('int', $attach->ispatch),
    };

    # creator/attacher require an extra lookup, so we only send them if
    # the filter wants them.
    foreach my $field (qw(creator attacher)) {
        if (filter_wants $filters, $field) {
            $item->{$field} = $self->type('email', $attach->attacher->login);
        }
    }

    if (filter_wants $filters, 'data') {
        $item->{'data'} = $self->type('base64', $attach->data);
    }

    if (filter_wants $filters, 'size') {
        $item->{'size'} = $self->type('int', $attach->datasize);
    }

    if (filter_wants $filters, 'flags') {
        $item->{'flags'} = [ map { $self->_flag_to_hash($_) } @{$attach->flags} ];
    }

    return $item;
}

sub _flag_to_hash {
    my ($self, $flag) = @_;

    my $item = {
        id                => $self->type('int', $flag->id),
        name              => $self->type('string', $flag->name),
        type_id           => $self->type('int', $flag->type_id),
        creation_date     => $self->type('dateTime', $flag->creation_date), 
        modification_date => $self->type('dateTime', $flag->modification_date), 
        status            => $self->type('string', $flag->status)
    };

    foreach my $field (qw(setter requestee)) {
        my $field_id = $field . "_id";
        $item->{$field} = $self->type('email', $flag->$field->login)
            if $flag->$field_id;
    }

    return $item;
}

sub _flagtype_to_hash {
    my ($self, $flagtype) = @_;
    my $user = Bugzilla->user;

    my @values = ('X');
    push(@values, '?') if ($flagtype->is_requestable && $user->can_request_flag($flagtype));
    push(@values, '+', '-') if $user->can_set_flag($flagtype);

    my $item = {
        id          => $self->type('int'    , $flagtype->id),
        name        => $self->type('string' , $flagtype->name),
        description => $self->type('string' , $flagtype->description),
        type        => $self->type('string' , $flagtype->target_type),
        values      => \@values,
        is_requesteeble  => $self->type('boolean', $flagtype->is_requesteeble),
        is_multiplicable => $self->type('boolean', $flagtype->is_multiplicable)
    };

    return $item;
}

sub _add_update_tokens {
    my ($self, $params, $bugs, $hashes) = @_;

    return if !Bugzilla->user->id;
    return if !filter_wants($params, 'update_token');

    for(my $i = 0; $i < @$bugs; $i++) {
        my $token = issue_hash_token([$bugs->[$i]->id, $bugs->[$i]->delta_ts]);
        $hashes->[$i]->{'update_token'} = $self->type('string', $token);
    }
}

1;

__END__

=head1 NAME

Bugzilla::Webservice::Bug - The API for creating, changing, and getting the
details of bugs.

=head1 DESCRIPTION

This part of the Bugzilla API allows you to file a new bug in Bugzilla,
or get information about bugs that have already been filed.

=head1 METHODS

See L<Bugzilla::WebService> for a description of how parameters are passed,
and what B<STABLE>, B<UNSTABLE>, and B<EXPERIMENTAL> mean.

Although the data input and output is the same for JSONRPC, XMLRPC and REST,
the directions for how to access the data via REST is noted in each method
where applicable.

=head1 Utility Functions

=head2 fields

B<UNSTABLE>

=over

=item B<Description>

Get information about valid bug fields, including the lists of legal values
for each field.

=item B<REST>

You have several options for retreiving information about fields. The first
part is the request method and the rest is the related path needed.

To get information about all fields:

GET /field/bug

To get information related to a single field:

GET /field/bug/<id_or_name>

The returned data format is the same as below.

=item B<Params>

You can pass either field ids or field names.

B<Note>: If neither C<ids> nor C<names> is specified, then all
non-obsolete fields will be returned.

In addition to the parameters below, this method also accepts the
standard L<include_fields|Bugzilla::WebService/include_fields> and
L<exclude_fields|Bugzilla::WebService/exclude_fields> arguments.

=over

=item C<ids>   (array) - An array of integer field ids.

=item C<names> (array) - An array of strings representing field names.

=back

=item B<Returns>

A hash containing a single element, C<fields>. This is an array of hashes,
containing the following keys:

=over

=item C<id>

C<int> An integer id uniquely identifying this field in this installation only.

=item C<type>

C<int> The number of the fieldtype. The following values are defined:

=over

=item C<0> Unknown

=item C<1> Free Text

=item C<2> Drop Down

=item C<3> Multiple-Selection Box

=item C<4> Large Text Box

=item C<5> Date/Time

=item C<6> Bug Id

=item C<7> Bug URLs ("See Also")

=back

=item C<is_custom>

C<boolean> True when this is a custom field, false otherwise.

=item C<name>

C<string> The internal name of this field. This is a unique identifier for
this field. If this is not a custom field, then this name will be the same
across all Bugzilla installations.

=item C<display_name>

C<string> The name of the field, as it is shown in the user interface.

=item C<is_mandatory>

C<boolean> True if the field must have a value when filing new bugs.
Also, mandatory fields cannot have their value cleared when updating
bugs.

=item C<is_on_bug_entry>

C<boolean> For custom fields, this is true if the field is shown when you
enter a new bug. For standard fields, this is currently always false,
even if the field shows up when entering a bug. (To know whether or not
a standard field is valid on bug entry, see L</create>.)

=item C<visibility_field>

C<string>  The name of a field that controls the visibility of this field
in the user interface. This field only appears in the user interface when
the named field is equal to one of the values in C<visibility_values>.
Can be null.

=item C<visibility_values>

C<array> of C<string>s This field is only shown when C<visibility_field>
matches one of these values. When C<visibility_field> is null,
then this is an empty array.

=item C<value_field>

C<string>  The name of the field that controls whether or not particular
values of the field are shown in the user interface. Can be null.

=item C<values>

This is an array of hashes, representing the legal values for
select-type (drop-down and multiple-selection) fields. This is also
populated for the C<component>, C<version>, C<target_milestone>, and C<keywords>
fields, but not for the C<product> field (you must use
L<Product.get_accessible_products|Bugzilla::WebService::Product/get_accessible_products>
for that.

For fields that aren't select-type fields, this will simply be an empty
array.

Each hash has the following keys:

=over 

=item C<name>

C<string> The actual value--this is what you would specify for this
field in L</create>, etc.

=item C<sort_key>

C<int> Values, when displayed in a list, are sorted first by this integer
and then secondly by their name.

=item C<sortkey>

B<DEPRECATED> - Use C<sort_key> instead.

=item C<visibility_values>

If C<value_field> is defined for this field, then this value is only shown
if the C<value_field> is set to one of the values listed in this array.
Note that for per-product fields, C<value_field> is set to C<'product'>
and C<visibility_values> will reflect which product(s) this value appears in.

=item C<description>

C<string> The description of the value. This item is only included for the
C<keywords> field.

=item C<is_open>

C<boolean> For C<bug_status> values, determines whether this status
specifies that the bug is "open" (true) or "closed" (false). This item
is only included for the C<bug_status> field.

=item C<can_change_to>

For C<bug_status> values, this is an array of hashes that determines which
statuses you can transition to from this status. (This item is only included
for the C<bug_status> field.)

Each hash contains the following items:

=over

=item C<name>

the name of the new status

=item C<comment_required>

this C<boolean> True if a comment is required when you change a bug into
this status using this transition.

=back

=back

=back

=item B<Errors>

=over

=item 51 (Invalid Field Name or Id)

You specified an invalid field name or id.

=back

=item B<History>

=over

=item Added in Bugzilla B<3.6>.

=item The C<is_mandatory> return value was added in Bugzilla B<4.0>.

=item C<sortkey> was renamed to C<sort_key> in Bugzilla B<4.2>.

=back

=item REST API call added in Bugzilla B<5.0>

=back

=head2 flag_types

B<UNSTABLE>

=over

=item B<Description>

Get information about valid flag types that can be set for bugs and attachments.

=item B<REST>

You have several options for retreiving information about flag types. The first
part is the request method and the rest is the related path needed.

To get information about all flag types for a product:

GET /flag_types/<product>

To get information about flag_types for a product and component:

GET /flag_types/<product>/<component>

The returned data format is the same as below.

=item B<Params>

You must pass a product name and an optional component name.

=over

=item C<product>   (string) - The name of a valid product.

=item C<component> (string) - An optional valid component name associated with the product.

=back

=item B<Returns>

A hash containing a two keys, C<bug> and C<attachment>. Each key value is an array of hashes,
containing the following keys:

=over

=item C<id>

C<int> An integer id uniquely identifying this flag type.

=item C<name>

C<string> The name for the flag type.

=item C<type>

C<string> The target of the flag type which is either C<bug> or C<attachment>.

=item C<description>

C<string> The description of the flag type.

=item C<values>

C<array> An array of string values that the user can set on the flag type.

=item C<is_requesteeble>

C<boolean> Users can ask specific other users to set flags of this type.

=item C<is_multiplicable>

C<boolean> Multiple flags of this type can be set for the same bug or attachment.

=back

=item B<Errors>

=over

=item 106 (Product Access Denied)

Either the product does not exist or you don't have access to it.

=item 51 (Invalid Component)

The component provided does not exist in the product.

=back

=item B<History>

=over

=item Added in Bugzilla B<5.0>.

=back

=back

=head2 legal_values

B<DEPRECATED> - Use L</fields> instead.

=over

=item B<Description>

Tells you what values are allowed for a particular field.

=item B<REST>

To get information on the values for a field based on field name:

GET /field/bug/<field_name>/values

To get information based on field name and a specific product:

GET /field/bug/<field_name>/<product_id>/values

The returned data format is the same as below.

=item B<Params>

=over

=item C<field> - The name of the field you want information about.
This should be the same as the name you would use in L</create>, below.

=item C<product_id> - If you're picking a product-specific field, you have
to specify the id of the product you want the values for.

=back

=item B<Returns> 

C<values> - An array of strings: the legal values for this field.
The values will be sorted as they normally would be in Bugzilla.

=item B<Errors>

=over

=item 106 (Invalid Product)

You were required to specify a product, and either you didn't, or you
specified an invalid product (or a product that you can't access).

=item 108 (Invalid Field Name)

You specified a field that doesn't exist or isn't a drop-down field.

=back

=item B<History>

=over

=item REST API call added in Bugzilla B<5.0>.

=back

=back

=head1 Bug Information

=head2 attachments

B<EXPERIMENTAL>

=over

=item B<Description>

It allows you to get data about attachments, given a list of bugs
and/or attachment ids.

B<Note>: Private attachments will only be returned if you are in the 
insidergroup or if you are the submitter of the attachment.

=item B<REST>

To get all current attachments for a bug:

GET /bug/<bug_id>/attachment

To get a specific attachment based on attachment ID:

GET /bug/attachment/<attachment_id>

The returned data format is the same as below.

=item B<Params>

B<Note>: At least one of C<ids> or C<attachment_ids> is required.

=over

=item C<ids>

See the description of the C<ids> parameter in the L</get> method.

=item C<attachment_ids>

C<array> An array of integer attachment ids.

=back

Also accepts the L<include_fields|Bugzilla::WebService/include_fields>,
and L<exclude_fields|Bugzilla::WebService/exclude_fields> arguments.

=item B<Returns>

A hash containing two elements: C<bugs> and C<attachments>. The return
value looks like this:

 {
     bugs => {
         1345 => [
             { (attachment) },
             { (attachment) }
         ],
         9874 => [
             { (attachment) },
             { (attachment) }
         ],
     },

     attachments => {
         234 => { (attachment) },
         123 => { (attachment) },
     }
 }

The attachments of any bugs that you specified in the C<ids> argument in
input are returned in C<bugs> on output. C<bugs> is a hash that has integer
bug IDs for keys and the values are arrayrefs that contain hashes as attachments.
(Fields for attachments are described below.)

For any attachments that you specified directly in C<attachment_ids>, they
are returned in C<attachments> on output. This is a hash where the attachment
ids point directly to hashes describing the individual attachment.

The fields for each attachment (where it says C<(attachment)> in the
diagram above) are:

=over

=item C<data>

C<base64> The raw data of the attachment, encoded as Base64.

=item C<size>

C<int> The length (in bytes) of the attachment.

=item C<creation_time>

C<dateTime> The time the attachment was created.

=item C<last_change_time>

C<dateTime> The last time the attachment was modified.

=item C<id>

C<int> The numeric id of the attachment.

=item C<bug_id>

C<int> The numeric id of the bug that the attachment is attached to.

=item C<file_name>

C<string> The file name of the attachment.

=item C<summary>

C<string> A short string describing the attachment.

Also returned as C<description>, for backwards-compatibility with older
Bugzillas. (However, this backwards-compatibility will go away in Bugzilla
5.0.)

=item C<content_type>

C<string> The MIME type of the attachment.

=item C<is_private>

C<boolean> True if the attachment is private (only visible to a certain
group called the "insidergroup"), False otherwise.

=item C<is_obsolete>

C<boolean> True if the attachment is obsolete, False otherwise.

=item C<is_patch>

C<boolean> True if the attachment is a patch, False otherwise.

=item C<creator>

C<string> The login name of the user that created the attachment.

Also returned as C<attacher>, for backwards-compatibility with older
Bugzillas. (However, this backwards-compatibility will go away in Bugzilla
5.0.)

=item C<flags>

An array of hashes containing the information about flags currently set
for each attachment. Each flag hash contains the following items:

=over

=item C<id> 

C<int> The id of the flag.

=item C<name>

C<string> The name of the flag.

=item C<type_id>

C<int> The type id of the flag.

=item C<creation_date>

C<dateTime> The timestamp when this flag was originally created.

=item C<modification_date>

C<dateTime> The timestamp when the flag was last modified.

=item C<status>

C<string> The current status of the flag.

=item C<setter>

C<string> The login name of the user who created or last modified the flag.

=item C<requestee>

C<string> The login name of the user this flag has been requested to be granted or denied.
Note, this field is only returned if a requestee is set.

=back

=back

=item B<Errors>

This method can throw all the same errors as L</get>. In addition,
it can also throw the following error:

=over

=item 304 (Auth Failure, Attachment is Private)

You specified the id of a private attachment in the C<attachment_ids>
argument, and you are not in the "insider group" that can see
private attachments.

=back

=item B<History>

=over

=item Added in Bugzilla B<3.6>.

=item In Bugzilla B<4.0>, the C<attacher> return value was renamed to
C<creator>.

=item In Bugzilla B<4.0>, the C<description> return value was renamed to
C<summary>.

=item The C<data> return value was added in Bugzilla B<4.0>.

=item In Bugzilla B<4.2>, the C<is_url> return value was removed
(this attribute no longer exists for attachments).

=back

=item The C<flags> array was added in Bugzilla B<4.4>.

=item REST API call added in Bugzilla B<5.0>.

=back


=head2 comments

B<STABLE>

=over

=item B<Description>

This allows you to get data about comments, given a list of bugs 
and/or comment ids.

=item B<REST>

To get all comments for a particular bug using the bug ID or alias:

GET /bug/<id_or_alias>/comment

To get a specific comment based on the comment ID:

GET /bug/comment/<comment_id>

The returned data format is the same as below.

=item B<Params>

B<Note>: At least one of C<ids> or C<comment_ids> is required.

In addition to the parameters below, this method also accepts the
standard L<include_fields|Bugzilla::WebService/include_fields> and
L<exclude_fields|Bugzilla::WebService/exclude_fields> arguments.

=over

=item C<ids>

C<array> An array that can contain both bug IDs and bug aliases.
All of the comments (that are visible to you) will be returned for the
specified bugs.

=item C<comment_ids> 

C<array> An array of integer comment_ids. These comments will be
returned individually, separate from any other comments in their
respective bugs.

=item C<new_since>

C<dateTime> If specified, the method will only return comments I<newer>
than this time. This only affects comments returned from the C<ids>
argument. You will always be returned all comments you request in the
C<comment_ids> argument, even if they are older than this date.

=back

=item B<Returns>

Two items are returned:

=over

=item C<bugs>

This is used for bugs specified in C<ids>. This is a hash,
where the keys are the numeric ids of the bugs, and the value is
a hash with a single key, C<comments>, which is an array of comments.
(The format of comments is described below.)

Note that any individual bug will only be returned once, so if you
specify an id multiple times in C<ids>, it will still only be
returned once.

=item C<comments>

Each individual comment requested in C<comment_ids> is returned here,
in a hash where the numeric comment id is the key, and the value
is the comment. (The format of comments is described below.) 

=back

A "comment" as described above is a hash that contains the following
keys:

=over

=item id

C<int> The globally unique ID for the comment.

=item bug_id

C<int> The ID of the bug that this comment is on.

=item attachment_id

C<int> If the comment was made on an attachment, this will be the
ID of that attachment. Otherwise it will be null.

=item text

C<string> The actual text of the comment.

=item creator

C<string> The login name of the comment's author.

Also returned as C<author>, for backwards-compatibility with older
Bugzillas. (However, this backwards-compatibility will go away in Bugzilla
5.0.)

=item time

C<dateTime> The time (in Bugzilla's timezone) that the comment was added.

=item creation_time

C<dateTime> This is exactly same as the C<time> key. Use this field instead of
C<time> for consistency with other methods including L</get> and L</attachments>.
For compatibility, C<time> is still usable. However, please note that C<time>
may be deprecated and removed in a future release.

=item is_private

C<boolean> True if this comment is private (only visible to a certain
group called the "insidergroup"), False otherwise.

=back

=item B<Errors>

This method can throw all the same errors as L</get>. In addition,
it can also throw the following errors:

=over

=item 110 (Comment Is Private)

You specified the id of a private comment in the C<comment_ids>
argument, and you are not in the "insider group" that can see
private comments.

=item 111 (Invalid Comment ID)

You specified an id in the C<comment_ids> argument that is invalid--either
you specified something that wasn't a number, or there is no comment with
that id.

=back

=item B<History>

=over

=item Added in Bugzilla B<3.4>.

=item C<attachment_id> was added to the return value in Bugzilla B<3.6>.

=item In Bugzilla B<4.0>, the C<author> return value was renamed to
C<creator>.

=back

=item C<creation_time> was added in Bugzilla B<4.4>.

=item REST API call added in Bugzilla B<5.0>.

=back


=head2 get

B<STABLE>

=over

=item B<Description>

Gets information about particular bugs in the database.

Note: Can also be called as "get_bugs" for compatibilty with Bugzilla 3.0 API.

=item B<REST>

To get information about a particular bug using its ID or alias:

GET /bug/<id_or_alias>

The returned data format is the same as below.

=item B<Params>

In addition to the parameters below, this method also accepts the
standard L<include_fields|Bugzilla::WebService/include_fields> and
L<exclude_fields|Bugzilla::WebService/exclude_fields> arguments.

=over

=item C<ids>

An array of numbers and strings.

If an element in the array is entirely numeric, it represents a bug_id
from the Bugzilla database to fetch. If it contains any non-numeric 
characters, it is considered to be a bug alias instead, and the bug with 
that alias will be loaded. 

Note that it's possible for aliases to be disabled in Bugzilla, in which
case you will be told that you have specified an invalid bug_id if you
try to specify an alias. (It will be error 100.)

=item C<permissive> B<EXPERIMENTAL>

C<boolean> Normally, if you request any inaccessible or invalid bug ids,
Bug.get will throw an error. If this parameter is True, instead of throwing an
error we return an array of hashes with a C<id>, C<faultString> and C<faultCode> 
for each bug that fails, and return normal information for the other bugs that 
were accessible.

=back

=item B<Returns>

Two items are returned:

=over

=item C<bugs>

An array of hashes that contains information about the bugs with 
the valid ids. Each hash contains the following items:

=over

=item C<actual_time>

C<double> The total number of hours that this bug has taken (so far).

If you are not in the time-tracking group, this field will not be included
in the return value.

=item C<alias>

C<string> The unique alias of this bug.

=item C<assigned_to>

C<string> The login name of the user to whom the bug is assigned.

=item C<assigned_to_detail>

C<hash> A hash containing detailed user information for the assigned_to. To see the
keys included in the user detail hash, see below.

=item C<blocks>

C<array> of C<int>s. The ids of bugs that are "blocked" by this bug.

=item C<cc>

C<array> of C<string>s. The login names of users on the CC list of this
bug.

=item C<cc_detail>

C<array> of hashes containing detailed user information for each of the cc list
members. To see the keys included in the user detail hash, see below.

=item C<classification>

C<string> The name of the current classification the bug is in.

=item C<component>

C<string> The name of the current component of this bug.

=item C<creation_time>

C<dateTime> When the bug was created.

=item C<creator>

C<string> The login name of the person who filed this bug (the reporter).

=item C<creator_detail>

C<hash> A hash containing detailed user information for the creator. To see the
keys included in the user detail hash, see below.

=item C<deadline>

C<string> The day that this bug is due to be completed, in the format
C<YYYY-MM-DD>.

If you are not in the time-tracking group, this field will not be included
in the return value.

=item C<depends_on>

C<array> of C<int>s. The ids of bugs that this bug "depends on".

=item C<dupe_of>

C<int> The bug ID of the bug that this bug is a duplicate of. If this bug 
isn't a duplicate of any bug, this will be null.

=item C<estimated_time>

C<double> The number of hours that it was estimated that this bug would
take.

If you are not in the time-tracking group, this field will not be included
in the return value.

=item C<flags>

An array of hashes containing the information about flags currently set
for the bug. Each flag hash contains the following items:

=over

=item C<id> 

C<int> The id of the flag.

=item C<name>

C<string> The name of the flag.

=item C<type_id>

C<int> The type id of the flag.

=item C<creation_date>

C<dateTime> The timestamp when this flag was originally created.

=item C<modification_date>

C<dateTime> The timestamp when the flag was last modified.

=item C<status>

C<string> The current status of the flag.

=item C<setter>

C<string> The login name of the user who created or last modified the flag.

=item C<requestee>

C<string> The login name of the user this flag has been requested to be granted or denied.
Note, this field is only returned if a requestee is set.

=back

=item C<groups>

C<array> of C<string>s. The names of all the groups that this bug is in.

=item C<id>

C<int> The unique numeric id of this bug.

=item C<is_cc_accessible>

C<boolean> If true, this bug can be accessed by members of the CC list,
even if they are not in the groups the bug is restricted to.

=item C<is_confirmed>

C<boolean> True if the bug has been confirmed. Usually this means that
the bug has at some point been moved out of the C<UNCONFIRMED> status
and into another open status.

=item C<is_open>

C<boolean> True if this bug is open, false if it is closed.

=item C<is_creator_accessible>

C<boolean> If true, this bug can be accessed by the creator (reporter)
of the bug, even if he or she is not a member of the groups the bug
is restricted to.

=item C<keywords>

C<array> of C<string>s. Each keyword that is on this bug.

=item C<last_change_time>

C<dateTime> When the bug was last changed.

=item C<op_sys>

C<string> The name of the operating system that the bug was filed against.

=item C<platform>

C<string> The name of the platform (hardware) that the bug was filed against.

=item C<priority>

C<string> The priority of the bug.

=item C<product>

C<string> The name of the product this bug is in.

=item C<qa_contact>

C<string> The login name of the current QA Contact on the bug.

=item C<qa_contact_detail>

C<hash> A hash containing detailed user information for the qa_contact. To see the
keys included in the user detail hash, see below.

=item C<remaining_time>

C<double> The number of hours of work remaining until work on this bug
is complete.

If you are not in the time-tracking group, this field will not be included
in the return value.

=item C<resolution>

C<string> The current resolution of the bug, or an empty string if the bug
is open.

=item C<see_also>

B<UNSTABLE>

C<array> of C<string>s. The URLs in the See Also field on the bug.

=item C<severity>

C<string> The current severity of the bug.

=item C<status>

C<string> The current status of the bug.

=item C<summary>

C<string> The summary of this bug.

=item C<target_milestone>

C<string> The milestone that this bug is supposed to be fixed by, or for
closed bugs, the milestone that it was fixed for.

=item C<update_token>

C<string> The token that you would have to pass to the F<process_bug.cgi>
page in order to update this bug. This changes every time the bug is
updated.

This field is not returned to logged-out users.

=item C<url>

B<UNSTABLE>

C<string> A URL that demonstrates the problem described in
the bug, or is somehow related to the bug report.

=item C<version>

C<string> The version the bug was reported against.

=item C<whiteboard>

C<string> The value of the "status whiteboard" field on the bug.

=item I<custom fields>

Every custom field in this installation will also be included in the
return value. Most fields are returned as C<string>s. However, some
field types have different return values:

=over

=item Bug ID Fields - C<int>

=item Multiple-Selection Fields - C<array> of C<string>s.

=item Date/Time Fields - C<dateTime>

=back 

=item I<user detail hashes>

Each user detail hash contains the following items:

=over

=item C<id>

C<int> The user id for this user.

=item C<real_name>

C<string> The 'real' name for this user, if any.

=item C<name>

C<string> The user's Bugzilla login.

=item C<email>

C<string> The user's email address. Currently this is the same value as the name.

=back

=back

=item C<faults> B<EXPERIMENTAL>

An array of hashes that contains invalid bug ids with error messages
returned for them. Each hash contains the following items:

=over

=item id

C<int> The numeric bug_id of this bug.

=item faultString 

c<string> This will only be returned for invalid bugs if the C<permissive>
argument was set when calling Bug.get, and it is an error indicating that 
the bug id was invalid.

=item faultCode

c<int> This will only be returned for invalid bugs if the C<permissive>
argument was set when calling Bug.get, and it is the error code for the 
invalid bug error.

=back

=back

=item B<Errors>

=over

=item 100 (Invalid Bug Alias)

If you specified an alias and either: (a) the Bugzilla you're querying
doesn't support aliases or (b) there is no bug with that alias.

=item 101 (Invalid Bug ID)

The bug_id you specified doesn't exist in the database.

=item 102 (Access Denied)

You do not have access to the bug_id you specified.

=back

=item B<History>

=over

=item C<permissive> argument added to this method's params in Bugzilla B<3.4>. 

=item The following properties were added to this method's return values
in Bugzilla B<3.4>:

=item REST API call added in Bugzilla B<5.0>

=over

=item For C<bugs>

=over

=item assigned_to

=item component 

=item dupe_of

=item is_open

=item priority

=item product

=item resolution

=item severity

=item status

=back 

=item C<faults>

=back 

=item In Bugzilla B<4.0>, the following items were added to the C<bugs>
return value: C<blocks>, C<cc>, C<classification>, C<creator>,
C<deadline>, C<depends_on>, C<estimated_time>, C<is_cc_accessible>, 
C<is_confirmed>, C<is_creator_accessible>, C<groups>, C<keywords>,
C<op_sys>, C<platform>, C<qa_contact>, C<remaining_time>, C<see_also>,
C<target_milestone>, C<update_token>, C<url>, C<version>, C<whiteboard>,
and all custom fields.

=item The C<flags> array was added in Bugzilla B<4.4>.

=item The C<actual_time> item was added to the C<bugs> return value
in Bugzilla B<4.4>.

=back

=back

=head2 history

B<EXPERIMENTAL>

=over

=item B<Description>

Gets the history of changes for particular bugs in the database.

=item B<REST>

To get the history for a specific bug ID:

GET /bug/<bug_id>/history

The returned data format will be the same as below.

=item B<Params>

=over

=item C<ids>

An array of numbers and strings.

If an element in the array is entirely numeric, it represents a bug_id 
from the Bugzilla database to fetch. If it contains any non-numeric 
characters, it is considered to be a bug alias instead, and the data bug 
with that alias will be loaded.

item C<new_since>

C<dateTime> If specified, the method will only return changes I<newer>
than this time.

Note that it's possible for aliases to be disabled in Bugzilla, in which
case you will be told that you have specified an invalid bug_id if you
try to specify an alias. (It will be error 100.)

=back

=item B<Returns>

A hash containing a single element, C<bugs>. This is an array of hashes,
containing the following keys:

=over

=item id

C<int> The numeric id of the bug.

=item alias

C<string> The alias of this bug. If there is no alias or aliases are 
disabled in this Bugzilla, this will be undef.

=item history

C<array> An array of hashes, each hash having the following keys:

=over

=item when

C<dateTime> The date the bug activity/change happened.

=item who

C<string> The login name of the user who performed the bug change.

=item changes

C<array> An array of hashes which contain all the changes that happened
to the bug at this time (as specified by C<when>). Each hash contains 
the following items:

=over

=item field_name

C<string> The name of the bug field that has changed.

=item removed

C<string> The previous value of the bug field which has been deleted 
by the change.

=item added

C<string> The new value of the bug field which has been added by the change.

=item attachment_id

C<int> The id of the attachment that was changed. This only appears if 
the change was to an attachment, otherwise C<attachment_id> will not be
present in this hash.

=back

=back

=item REST API call added Bugzilla B<5.0>.

=back

=item B<Errors>

The same as L</get>.

=item B<History>

=over

=item Added in Bugzilla B<3.4>.

=item Field names changed to be more consistent with other methods in Bugzilla B<4.4>.

=item As of Bugzilla B<4.4>, field names now match names used by L<Bug.update|/"update"> for consistency.

=back

=back

=head2 possible_duplicates

B<UNSTABLE>

=over

=item B<Description>

Allows a user to find possible duplicate bugs based on a set of keywords
such as a user may use as a bug summary. Optionally the search can be
narrowed down to specific products.

=item B<Params>

=over

=item C<summary> (string) B<Required> - A string of keywords defining
the type of bug you are trying to report.

=item C<products> (array) - One or more product names to narrow the
duplicate search to. If omitted, all bugs are searched.

=back

=item B<Returns>

The same as L</get>.

Note that you will only be returned information about bugs that you
can see. Bugs that you can't see will be entirely excluded from the
results. So, if you want to see private bugs, you will have to first 
log in and I<then> call this method.

=item B<Errors>

=over

=item 50 (Param Required)

You must specify a value for C<summary> containing a string of keywords to 
search for duplicates.

=back

=item B<History>

=over

=item Added in Bugzilla B<4.0>.

=back

=back

=head2 search

B<UNSTABLE>

=over

=item B<Description>

Allows you to search for bugs based on particular criteria.

=item <REST>

To search for bugs:

GET /bug

The URL parameters and the returned data format are the same as below.

=item B<Params>

Unless otherwise specified in the description of a parameter, bugs are
returned if they match I<exactly> the criteria you specify in these 
parameters. That is, we don't match against substrings--if a bug is in
the "Widgets" product and you ask for bugs in the "Widg" product, you
won't get anything.

Criteria are joined in a logical AND. That is, you will be returned
bugs that match I<all> of the criteria, not bugs that match I<any> of
the criteria.

Each parameter can be either the type it says, or an array of the types
it says. If you pass an array, it means "Give me bugs with I<any> of
these values." For example, if you wanted bugs that were in either
the "Foo" or "Bar" products, you'd pass:

 product => ['Foo', 'Bar']

Some Bugzillas may treat your arguments case-sensitively, depending
on what database system they are using. Most commonly, though, Bugzilla is
not case-sensitive with the arguments passed (because MySQL is the
most-common database to use with Bugzilla, and MySQL is not case sensitive).

In addition to the fields listed below, you may also use criteria that
is similar to what is used in the Advanced Search screen of the Bugzilla
UI. This includes fields specified by C<Search by Change History> and
C<Custom Search>. The easiest way to determine what the field names are and what
format Bugzilla expects, is to first construct your query using the
Advanced Search UI, execute it and use the query parameters in they URL
as your key/value pairs for the WebService call. With REST, you can
just reuse the query parameter portion in the REST call itself.

=over

=item C<alias>

C<string> The unique alias for this bug. Note that you can search
by alias even if the alias field is disabled in this Bugzilla, but
it's likely that there won't be any aliases set on bugs, in that case.

=item C<assigned_to>

C<string> The login name of a user that a bug is assigned to.

=item C<component>

C<string> The name of the Component that the bug is in. Note that
if there are multiple Components with the same name, and you search
for that name, bugs in I<all> those Components will be returned. If you
don't want this, be sure to also specify the C<product> argument.

=item C<creation_time>

C<dateTime> Searches for bugs that were created at this time or later.
May not be an array.

=item C<creator>

C<string> The login name of the user who created the bug.

You can also pass this argument with the name C<reporter>, for
backwards compatibility with older Bugzillas.

=item C<id>

C<int> The numeric id of the bug.

=item C<last_change_time>

C<dateTime> Searches for bugs that were modified at this time or later.
May not be an array.

=item C<limit>

C<int> Limit the number of results returned to C<int> records. If the limit
is more than zero and higher than the maximum limit set by the administrator,
then the maximum limit will be used instead. If you set the limit equal to zero,
then all matching results will be returned instead.

=item C<offset>

C<int> Used in conjunction with the C<limit> argument, C<offset> defines
the starting position for the search. For example, given a search that
would return 100 bugs, setting C<limit> to 10 and C<offset> to 10 would return
bugs 11 through 20 from the set of 100.

=item C<op_sys>

C<string> The "Operating System" field of a bug.

=item C<platform>

C<string> The Platform (sometimes called "Hardware") field of a bug.

=item C<priority>

C<string> The Priority field on a bug.

=item C<product>

C<string> The name of the Product that the bug is in.

=item C<resolution>

C<string> The current resolution--only set if a bug is closed. You can
find open bugs by searching for bugs with an empty resolution.

=item C<severity>

C<string> The Severity field on a bug.

=item C<status>

C<string> The current status of a bug (not including its resolution,
if it has one, which is a separate field above).

=item C<summary>

C<string> Searches for substrings in the single-line Summary field on
bugs. If you specify an array, then bugs whose summaries match I<any> of the
passed substrings will be returned.

Note that unlike searching in the Bugzilla UI, substrings are not split
on spaces. So searching for C<foo bar> will match "This is a foo bar"
but not "This foo is a bar". C<['foo', 'bar']>, would, however, match
the second item.

=item C<target_milestone>

C<string> The Target Milestone field of a bug. Note that even if this
Bugzilla does not have the Target Milestone field enabled, you can
still search for bugs by Target Milestone. However, it is likely that
in that case, most bugs will not have a Target Milestone set (it
defaults to "---" when the field isn't enabled).

=item C<qa_contact>

C<string> The login name of the bug's QA Contact. Note that even if
this Bugzilla does not have the QA Contact field enabled, you can
still search for bugs by QA Contact (though it is likely that no bug
will have a QA Contact set, if the field is disabled).

=item C<url>

C<string> The "URL" field of a bug.

=item C<version>

C<string> The Version field of a bug.

=item C<whiteboard>

C<string> Search the "Status Whiteboard" field on bugs for a substring.
Works the same as the C<summary> field described above, but searches the
Status Whiteboard field.

=item C<count_only>

C<boolean> If count_only set to true, only a single hash key called C<bug_count> 
will be returned which is the number of bugs that matched the search.

=item C<quicksearch>

C<string> Search for bugs using quicksearch syntax.

=back

=item B<Returns>

The same as L</get>.

Note that you will only be returned information about bugs that you
can see. Bugs that you can't see will be entirely excluded from the
results. So, if you want to see private bugs, you will have to first 
log in and I<then> call this method.

=item B<Errors>

If you specify an invalid value for a particular field, you just won't
get any results for that value.

=over

=item 1000 (Parameters Required)

You may not search without any search terms.

=back

=item B<History>

=over

=item Added in Bugzilla B<3.4>.

=item Searching by C<votes> was removed in Bugzilla B<4.0>.

=item The C<reporter> input parameter was renamed to C<creator>
in Bugzilla B<4.0>.

=item In B<4.2.6> and newer, added the ability to return all results if
C<limit> is set equal to zero. Otherwise maximum results returned are limited
by system configuration.

=item REST API call added in Bugzilla B<5.0>.

=item Updated to allow for full search capability similar to the Bugzilla UI
in Bugzilla B<5.0>.

=item Updated to allow quicksearch capability in Bugzilla B<5.0>.

=back

=back


=head1 Bug Creation and Modification

=head2 create

B<STABLE>

=over

=item B<Description>

This allows you to create a new bug in Bugzilla. If you specify any
invalid fields, an error will be thrown stating which field is invalid.
If you specify any fields you are not allowed to set, they will just be
set to their defaults or ignored.

You cannot currently set all the items here that you can set on enter_bug.cgi.

The WebService interface may allow you to set things other than those listed
here, but realize that anything undocumented is B<UNSTABLE> and will very
likely change in the future.

=item B<REST>

To create a new bug in Bugzilla:

POST /bug

The params to include in the POST body as well as the returned data format,
are the same as below.

=item B<Params>

Some params must be set, or an error will be thrown. These params are
marked B<Required>.

Some parameters can have defaults set in Bugzilla, by the administrator.
If these parameters have defaults set, you can omit them. These parameters
are marked B<Defaulted>.

Clients that want to be able to interact uniformly with multiple
Bugzillas should always set both the params marked B<Required> and those 
marked B<Defaulted>, because some Bugzillas may not have defaults set
for B<Defaulted> parameters, and then this method will throw an error
if you don't specify them.

The descriptions of the parameters below are what they mean when Bugzilla is
being used to track software bugs. They may have other meanings in some
installations.

=over

=item C<product> (string) B<Required> - The name of the product the bug
is being filed against.

=item C<component> (string) B<Required> - The name of a component in the
product above.

=item C<summary> (string) B<Required> - A brief description of the bug being
filed.

=item C<version> (string) B<Required> - A version of the product above;
the version the bug was found in.

=item C<description> (string) B<Defaulted> - The initial description for 
this bug. Some Bugzilla installations require this to not be blank.

=item C<op_sys> (string) B<Defaulted> - The operating system the bug was
discovered on.

=item C<platform> (string) B<Defaulted> - What type of hardware the bug was
experienced on.

=item C<priority> (string) B<Defaulted> - What order the bug will be fixed
in by the developer, compared to the developer's other bugs.

=item C<severity> (string) B<Defaulted> - How severe the bug is.

=item C<alias> (string) - A brief alias for the bug that can be used 
instead of a bug number when accessing this bug. Must be unique in
all of this Bugzilla.

=item C<assigned_to> (username) - A user to assign this bug to, if you
don't want it to be assigned to the component owner.

=item C<cc> (array) - An array of usernames to CC on this bug.

=item C<comment_is_private> (boolean) - If set to true, the description
is private, otherwise it is assumed to be public.

=item C<groups> (array) - An array of group names to put this
bug into. You can see valid group names on the Permissions
tab of the Preferences screen, or, if you are an administrator,
in the Groups control panel.
If you don't specify this argument, then the bug will be added into
all the groups that are set as being "Default" for this product. (If
you want to avoid that, you should specify C<groups> as an empty array.)

=item C<qa_contact> (username) - If this installation has QA Contacts
enabled, you can set the QA Contact here if you don't want to use
the component's default QA Contact.

=item C<status> (string) - The status that this bug should start out as.
Note that only certain statuses can be set on bug creation.

=item C<target_milestone> (string) - A valid target milestone for this
product.

=item C<flags>

C<array> An array of hashes with flags to add to the bug. To create a flag,
at least the status and type_id must be provided. An optional requestee can be passed
if the flag type is requesteeble.

=over

=item C<type_id>

C<int> The internal flag type id that will be created.

=item C<status>

C<string> The flags new status (i.e. "?", "+", "-" or "X" to clear a flag).

=item C<requestee>

C<string> The login of the requestee if the flag type is requesteeable.

=back

=back

In addition to the above parameters, if your installation has any custom
fields, you can set them just by passing in the name of the field and
its value as a string.

=item B<Returns>

A hash with one element, C<id>. This is the id of the newly-filed bug.

=item B<Errors>

=over

=item 51 (Invalid Object)

You specified a field value that is invalid. The error message will have
more details.

=item 103 (Invalid Alias)

The alias you specified is invalid for some reason. See the error message
for more details.

=item 104 (Invalid Field)

One of the drop-down fields has an invalid value, or a value entered in a
text field is too long. The error message will have more detail.

=item 105 (Invalid Component)

You didn't specify a component.

=item 106 (Invalid Product)

Either you didn't specify a product, this product doesn't exist, or
you don't have permission to enter bugs in this product.

=item 107 (Invalid Summary)

You didn't specify a summary for the bug.

=item 116 (Dependency Loop)

You specified values in the C<blocks> or C<depends_on> fields
that would cause a circular dependency between bugs.

=item 120 (Group Restriction Denied)

You tried to restrict the bug to a group which does not exist, or which
you cannot use with this product.

=item 124 (Flag Status Invalid)

The flag status is invalid.

=item 125 (Flag Modification Denied)

You tried to request, grant, or deny a flag but only a user with the required
permissions may make the change.

=item 126 (Flag not Requestable from Specific Person)

You can't ask a specific person for the flag.

=item 504 (Invalid User)

Either the QA Contact, Assignee, or CC lists have some invalid user
in them. The error message will have more details.

=back

=item B<History>

=over

=item Before B<3.0.4>, parameters marked as B<Defaulted> were actually
B<Required>, due to a bug in Bugzilla.

=item The C<groups> argument was added in Bugzilla B<4.0>. Before
Bugzilla 4.0, bugs were only added into Mandatory groups by this
method. Since Bugzilla B<4.0.2>, passing an illegal group name will
throw an error. In Bugzilla 4.0 and 4.0.1, illegal group names were
silently ignored.

=item The C<comment_is_private> argument was added in Bugzilla B<4.0>.
Before Bugzilla 4.0, you had to use the undocumented C<commentprivacy>
argument.

=item Error 116 was added in Bugzilla B<4.0>. Before that, dependency
loop errors had a generic code of C<32000>.

=back

=item REST API call added in Bugzilla B<5.0>.

=back


=head2 add_attachment

B<UNSTABLE>

=over

=item B<Description>

This allows you to add an attachment to a bug in Bugzilla.

=item B<REST>

To create attachment on a current bug:

POST /bug/<bug_id>/attachment

The params to include in the POST body, as well as the returned
data format are the same as below. The C<ids> param will be
overridden as it it pulled from the URL path.

=item B<Params>

=over

=item C<ids>

B<Required> C<array> An array of ints and/or strings--the ids
or aliases of bugs that you want to add this attachment to.
The same attachment and comment will be added to all
these bugs.

=item C<data>

B<Required> C<base64> or C<string> The content of the attachment.
If the content of the attachment is not ASCII text, you must encode
it in base64 and declare it as the C<base64> type.

=item C<file_name>

B<Required> C<string> The "file name" that will be displayed
in the UI for this attachment.

=item C<summary>

B<Required> C<string> A short string describing the
attachment.

=item C<content_type>

B<Required> C<string> The MIME type of the attachment, like
C<text/plain> or C<image/png>.

=item C<comment>

C<string> A comment to add along with this attachment.

=item C<is_patch>

C<boolean> True if Bugzilla should treat this attachment as a patch.
If you specify this, you do not need to specify a C<content_type>.
The C<content_type> of the attachment will be forced to C<text/plain>.

Defaults to False if not specified.

=item C<is_private>

C<boolean> True if the attachment should be private (restricted
to the "insidergroup"), False if the attachment should be public.

Defaults to False if not specified.

=item C<flags>

C<array> An array of hashes with flags to add to the attachment. to create a flag,
at least the status and type_id must be provided. An optional requestee can be passed
if the flag type is requesteeble.

=over

=item C<type_id>

C<int> The internal flag type id that will be created.

=item C<status>

C<string> The flags new status (i.e. "?", "+", "-" or "X" to clear a flag).

=item C<requestee>

C<string> The login of the requestee if the flag type is requesteeable.

=back

=back

=item B<Returns>

A single item C<attachments>, which contains the created
attachments in the same format as the C<attachments> return
value from L</attachments>.

=item B<Errors>

This method can throw all the same errors as L</get>, plus:

=over

=item 124 (Flag Status Invalid)

The flag status is invalid.

=item 125 (Flag Modification Denied)

You tried to request, grant, or deny a flag but only a user with the required
permissions may make the change.

=item 126 (Flag not Requestable from Specific Person)

You can't ask a specific person for the flag.

=item 600 (Attachment Too Large)

You tried to attach a file that was larger than Bugzilla will accept.

=item 601 (Invalid MIME Type)

You specified a C<content_type> argument that was blank, not a valid
MIME type, or not a MIME type that Bugzilla accepts for attachments.

=item 603 (File Name Not Specified)

You did not specify a valid for the C<file_name> argument.

=item 604 (Summary Required)

You did not specify a value for the C<summary> argument.

=item 606 (Empty Data)

You set the "data" field to an empty string.

=back

=item B<History>

=over

=item Added in Bugzilla B<4.0>.

=item The C<is_url> parameter was removed in Bugzilla B<4.2>.

=back

=item REST API call added in Bugzilla B<5.0>.

=back


=head2 update_attachment

B<UNSTABLE>

=over

=item B<Description>

This allows you to update attachment metadata in Bugzilla.

=item B<REST>

To update attachment metadata on a current attachment:

PUT /bug/attachment/<attach_id>

The params to include in the POST body, as well as the returned
data format are the same as below. The C<ids> param will be
overridden as it it pulled from the URL path.

=item B<Params>

=over

=item C<ids>

B<Required> C<array> An array of integers -- the ids of the attachments you
want to update.

=item C<file_name>

C<string> The "file name" that will be displayed
in the UI for this attachment.

=item C<summary>

C<string> A short string describing the
attachment.

=item C<content_type>

C<string> The MIME type of the attachment, like
C<text/plain> or C<image/png>.

=item C<is_patch>

C<boolean> True if Bugzilla should treat this attachment as a patch.
If you specify this, you do not need to specify a C<content_type>.
The C<content_type> of the attachment will be forced to C<text/plain>.

=item C<is_private>

C<boolean> True if the attachment should be private (restricted
to the "insidergroup"), False if the attachment should be public.

=item C<is_obsolete>

C<boolean> True if the attachment is obsolete, False otherwise.

=back

=item B<Returns>

A C<hash> with a single field, "attachment". This points to an array of hashes
with the following fields:

=over

=item C<id>

C<int> The id of the attachment that was updated.

=item C<last_change_time>

C<dateTime> The exact time that this update was done at, for this attachment.
If no update was done (that is, no fields had their values changed and
no comment was added) then this will instead be the last time the attachment
was updated.

=item C<changes>

C<hash> The changes that were actually done on this bug. The keys are
the names of the fields that were changed, and the values are a hash
with two keys:

=over

=item C<added> (C<string>) The values that were added to this field.
possibly a comma-and-space-separated list if multiple values were added.

=item C<removed> (C<string>) The values that were removed from this
field.

=back

=back

Here's an example of what a return value might look like:

 {
   attachments => [
     {
       id    => 123,
       last_change_time => '2010-01-01T12:34:56',
       changes => {
         summary => {
           removed => 'Sample ptach',
           added   => 'Sample patch'
         },
         is_obsolete => {
           removed => '0',
           added   => '1',
         }
       },
     }
   ]
 }

=item B<Errors>

This method can throw all the same errors as L</get>, plus:

=over

=item 601 (Invalid MIME Type)

You specified a C<content_type> argument that was blank, not a valid
MIME type, or not a MIME type that Bugzilla accepts for attachments.

=item 603 (File Name Not Specified)

You did not specify a valid for the C<file_name> argument.

=item 604 (Summary Required)

You did not specify a value for the C<summary> argument.

=back

=item B<History>

=over

=item Added in Bugzilla B<5.0>.

=back

=back


=head2 add_comment

B<STABLE>

=over

=item B<Description>

This allows you to add a comment to a bug in Bugzilla.

=item B<REST>

To create a comment on a current bug:

POST /bug/<bug_id>/comment

The params to include in the POST body as well as the returned data format,
are the same as below.

=item B<Params>

=over

=item C<id> (int or string) B<Required> - The id or alias of the bug to append a 
comment to.

=item C<comment> (string) B<Required> - The comment to append to the bug.
If this is empty or all whitespace, an error will be thrown saying that
you did not set the C<comment> parameter.

=item C<is_private> (boolean) - If set to true, the comment is private, 
otherwise it is assumed to be public.

=item C<work_time> (double) - Adds this many hours to the "Hours Worked"
on the bug. If you are not in the time tracking group, this value will
be ignored.


=back

=item B<Returns>

A hash with one element, C<id> whose value is the id of the newly-created comment.

=item B<Errors>

=over

=item 54 (Hours Worked Too Large)

You specified a C<work_time> larger than the maximum allowed value of
C<99999.99>.

=item 100 (Invalid Bug Alias) 

If you specified an alias and either: (a) the Bugzilla you're querying
doesn't support aliases or (b) there is no bug with that alias.

=item 101 (Invalid Bug ID)

The id you specified doesn't exist in the database.

=item 109 (Bug Edit Denied)

You did not have the necessary rights to edit the bug.

=item 113 (Can't Make Private Comments)

You tried to add a private comment, but don't have the necessary rights.

=item 114 (Comment Too Long)

You tried to add a comment longer than the maximum allowed length
(65,535 characters).

=item C<flags>

C<array> An array of hashes with changes to the flags. The following values
can be specified. At least the status and one of type_id or id must be specified.

=over

=item C<type_id>

C<int> The internal flag type id that will be created.

=item C<status>

C<string> The flags new status (i.e. "?", "+", "-" or "X" to clear a flag).

=item C<requestee>

C<string> The login of the requestee if the flag type is requesteeable.

=item C<id>

C<int> Use id to specify the flag to be updated. If C<id> is not specified,
then the change is assumed to be a new flag and C<type_id> is required.

=back

=back

=item B<History>

=over

=item Added in Bugzilla B<3.2>.

=item Modified to return the new comment's id in Bugzilla B<3.4>

=item Modified to throw an error if you try to add a private comment
but can't, in Bugzilla B<3.4>.

=item Before Bugzilla B<3.6>, the C<is_private> argument was called
C<private>, and you can still call it C<private> for backwards-compatibility
purposes if you wish.

=item Before Bugzilla B<3.6>, error 54 and error 114 had a generic error
code of 32000.

=item REST API call added in Bugzilla B<5.0>.

=item In Bugzilla B<5.0>, the following items were added to the bugs return value: C<assigned_to_detail>, C<creator_detail>, C<qa_contact_detail>.

=back

=back

=head2 update

B<UNSTABLE>

=over

=item B<Description>

Allows you to update the fields of a bug. Automatically sends emails
out about the changes.

=item B<REST>

To update the fields of a current bug:

PUT /bug/<bug_id>

The params to include in the PUT body as well as the returned data format,
are the same as below. The C<ids> param will be overridden as it is
pulled from the URL path.

=item B<Params>

=over

=item C<ids>

Array of C<int>s or C<string>s. The ids or aliases of the bugs that
you want to modify.

=back

B<Note>: All following fields specify the values you want to set on the
bugs you are updating.

=over

=item C<alias>

(string) The alias of the bug. You can only set this if you are modifying 
a single bug. If there is more than one bug specified in C<ids>, passing in
a value for C<alias> will cause an error to be thrown.

=item C<assigned_to>

C<string> The full login name of the user this bug is assigned to.

=item C<blocks>

=item C<depends_on>

C<hash> These specify the bugs that this bug blocks or depends on,
respectively. To set these, you should pass a hash as the value. The hash
may contain the following fields:

=over

=item C<add> An array of C<int>s. Bug ids to add to this field.

=item C<remove> An array of C<int>s. Bug ids to remove from this field.
If the bug ids are not already in the field, they will be ignored.

=item C<set> An array of C<int>s. An exact set of bug ids to set this
field to, overriding the current value. If you specify C<set>, then C<add>
and  C<remove> will be ignored.

=back

=item C<cc>

C<hash> The users on the cc list. To modify this field, pass a hash, which
may have the following fields:

=over

=item C<add> Array of C<string>s. User names to add to the CC list.
They must be full user names, and an error will be thrown if you pass
in an invalid user name.

=item C<remove> Array of C<string>s. User names to remove from the CC
list. They must be full user names, and an error will be thrown if you
pass in an invalid user name.

=back

=item C<is_cc_accessible>

C<boolean> Whether or not users in the CC list are allowed to access
the bug, even if they aren't in a group that can normally access the bug.

=item C<comment>

C<hash>. A comment on the change. The hash may contain the following fields:

=over

=item C<body> C<string> The actual text of the comment.
B<Note>: For compatibility with the parameters to L</add_comment>,
you can also call this field C<comment>, if you want.

=item C<is_private> C<boolean> Whether the comment is private or not.
If you try to make a comment private and you don't have the permission
to, an error will be thrown.

=back

=item C<comment_is_private>

C<hash> This is how you update the privacy of comments that are already
on a bug. This is a hash, where the keys are the C<int> id of comments (not
their count on a bug, like #1, #2, #3, but their globally-unique id,
as returned by L</comments>) and the value is a C<boolean> which specifies
whether that comment should become private (C<true>) or public (C<false>).

The comment ids must be valid for the bug being updated. Thus, it is not
practical to use this while updating multiple bugs at once, as a single
comment id will never be valid on multiple bugs.

=item C<component>

C<string> The Component the bug is in.

=item C<deadline>

C<string> The Deadline field--a date specifying when the bug must
be completed by, in the format C<YYYY-MM-DD>.

=item C<dupe_of>

C<int> The bug that this bug is a duplicate of. If you want to mark
a bug as a duplicate, the safest thing to do is to set this value
and I<not> set the C<status> or C<resolution> fields. They will
automatically be set by Bugzilla to the appropriate values for
duplicate bugs.

=item C<estimated_time>

C<double> The total estimate of time required to fix the bug, in hours.
This is the I<total> estimate, not the amount of time remaining to fix it.

=item C<flags>

C<array> An array of hashes with changes to the flags. The following values
can be specified. At least the status and one of type_id or id must be specified.

=over

=item C<type_id>

C<int> The internal flag type id that will be created.

=item C<status>

C<string> The flags new status (i.e. "?", "+", "-" or "X" to clear a flag).

=item C<requestee>

C<string> The login of the requestee if the flag type is requesteeable.

=item C<id>

C<int> Use id to specify the flag to be updated. If C<id> is not specified,
then the change is assumed to be a new flag and C<type_id> is required.

=back

=item C<groups>

C<hash> The groups a bug is in. To modify this field, pass a hash, which
may have the following fields:

=over

=item C<add> Array of C<string>s. The names of groups to add. Passing
in an invalid group name or a group that you cannot add to this bug will
cause an error to be thrown.

=item C<remove> Array of C<string>s. The names of groups to remove. Passing
in an invalid group name or a group that you cannot remove from this bug
will cause an error to be thrown.

=back

=item C<keywords>

C<hash> Keywords on the bug. To modify this field, pass a hash, which
may have the following fields:

=over

=item C<add> An array of C<strings>s. The names of keywords to add to
the field on the bug. Passing something that isn't a valid keyword name
will cause an error to be thrown. 

=item C<remove> An array of C<string>s. The names of keywords to remove
from the field on the bug. Passing something that isn't a valid keyword
name will cause an error to be thrown.

=item C<set> An array of C<strings>s. An exact set of keywords to set the
field to, on the bug. Passing something that isn't a valid keyword name
will cause an error to be thrown. Specifying C<set> overrides C<add> and
C<remove>.

=back

=item C<op_sys>

C<string> The Operating System ("OS") field on the bug.

=item C<platform>

C<string> The Platform or "Hardware" field on the bug.

=item C<priority>

C<string> The Priority field on the bug.

=item C<product>

C<string> The name of the product that the bug is in. If you change
this, you will probably also want to change C<target_milestone>,
C<version>, and C<component>, since those have different legal
values in every product. 

If you cannot change the C<target_milestone> field, it will be reset to
the default for the product, when you move a bug to a new product.

You may also wish to add or remove groups, as which groups are
valid on a bug depends on the product. Groups that are not valid
in the new product will be automatically removed, and groups which
are mandatory in the new product will be automaticaly added, but no
other automatic group changes will be done.

Note that users can only move a bug into a product if they would
normally have permission to file new bugs in that product.

=item C<qa_contact>

C<string> The full login name of the bug's QA Contact.

=item C<is_creator_accessible>

C<boolean> Whether or not the bug's reporter is allowed to access
the bug, even if he or she isn't in a group that can normally access
the bug.

=item C<remaining_time>

C<double> How much work time is remaining to fix the bug, in hours.
If you set C<work_time> but don't explicitly set C<remaining_time>,
then the C<work_time> will be deducted from the bug's C<remaining_time>.

=item C<reset_assigned_to>

C<boolean> If true, the C<assigned_to> field will be reset to the
default for the component that the bug is in. (If you have set the
component at the same time as using this, then the component used
will be the new component, not the old one.)

=item C<reset_qa_contact>

C<boolean> If true, the C<qa_contact> field will be reset  to the
default for the component that the bug is in. (If you have set the
component at the same time as using this, then the component used
will be the new component, not the old one.)

=item C<resolution>

C<string> The current resolution. May only be set if you are closing
a bug or if you are modifying an already-closed bug. Attempting to set
the resolution to I<any> value (even an empty or null string) on an
open bug will cause an error to be thrown.

If you change the C<status> field to an open status, the resolution
field will automatically be cleared, so you don't have to clear it
manually.

=item C<see_also>

C<hash> The See Also field on a bug, specifying URLs to bugs in other
bug trackers. To modify this field, pass a hash, which may have the
following fields:

=over

=item C<add> An array of C<strings>s. URLs to add to the field.
Each URL must be a valid URL to a bug-tracker, or an error will
be thrown.

=item C<remove> An array of C<string>s. URLs to remove from the field.
Invalid URLs will be ignored.

=back

=item C<severity>

C<string> The Severity field of a bug.

=item C<status>

C<string> The status you want to change the bug to. Note that if
a bug is changing from open to closed, you should also specify
a C<resolution>.

=item C<summary>

C<string> The Summary field of the bug.

=item C<target_milestone>

C<string> The bug's Target Milestone.

=item C<url>

C<string> The "URL" field of a bug.

=item C<version>

C<string> The bug's Version field.

=item C<whiteboard>

C<string> The Status Whiteboard field of a bug.

=item C<work_time>

C<double> The number of hours worked on this bug as part of this change.
If you set C<work_time> but don't explicitly set C<remaining_time>,
then the C<work_time> will be deducted from the bug's C<remaining_time>.

=back

You can also set the value of any custom field by passing its name as
a parameter, and the value to set the field to. For multiple-selection
fields, the value should be an array of strings.

=item B<Returns>

A C<hash> with a single field, "bugs". This points to an array of hashes
with the following fields:

=over

=item C<id>

C<int> The id of the bug that was updated.

=item C<alias>

C<string> The alias of the bug that was updated, if aliases are enabled and
this bug has an alias.

=item C<last_change_time>

C<dateTime> The exact time that this update was done at, for this bug.
If no update was done (that is, no fields had their values changed and
no comment was added) then this will instead be the last time the bug
was updated.

=item C<changes>

C<hash> The changes that were actually done on this bug. The keys are
the names of the fields that were changed, and the values are a hash
with two keys:

=over

=item C<added> (C<string>) The values that were added to this field,
possibly a comma-and-space-separated list if multiple values were added.

=item C<removed> (C<string>) The values that were removed from this
field, possibly a comma-and-space-separated list if multiple values were
removed.

=back

=back

Here's an example of what a return value might look like:

 { 
   bugs => [
     {
       id    => 123,
       alias => 'foo',
       last_change_time => '2010-01-01T12:34:56',
       changes => {
         status => {
           removed => 'NEW',
           added   => 'ASSIGNED'
         },
         keywords => {
           removed => 'bar',
           added   => 'qux, quo, qui', 
         }
       },
     }
   ]
 }

Currently, some fields are not tracked in changes: C<comment>,
C<comment_is_private>, and C<work_time>. This means that they will not
show up in the return value even if they were successfully updated.
This may change in a future version of Bugzilla.

=item B<Errors>

This function can throw all of the errors that L</get>, L</create>,
and L</add_comment> can throw, plus:

=over

=item 50 (Empty Field)

You tried to set some field to be empty, but that field cannot be empty.
The error message will have more details.

=item 52 (Input Not A Number)

You tried to set a numeric field to a value that wasn't numeric.

=item 54 (Number Too Large)

You tried to set a numeric field to a value larger than that field can
accept.

=item 55 (Number Too Small)

You tried to set a negative value in a numeric field that does not accept
negative values.

=item 56 (Bad Date/Time)

You specified an invalid date or time in a date/time field (such as
the C<deadline> field or a custom date/time field).

=item 112 (See Also Invalid)

You attempted to add an invalid value to the C<see_also> field.

=item 115 (Permission Denied)

You don't have permission to change a particular field to a particular value.
The error message will have more detail.

=item 116 (Dependency Loop)

You specified a value in the C<blocks> or C<depends_on> fields that causes
a dependency loop.

=item 117 (Invalid Comment ID)

You specified a comment id in C<comment_is_private> that isn't on this bug.

=item 118 (Duplicate Loop)

You specified a value for C<dupe_of> that causes an infinite loop of
duplicates.

=item 119 (dupe_of Required)

You changed the resolution to C<DUPLICATE> but did not specify a value
for the C<dupe_of> field.

=item 120 (Group Add/Remove Denied)

You tried to add or remove a group that you don't have permission to modify
for this bug, or you tried to add a group that isn't valid in this product.

=item 121 (Resolution Required)

You tried to set the C<status> field to a closed status, but you didn't
specify a resolution.

=item 122 (Resolution On Open Status)

This bug has an open status, but you specified a value for the C<resolution>
field.

=item 123 (Invalid Status Transition)

You tried to change from one status to another, but the status workflow
rules don't allow that change.

=item 124 (Flag Status Invalid)

The flag status is invalid.

=item 125 (Flag Modification Denied)

You tried to request, grant, or deny a flag but only a user with the required
permissions may make the change.

=item 126 (Flag not Requestable from Specific Person)

You can't ask a specific person for the flag.

=back

=item B<History>

=over

=item Added in Bugzilla B<4.0>.

=item REST API call added Bugzilla B<5.0>.

=item Added C<new_since> parameter if Bugzilla B<5.0>.

=back

=back


=head2 update_see_also

B<EXPERIMENTAL>

=over

=item B<Description>

Adds or removes URLs for the "See Also" field on bugs. These URLs must
point to some valid bug in some Bugzilla installation or in Launchpad.

=item B<Params>

=over

=item C<ids>

Array of C<int>s or C<string>s. The ids or aliases of bugs that you want
to modify.

=item C<add>

Array of C<string>s. URLs to Bugzilla bugs. These URLs will be added to
the See Also field. They must be valid URLs to C<show_bug.cgi> in a
Bugzilla installation or to a bug filed at launchpad.net.

If the URLs don't start with C<http://> or C<https://>, it will be assumed
that C<http://> should be added to the beginning of the string.

It is safe to specify URLs that are already in the "See Also" field on
a bug--they will just be silently ignored.

=item C<remove>

Array of C<string>s. These URLs will be removed from the See Also field.
You must specify the full URL that you want removed. However, matching
is done case-insensitively, so you don't have to specify the URL in
exact case, if you don't want to.

If you specify a URL that is not in the See Also field of a particular bug,
it will just be silently ignored. Invaild URLs are currently silently ignored,
though this may change in some future version of Bugzilla.

=back

NOTE: If you specify the same URL in both C<add> and C<remove>, it will
be I<added>. (That is, C<add> overrides C<remove>.)

=item B<Returns>

C<changes>, a hash where the keys are numeric bug ids and the contents
are a hash with one key, C<see_also>. C<see_also> points to a hash, which
contains two keys, C<added> and C<removed>. These are arrays of strings,
representing the actual changes that were made to the bug.

Here's a diagram of what the return value looks like for updating
bug ids 1 and 2:

 {
   changes => {
       1 => {
           see_also => {
               added   => (an array of bug URLs),
               removed => (an array of bug URLs),
           }
       },
       2 => {
           see_also => {
               added   => (an array of bug URLs),
               removed => (an array of bug URLs),
           }
       }
   }
 }

This return value allows you to tell what this method actually did. It is in
this format to be compatible with the return value of a future C<Bug.update>
method.

=item B<Errors>

This method can throw all of the errors that L</get> throws, plus:

=over

=item 109 (Bug Edit Denied)

You did not have the necessary rights to edit the bug.

=item 112 (Invalid Bug URL)

One of the URLs you provided did not look like a valid bug URL.

=item 115 (See Also Edit Denied)

You did not have the necessary rights to edit the See Also field for
this bug.

=back

=item B<History>

=over

=item Added in Bugzilla B<3.4>.

=item Before Bugzilla B<3.6>, error 115 had a generic error code of 32000.

=back

=back<|MERGE_RESOLUTION|>--- conflicted
+++ resolved
@@ -701,14 +701,11 @@
 
     Bugzilla->login(LOGIN_REQUIRED);
 
-<<<<<<< HEAD
-=======
     # Some fields cannot be sent to Bugzilla::Bug->create
     foreach my $key (qw(login password token)) {
         delete $params->{$key};
     }
 
->>>>>>> b2cbd184
     $params = Bugzilla::Bug::map_fields($params);
 
     # Some fields cannot be sent to Bugzilla::Bug->create
