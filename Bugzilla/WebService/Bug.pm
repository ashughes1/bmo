# -*- Mode: perl; indent-tabs-mode: nil -*-
#
# The contents of this file are subject to the Mozilla Public
# License Version 1.1 (the "License"); you may not use this file
# except in compliance with the License. You may obtain a copy of
# the License at http://www.mozilla.org/MPL/
#
# Software distributed under the License is distributed on an "AS
# IS" basis, WITHOUT WARRANTY OF ANY KIND, either express or
# implied. See the License for the specific language governing
# rights and limitations under the License.
#
# The Original Code is the Bugzilla Bug Tracking System.
#
# Contributor(s): Marc Schumann <wurblzap@gmail.com>
#                 Max Kanat-Alexander <mkanat@bugzilla.org>
#                 Mads Bondo Dydensborg <mbd@dbc.dk>
#                 Tsahi Asher <tsahi_75@yahoo.com>
#                 Noura Elhawary <nelhawar@redhat.com>
#                 Frank Becker <Frank@Frank-Becker.de>
#                 Dave Lawrence <dkl@redhat.com>

package Bugzilla::WebService::Bug;

use strict;
use base qw(Bugzilla::WebService);

use Bugzilla::Comment;
use Bugzilla::Constants;
use Bugzilla::Error;
use Bugzilla::Field;
use Bugzilla::WebService::Constants;
use Bugzilla::WebService::Util qw(extract_flags filter filter_wants validate translate);
use Bugzilla::Bug;
use Bugzilla::BugMail;
use Bugzilla::Util qw(trick_taint trim);
use Bugzilla::Version;
use Bugzilla::Milestone;
use Bugzilla::Status;
use Bugzilla::Token qw(issue_hash_token);
use Bugzilla::Search;
use Bugzilla::Product;
use Bugzilla::FlagType;

use List::Util qw(max);
use List::MoreUtils qw(uniq);

#############
# Constants #
#############

use constant PRODUCT_SPECIFIC_FIELDS => qw(version target_milestone component);

use constant DATE_FIELDS => {
    comments => ['new_since'],
    search   => ['last_change_time', 'creation_time'],
};

use constant BASE64_FIELDS => {
    add_attachment => ['data'],
};

use constant READ_ONLY => qw(
    attachments
    comments
    fields
    get
    history
    legal_values
    search
);

use constant ATTACHMENT_MAPPED_SETTERS => {
    file_name => 'filename',
    summary   => 'description',
};

use constant ATTACHMENT_MAPPED_RETURNS => {
    description => 'summary',
    ispatch     => 'is_patch',
    isprivate   => 'is_private',
    isobsolete  => 'is_obsolete',
    filename    => 'file_name',
    mimetype    => 'content_type',
};

######################################################
# Add aliases here for old method name compatibility #
######################################################

BEGIN { 
  # In 3.0, get was called get_bugs
  *get_bugs = \&get;
  # Before 3.4rc1, "history" was get_history.
  *get_history = \&history;
}

###########
# Methods #
###########

sub fields {
    my ($self, $params) = validate(@_, 'ids', 'names');

    Bugzilla->switch_to_shadow_db();

    my @fields;
    if (defined $params->{ids}) {
        my $ids = $params->{ids};
        foreach my $id (@$ids) {
            my $loop_field = Bugzilla::Field->check({ id => $id });
            push(@fields, $loop_field);
        }
    }

    if (defined $params->{names}) {
        my $names = $params->{names};
        foreach my $field_name (@$names) {
            my $loop_field = Bugzilla::Field->check($field_name);
            # Don't push in duplicate fields if we also asked for this field
            # in "ids".
            if (!grep($_->id == $loop_field->id, @fields)) {
                push(@fields, $loop_field);
            }
        }
    }

    if (!defined $params->{ids} and !defined $params->{names}) {
        @fields = @{ Bugzilla->fields({ obsolete => 0 }) };
    }

    my @fields_out;
    foreach my $field (@fields) {
        my $visibility_field = $field->visibility_field
                               ? $field->visibility_field->name : undef;
        my $vis_values = $field->visibility_values;
        my $value_field = $field->value_field
                          ? $field->value_field->name : undef;

        my (@values, $has_values);
        if ( ($field->is_select and $field->name ne 'product')
             or grep($_ eq $field->name, PRODUCT_SPECIFIC_FIELDS)
             or $field->name eq 'keywords')
        {
             $has_values = 1;
             @values = @{ $self->_legal_field_values({ field => $field }) };
        } 

        if (grep($_ eq $field->name, PRODUCT_SPECIFIC_FIELDS)) {
             $value_field = 'product';
        }

        my %field_data = (
           id                => $self->type('int', $field->id),
           type              => $self->type('int', $field->type),
           is_custom         => $self->type('boolean', $field->custom),
           name              => $self->type('string', $field->name),
           display_name      => $self->type('string', $field->description),
           is_mandatory      => $self->type('boolean', $field->is_mandatory),
           is_on_bug_entry   => $self->type('boolean', $field->enter_bug),
           visibility_field  => $self->type('string', $visibility_field),
           visibility_values =>
              [ map { $self->type('string', $_->name) } @$vis_values ],
        );
        if ($has_values) {
           $field_data{value_field} = $self->type('string', $value_field);
           $field_data{values}      = \@values;
        };
        push(@fields_out, filter $params, \%field_data);
    }

    return { fields => \@fields_out };
}

sub _legal_field_values {
    my ($self, $params) = @_;
    my $field = $params->{field};
    my $field_name = $field->name;
    my $user = Bugzilla->user;

    my @result;
    if (grep($_ eq $field_name, PRODUCT_SPECIFIC_FIELDS)) {
        my @list;
        if ($field_name eq 'version') {
            @list = Bugzilla::Version->get_all;
        }
        elsif ($field_name eq 'component') {
            @list = Bugzilla::Component->get_all;
        }
        else {
            @list = Bugzilla::Milestone->get_all;
        }

        foreach my $value (@list) {
            my $sortkey = $field_name eq 'target_milestone'
                          ? $value->sortkey : 0;
            # XXX This is very slow for large numbers of values.
            my $product_name = $value->product->name;
            if ($user->can_see_product($product_name)) {
                push(@result, {
                    name     => $self->type('string', $value->name),
                    sort_key => $self->type('int', $sortkey),
                    sortkey  => $self->type('int', $sortkey), # deprecated
                    visibility_values => [$self->type('string', $product_name)],
                });
            }
        }
    }

    elsif ($field_name eq 'bug_status') {
        my @status_all = Bugzilla::Status->get_all;
        foreach my $status (@status_all) {
            my @can_change_to;
            foreach my $change_to (@{ $status->can_change_to }) {
                # There's no need to note that a status can transition
                # to itself.
                next if $change_to->id == $status->id;
                my %change_to_hash = (
                    name => $self->type('string', $change_to->name),
                    comment_required => $self->type('boolean', 
                        $change_to->comment_required_on_change_from($status)),
                );
                push(@can_change_to, \%change_to_hash);
            }

            push (@result, {
               name     => $self->type('string', $status->name),
               is_open  => $self->type('boolean', $status->is_open),
               sort_key => $self->type('int', $status->sortkey),
               sortkey  => $self->type('int', $status->sortkey), # deprecated
               can_change_to => \@can_change_to,
               visibility_values => [],
            });
        }
    }

    elsif ($field_name eq 'keywords') {
        my @legal_keywords = Bugzilla::Keyword->get_all;
        foreach my $value (@legal_keywords) {
            push (@result, {
               name     => $self->type('string', $value->name),
               description => $self->type('string', $value->description),
            });
        }
    }
    else {
        my @values = Bugzilla::Field::Choice->type($field)->get_all();
        foreach my $value (@values) {
            my $vis_val = $value->visibility_value;
            push(@result, {
                name     => $self->type('string', $value->name),
                sort_key => $self->type('int'   , $value->sortkey),
                sortkey  => $self->type('int'   , $value->sortkey), # deprecated
                visibility_values => [
                    defined $vis_val ? $self->type('string', $vis_val->name) 
                                     : ()
                ],
            });
        }
    }

    return \@result;
}

sub comments {
    my ($self, $params) = validate(@_, 'ids', 'comment_ids');

    if (!(defined $params->{ids} || defined $params->{comment_ids})) {
        ThrowCodeError('params_required',
                       { function => 'Bug.comments',
                         params   => ['ids', 'comment_ids'] });
    }

    my $bug_ids = $params->{ids} || [];
    my $comment_ids = $params->{comment_ids} || [];

    my $dbh  = Bugzilla->switch_to_shadow_db();
    my $user = Bugzilla->user;

    my %bugs;
    foreach my $bug_id (@$bug_ids) {
        my $bug = Bugzilla::Bug->check($bug_id);
        # We want the API to always return comments in the same order.
   
        my $comments = $bug->comments({ order => 'oldest_to_newest',
                                        after => $params->{new_since} });
        my @result;
        foreach my $comment (@$comments) {
            next if $comment->is_private && !$user->is_insider;
            push(@result, $self->_translate_comment($comment, $params));
        }
        $bugs{$bug->id}{'comments'} = \@result;
    }

    my %comments;
    if (scalar @$comment_ids) {
        my @ids = map { trim($_) } @$comment_ids;
        my $comment_data = Bugzilla::Comment->new_from_list(\@ids);

        # See if we were passed any invalid comment ids.
        my %got_ids = map { $_->id => 1 } @$comment_data;
        foreach my $comment_id (@ids) {
            if (!$got_ids{$comment_id}) {
                ThrowUserError('comment_id_invalid', { id => $comment_id });
            }
        }
 
        # Now make sure that we can see all the associated bugs.
        my %got_bug_ids = map { $_->bug_id => 1 } @$comment_data;
        Bugzilla::Bug->check($_) foreach (keys %got_bug_ids);

        foreach my $comment (@$comment_data) {
            if ($comment->is_private && !$user->is_insider) {
                ThrowUserError('comment_is_private', { id => $comment->id });
            }
            $comments{$comment->id} =
                $self->_translate_comment($comment, $params);
        }
    }

    return { bugs => \%bugs, comments => \%comments };
}

# Helper for Bug.comments
sub _translate_comment {
    my ($self, $comment, $filters) = @_;
    my $attach_id = $comment->is_about_attachment ? $comment->extra_data
                                                  : undef;
    return filter $filters, {
        id         => $self->type('int', $comment->id),
        bug_id     => $self->type('int', $comment->bug_id),
        creator    => $self->type('email', $comment->author->login),
        author     => $self->type('email', $comment->author->login),
        time       => $self->type('dateTime', $comment->creation_ts),
        creation_time => $self->type('dateTime', $comment->creation_ts),
        is_private => $self->type('boolean', $comment->is_private),
        text       => $self->type('string', $comment->body_full),
        attachment_id => $self->type('int', $attach_id),
    };
}

sub get {
    my ($self, $params) = validate(@_, 'ids');

    Bugzilla->switch_to_shadow_db();

    my $ids = $params->{ids};
    (defined $ids && scalar @$ids) 
        || ThrowCodeError('param_required', { param => 'ids' });

    my @bugs;
    my @faults;

    # Cache permissions for bugs. This highly reduces the number of calls to the DB.
    # visible_bugs() is only able to handle bug IDs, so we have to skip aliases.
    my @int = grep { $_ =~ /^\d+$/ } @$ids;
    Bugzilla->user->visible_bugs(\@int);

    foreach my $bug_id (@$ids) {
        my $bug;
        if ($params->{permissive}) {
            eval { $bug = Bugzilla::Bug->check($bug_id); };
            if ($@) {
                push(@faults, {id => $bug_id,
                               faultString => $@->faultstring,
                               faultCode => $@->faultcode,
                              }
                    );
                undef $@;
                next;
            }
        }
        else {
            $bug = Bugzilla::Bug->check($bug_id);
        }
        push(@bugs, $self->_bug_to_hash($bug, $params));
    }

    # Set the ETag before inserting the update tokens
    # since the tokens will always be unique even if
    # the data has not changed.
    $self->bz_etag(\@bugs);

    if (Bugzilla->user->id) {
        foreach my $bug (@bugs) {
            my $token = issue_hash_token([$bug->{'id'}, $bug->{'last_change_time'}]);
            $bug->{'update_token'} = $self->type('string', $token);
        }
    }

    return { bugs => \@bugs, faults => \@faults };
}

# this is a function that gets bug activity for list of bug ids 
# it can be called as the following:
# $call = $rpc->call( 'Bug.history', { ids => [1,2] });
sub history {
    my ($self, $params) = validate(@_, 'ids');

    Bugzilla->switch_to_shadow_db();

    my $ids = $params->{ids};
    defined $ids || ThrowCodeError('param_required', { param => 'ids' });

    my %api_name = reverse %{ Bugzilla::Bug::FIELD_MAP() };
    $api_name{'bug_group'} = 'groups';

    my @return;
    foreach my $bug_id (@$ids) {
        my %item;
        my $bug = Bugzilla::Bug->check($bug_id);
        $bug_id = $bug->id;
        $item{id} = $self->type('int', $bug_id);

        my ($activity) = Bugzilla::Bug::GetBugActivity($bug_id, undef, $params->{start_time});

        my @history;
        foreach my $changeset (@$activity) {
            my %bug_history;
            $bug_history{when} = $self->type('dateTime', $changeset->{when});
            $bug_history{who}  = $self->type('email', $changeset->{who});
            $bug_history{changes} = [];
            foreach my $change (@{ $changeset->{changes} }) {
                my $api_field = $api_name{$change->{fieldname}} || $change->{fieldname};
                my $attach_id = delete $change->{attachid};
                if ($attach_id) {
                    $change->{attachment_id} = $self->type('int', $attach_id);
                }
                $change->{removed} = $self->type('string', $change->{removed});
                $change->{added}   = $self->type('string', $change->{added});
                $change->{field_name} = $self->type('string', $api_field);
                delete $change->{fieldname};
                push (@{$bug_history{changes}}, $change);
            }
            
            push (@history, \%bug_history);
        }

        $item{history} = \@history;

        # alias is returned in case users passes a mixture of ids and aliases
        # then they get to know which bug activity relates to which value  
        # they passed
        if (Bugzilla->params->{'usebugaliases'}) {
            $item{alias} = $self->type('string', $bug->alias);
        }
        else {
            # For API reasons, we always want the value to appear, we just
            # don't want it to have a value if aliases are turned off.
            $item{alias} = undef;
        }

        push(@return, \%item);
    }

    return { bugs => \@return };
}

sub search {
    my ($self, $params) = @_;
    my $user = Bugzilla->user;
    my $dbh  = Bugzilla->dbh;

    Bugzilla->switch_to_shadow_db();

    if ( defined($params->{offset}) and !defined($params->{limit}) ) {
        ThrowCodeError('param_required',
                       { param => 'limit', function => 'Bug.search()' });
    }

    my $max_results = Bugzilla->params->{max_search_results};
    unless (defined $params->{limit} && $params->{limit} == 0) {
        if (!defined $params->{limit} || $params->{limit} > $max_results) {
            $params->{limit} = $max_results;
        }
    }
    else {
        delete $params->{limit};
        delete $params->{offset};
    }

    $params = Bugzilla::Bug::map_fields($params);

    my %options = ( fields => ['bug_id'] );

    # Find the highest custom field id
    my @field_ids = grep(/^f(\d+)$/, keys %$params);
    my $last_field_id = @field_ids ? max @field_ids + 1 : 1;

    # Do special search types for certain fields.
    if (my $change_when = delete $params->{'delta_ts'}) {
        $params->{"f${last_field_id}"} = 'delta_ts';
        $params->{"o${last_field_id}"} = 'greaterthaneq';
        $params->{"v${last_field_id}"} = $change_when;
        $last_field_id++;
    }
    if (my $creation_when = delete $params->{'creation_ts'}) {
        $params->{"f${last_field_id}"} = 'creation_ts';
        $params->{"o${last_field_id}"} = 'greaterthaneq';
        $params->{"v${last_field_id}"} = $creation_when;
        $last_field_id++;
    }

    # Some fields require a search type such as short desc, keywords, etc.
    foreach my $param (qw(short_desc longdesc status_whiteboard bug_file_loc)) {
        if (defined $params->{$param} && !defined $params->{$param . '_type'}) {
            $params->{$param . '_type'} = 'allwordssubstr';
        }
    }
    if (defined $params->{'keywords'} && !defined $params->{'keywords_type'}) {
        $params->{'keywords_type'} = 'allwords';
    }

    # Backwards compatibility with old method regarding role search
    $params->{'reporter'} = delete $params->{'creator'} if $params->{'creator'};
    foreach my $role (qw(assigned_to reporter qa_contact longdesc cc)) {
        next if !exists $params->{$role};
        my $value = delete $params->{$role};
        $params->{"f${last_field_id}"} = $role;
        $params->{"o${last_field_id}"} = "anywordssubstr";
        $params->{"v${last_field_id}"} = ref $value ? join(" ", @{$value}) : $value;
        $last_field_id++;
    }

    my %match_params = %{ $params };
    delete $match_params{include_fields};
    delete $match_params{exclude_fields};

    # If no other parameters have been passed other than limit and offset
    # then we throw error if system is configured to do so.
    if (!grep(!/^(limit|offset)$/, keys %match_params)
        && !Bugzilla->params->{search_allow_no_criteria})
    {
        ThrowUserError('buglist_parameters_required');
    }

    $options{order}  = [ split(/\s*,\s*/, delete $match_params{order}) ] if $match_params{order};
    $options{params} = \%match_params;

    my $search = new Bugzilla::Search(%options);
    my ($data) = $search->data;

    # BMO if the caller only wants the count, that's all we need to return
    return $data if $params->{count_only};

    if (!scalar @$data) {
        return { bugs => [] };
    }

    # Search.pm won't return bugs that the user shouldn't see so no filtering is needed.
    my @bug_ids = map { $_->[0] } @$data;
<<<<<<< HEAD

    # Bugzilla::Bug->new_from_list always sorts by bug id so we need to use a hash
    # to get the bugs back in the order requested by the client before converting
    # to bug hashes.
=======
>>>>>>> 4180e54e
    my %bug_objects = map { $_->id => $_ } @{ Bugzilla::Bug->new_from_list(\@bug_ids) };
    my @bugs = map { $bug_objects{$_} } @bug_ids;
    @bugs = map { $self->_bug_to_hash($_, $params) } @bugs;

    return { bugs => \@bugs };
}

sub possible_duplicates {
    my ($self, $params) = validate(@_, 'product');
    my $user = Bugzilla->user;

    Bugzilla->switch_to_shadow_db();

    # Undo the array-ification that validate() does, for "summary".
    $params->{summary} || ThrowCodeError('param_required',
        { function => 'Bug.possible_duplicates', param => 'summary' });

    my @products;
    foreach my $name (@{ $params->{'product'} || [] }) {
        my $object = $user->can_enter_product($name, THROW_ERROR);
        push(@products, $object);
    }

    my $possible_dupes = Bugzilla::Bug->possible_duplicates(
        { summary => $params->{summary}, products => \@products,
          limit   => $params->{limit} });
    my @hashes = map { $self->_bug_to_hash($_, $params) } @$possible_dupes;
    return { bugs => \@hashes };
}

sub update {
    my ($self, $params) = validate(@_, 'ids');

    # BMO: Don't allow updating of bugs if disabled
    if (Bugzilla->params->{disable_bug_updates}) {
        ThrowErrorPage('bug/process/updates-disabled.html.tmpl',
            'Bug updates are currently disabled.');
    }

    my $user = Bugzilla->login(LOGIN_REQUIRED);
    my $dbh = Bugzilla->dbh;

    # We skip certain fields because their set_ methods actually use
    # the external names instead of the internal names.
    $params = Bugzilla::Bug::map_fields($params, 
        { summary => 1, platform => 1, severity => 1, url => 1 });

    my $ids = delete $params->{ids};
    defined $ids || ThrowCodeError('param_required', { param => 'ids' });

    my @bugs = map { Bugzilla::Bug->check($_) } @$ids;

    my %values = %$params;
    $values{other_bugs} = \@bugs;

    if (exists $values{comment} and exists $values{comment}{comment}) {
        $values{comment}{body} = delete $values{comment}{comment};
    }

    # Prevent bugs that could be triggered by specifying fields that
    # have valid "set_" functions in Bugzilla::Bug, but shouldn't be
    # called using those field names.
    delete $values{dependencies};

    my $flags = delete $values{flags};
    my ($old_flags, $new_flags) = extract_flags($flags) if $flags;

    foreach my $bug (@bugs) {
        if (!$user->can_edit_product($bug->product_obj->id) ) {
            ThrowUserError("product_edit_denied",
                          { product => $bug->product });
        }

        $bug->set_all(\%values);
        $bug->set_flags($old_flags, $new_flags) if $flags;
    }

    my %all_changes;
    $dbh->bz_start_transaction();
    foreach my $bug (@bugs) {
        $all_changes{$bug->id} = $bug->update();
    }
    $dbh->bz_commit_transaction();

    foreach my $bug (@bugs) {
        $bug->send_changes($all_changes{$bug->id});
    }

    my %api_name = reverse %{ Bugzilla::Bug::FIELD_MAP() };
    # This doesn't normally belong in FIELD_MAP, but we do want to translate
    # "bug_group" back into "groups".
    $api_name{'bug_group'} = 'groups';

    my @result;
    foreach my $bug (@bugs) {
        my %hash = (
            id               => $self->type('int', $bug->id),
            last_change_time => $self->type('dateTime', $bug->delta_ts),
            changes          => {},
        );

        # alias is returned in case users pass a mixture of ids and aliases,
        # so that they can know which set of changes relates to which value
        # they passed.
        if (Bugzilla->params->{'usebugaliases'}) {
            $hash{alias} = $self->type('string', $bug->alias);
        }
        else {
            # For API reasons, we always want the alias field to appear, we
            # just don't want it to have a value if aliases are turned off.
            $hash{alias} = $self->type('string', '');
        }

        my %changes = %{ $all_changes{$bug->id} };
        foreach my $field (keys %changes) {
            my $change = $changes{$field};
            my $api_field = $api_name{$field} || $field;
            # We normalize undef to an empty string, so that the API
            # stays consistent for things like Deadline that can become
            # empty.
            $change->[0] = '' if !defined $change->[0];
            $change->[1] = '' if !defined $change->[1];
            $hash{changes}->{$api_field} = {
                removed => $self->type('string', $change->[0]),
                added   => $self->type('string', $change->[1]) 
            };
        }

        push(@result, \%hash);
    }

    return { bugs => \@result };
}

sub create {
    my ($self, $params) = @_;
    my $dbh = Bugzilla->dbh;

    # BMO: Don't allow updating of bugs if disabled
    if (Bugzilla->params->{disable_bug_updates}) {
        ThrowErrorPage('bug/process/updates-disabled.html.tmpl',
            'Bug updates are currently disabled.');
    }

    Bugzilla->login(LOGIN_REQUIRED);

    $params = Bugzilla::Bug::map_fields($params);

    # Some fields cannot be sent to Bugzilla::Bug->create
    foreach my $key (qw(login password token)) {
        delete $params->{$key};
    }

    my $flags = delete $params->{flags};

    # We start a nested transaction in case flag setting fails
    # we want the bug creation to roll back as well.
    $dbh->bz_start_transaction();

    my $bug = Bugzilla::Bug->create($params);

    # Set bug flags
    if ($flags) {
        my ($flags, $new_flags) = extract_flags($flags);
        $bug->set_flags($flags, $new_flags);
        $bug->update($bug->creation_ts);
    }

    $dbh->bz_commit_transaction();

    Bugzilla::BugMail::Send($bug->bug_id, { changer => $bug->reporter });
    return { id => $self->type('int', $bug->bug_id) };
}

sub legal_values {
    my ($self, $params) = @_;

    Bugzilla->switch_to_shadow_db();

    defined $params->{field} 
        or ThrowCodeError('param_required', { param => 'field' });

    my $field = Bugzilla::Bug::FIELD_MAP->{$params->{field}} 
                || $params->{field};

    my @global_selects =
        @{ Bugzilla->fields({ is_select => 1, is_abnormal => 0 }) };

    my $values;
    if (grep($_->name eq $field, @global_selects)) {
        # The field is a valid one.
        trick_taint($field);
        $values = get_legal_field_values($field);
    }
    elsif (grep($_ eq $field, PRODUCT_SPECIFIC_FIELDS)) {
        my $id = $params->{product_id};
        defined $id || ThrowCodeError('param_required',
            { function => 'Bug.legal_values', param => 'product_id' });
        grep($_->id eq $id, @{Bugzilla->user->get_accessible_products})
            || ThrowUserError('product_access_denied', { id => $id });

        my $product = new Bugzilla::Product($id);
        my @objects;
        if ($field eq 'version') {
            @objects = @{$product->versions};
        }
        elsif ($field eq 'target_milestone') {
            @objects = @{$product->milestones};
        }
        elsif ($field eq 'component') {
            @objects = @{$product->components};
        }

        $values = [map { $_->name } @objects];
    }
    else {
        ThrowCodeError('invalid_field_name', { field => $params->{field} });
    }

    my @result;
    foreach my $val (@$values) {
        push(@result, $self->type('string', $val));
    }

    return { values => \@result };
}

sub add_attachment {
    my ($self, $params) = validate(@_, 'ids');
    my $dbh = Bugzilla->dbh;

    # BMO: Don't allow updating of bugs if disabled
    if (Bugzilla->params->{disable_bug_updates}) {
        ThrowErrorPage('bug/process/updates-disabled.html.tmpl',
            'Bug updates are currently disabled.');
    }

    Bugzilla->login(LOGIN_REQUIRED);
    defined $params->{ids}
        || ThrowCodeError('param_required', { param => 'ids' });
    defined $params->{data}
        || ThrowCodeError('param_required', { param => 'data' });

    my @bugs = map { Bugzilla::Bug->check($_) } @{ $params->{ids} };
    foreach my $bug (@bugs) {
        Bugzilla->user->can_edit_product($bug->product_id)
          || ThrowUserError("product_edit_denied", {product => $bug->product});
    }

    my @created;
    $dbh->bz_start_transaction();
    my $timestamp = $dbh->selectrow_array('SELECT LOCALTIMESTAMP(0)');

    my $flags = delete $params->{flags};
    my ($old_flags, $new_flags) = extract_flags($flags) if $flags;

    foreach my $bug (@bugs) {
        my $attachment = Bugzilla::Attachment->create({
            bug         => $bug,
            creation_ts => $timestamp,
            data        => $params->{data},
            description => $params->{summary},
            filename    => $params->{file_name},
            mimetype    => $params->{content_type},
            ispatch     => $params->{is_patch},
            isprivate   => $params->{is_private},
        });
        $attachment->set_flags($old_flags, $new_flags) if $flags;
        $attachment->update($timestamp);
        my $comment = $params->{comment} || '';
        $attachment->bug->add_comment($comment, 
            { isprivate  => $attachment->isprivate,
              type       => CMT_ATTACHMENT_CREATED,
              extra_data => $attachment->id });
        push(@created, $attachment);
        $attachment->set_flags($old_flags, $new_flags) if $flags;
    }
    $_->bug->update($timestamp) foreach @created;
    $dbh->bz_commit_transaction();

    $_->send_changes() foreach @bugs;

    my %attachments = map { $_->id => $self->_attachment_to_hash($_, $params) }
                          @created;

    return { attachments => \%attachments };
}

sub update_attachment {
    my ($self, $params) = validate(@_, 'ids');

    my $user = Bugzilla->login(LOGIN_REQUIRED);
    my $dbh = Bugzilla->dbh;

    my $ids = delete $params->{ids};
    defined $ids || ThrowCodeError('param_required', { param => 'ids' });

    # Some fields cannot be sent to set_all
    foreach my $key (qw(login password token)) {
        delete $params->{$key};
    }

    # We can't update flags, and summary is really description
    delete $params->{flags};

    $params = translate($params, ATTACHMENT_MAPPED_SETTERS);

    # Get all the attachments, after verifying that they exist and are editable
    my @attachments = ();
    my %bugs = ();
    foreach my $id (@$ids) {
        my $attachment = Bugzilla::Attachment->new($id)
          || ThrowUserError("invalid_attach_id", { attach_id => $id });
        my $bug = $attachment->bug;
        $attachment->_check_bug;
        $attachment->validate_can_edit($bug->product_id)
          || ThrowUserError("illegal_attachment_edit", { attach_id => $id });

        push @attachments, $attachment;
        $bugs{$bug->id} = $bug;
    }

    # Update the values
    foreach my $attachment (@attachments) {
        $attachment->set_all($params);
    }

    $dbh->bz_start_transaction();

    # Do the actual update and get information to return to user
    my @result;
    foreach my $attachment (@attachments) {
        my $changes = $attachment->update();

        $changes = translate($changes, ATTACHMENT_MAPPED_RETURNS);

        my %hash = (
            id               => $self->type('int', $attachment->id),
            last_change_time => $self->type('dateTime', $attachment->modification_time),
            changes          => {},
        );

        foreach my $field (keys %$changes) {
            my $change = $changes->{$field};

            # We normalize undef to an empty string, so that the API
            # stays consistent for things like Deadline that can become
            # empty.
            $hash{changes}->{$field} = {
                removed => $self->type('string', $change->[0] // ''),
                added   => $self->type('string', $change->[1] // '')
            };
        }

        push(@result, \%hash);
    }

    $dbh->bz_commit_transaction();

    # Email users about the change
    foreach my $bug (values %bugs) {
        Bugzilla::BugMail::Send($bug->id, { 'changer' => $user });
    }

    # Return the information to the user
    return { attachments => \@result };
}

sub add_comment {
    my ($self, $params) = @_;
    
    # BMO: Don't allow updating of bugs if disabled
    if (Bugzilla->params->{disable_bug_updates}) {
        ThrowErrorPage('bug/process/updates-disabled.html.tmpl',
            'Bug updates are currently disabled.');
    }

    #The user must login in order add a comment
    Bugzilla->login(LOGIN_REQUIRED);
    
    # Check parameters
    defined $params->{id} 
        || ThrowCodeError('param_required', { param => 'id' }); 
    my $comment = $params->{comment}; 
    (defined $comment && trim($comment) ne '')
        || ThrowCodeError('param_required', { param => 'comment' });
    
    my $bug = Bugzilla::Bug->check($params->{id});
    
    Bugzilla->user->can_edit_product($bug->product_id)
        || ThrowUserError("product_edit_denied", {product => $bug->product});
    
    # Backwards-compatibility for versions before 3.6    
    if (defined $params->{private}) {
        $params->{is_private} = delete $params->{private};
    }
    # Append comment
    $bug->add_comment($comment, { isprivate => $params->{is_private},
                                  work_time => $params->{work_time} });
    
    # Capture the call to bug->update (which creates the new comment) in 
    # a transaction so we're sure to get the correct comment_id.
    
    my $dbh = Bugzilla->dbh;
    $dbh->bz_start_transaction();
    
    $bug->update();
    
    my $new_comment_id = $dbh->bz_last_key('longdescs', 'comment_id');
    
    $dbh->bz_commit_transaction();
    
    # Send mail.
    Bugzilla::BugMail::Send($bug->bug_id, { changer => Bugzilla->user });
    
    return { id => $self->type('int', $new_comment_id) };
}

sub update_see_also {
    my ($self, $params) = @_;

    # BMO: Don't allow updating of bugs if disabled
    if (Bugzilla->params->{disable_bug_updates}) {
        ThrowErrorPage('bug/process/updates-disabled.html.tmpl',
            'Bug updates are currently disabled.');
    }

    my $user = Bugzilla->login(LOGIN_REQUIRED);

    # Check parameters
    $params->{ids}
        || ThrowCodeError('param_required', { param => 'id' });
    my ($add, $remove) = @$params{qw(add remove)};
    ($add || $remove)
        or ThrowCodeError('params_required', { params => ['add', 'remove'] });

    my @bugs;
    foreach my $id (@{ $params->{ids} }) {
        my $bug = Bugzilla::Bug->check($id);
        $user->can_edit_product($bug->product_id)
            || ThrowUserError("product_edit_denied", 
                              { product => $bug->product });
        push(@bugs, $bug);
        if ($remove) {
            $bug->remove_see_also($_) foreach @$remove;
        }
        if ($add) {
            $bug->add_see_also($_) foreach @$add;
        }
    }
    
    my %changes;
    foreach my $bug (@bugs) {
        my $change = $bug->update();
        if (my $see_also = $change->{see_also}) {
            $changes{$bug->id}->{see_also} = {
                removed => [split(', ', $see_also->[0])],
                added   => [split(', ', $see_also->[1])],
            };
        }
        else {
            # We still want a changes entry, for API consistency.
            $changes{$bug->id}->{see_also} = { added => [], removed => [] };
        }

        Bugzilla::BugMail::Send($bug->id, { changer => $user });
    }

    return { changes => \%changes };
}

sub attachments {
    my ($self, $params) = validate(@_, 'ids', 'attachment_ids');

    Bugzilla->switch_to_shadow_db();

    if (!(defined $params->{ids}
          or defined $params->{attachment_ids}))
    {
        ThrowCodeError('param_required',
                       { function => 'Bug.attachments', 
                         params   => ['ids', 'attachment_ids'] });
    }

    my $ids = $params->{ids} || [];
    my $attach_ids = $params->{attachment_ids} || [];

    my %bugs;
    foreach my $bug_id (@$ids) {
        my $bug = Bugzilla::Bug->check($bug_id);
        $bugs{$bug->id} = [];
        foreach my $attach (@{$bug->attachments}) {
            push @{$bugs{$bug->id}},
                $self->_attachment_to_hash($attach, $params);
        }
    }

    my %attachments;
    foreach my $attach (@{Bugzilla::Attachment->new_from_list($attach_ids)}) {
        Bugzilla::Bug->check($attach->bug_id);
        if ($attach->isprivate && !Bugzilla->user->is_insider) {
            ThrowUserError('auth_failure', {action    => 'access',
                                            object    => 'attachment',
                                            attach_id => $attach->id});
        }
        $attachments{$attach->id} =
            $self->_attachment_to_hash($attach, $params);
    }

    return { bugs => \%bugs, attachments => \%attachments };
}

sub flag_types {
    my ($self, $params) = @_;
    my $dbh  = Bugzilla->switch_to_shadow_db();
    my $user = Bugzilla->user;

    defined $params->{product}
        || ThrowCodeError('param_required',
                          { function => 'Bug.flag_types',
                            param   => 'product' });

    my $product   = delete $params->{product};
    my $component = delete $params->{component};

    $product = Bugzilla::Product->check({ name => $product });
    $component = Bugzilla::Component->check({ name => $component, product => $product })
        if $component;

    my $flag_params = { product_id => $product->id };
    $flag_params->{component_id} = $component->id if $component;
    my $matched_flag_types = Bugzilla::FlagType::match($flag_params);

    my $flag_types = { bug => [], attachment => [] };
    foreach my $flag_type (@$matched_flag_types) {
        push(@{ $flag_types->{bug} }, $self->_flagtype_to_hash($flag_type))
            if $flag_type->target_type eq 'bug';
        push(@{ $flag_types->{attachment} }, $self->_flagtype_to_hash($flag_type))
            if $flag_type->target_type eq 'attachment';
    }

    return $flag_types;
}

##############################
# Private Helper Subroutines #
##############################

# A helper for get() and search(). This is done in this fashion in order
# to produce a stable API and to explicitly type return values.
# The internals of Bugzilla::Bug are not stable enough to just
# return them directly.

sub _bug_to_hash {
    my ($self, $bug, $params) = @_;

    # All the basic bug attributes are here, in alphabetical order.
    # A bug attribute is "basic" if it doesn't require an additional
    # database call to get the info.
    my %item = (
        alias            => $self->type('string', $bug->alias),
        classification   => $self->type('string', $bug->classification),
        component        => $self->type('string', $bug->component),
        creation_time    => $self->type('dateTime', $bug->creation_ts),
        id               => $self->type('int', $bug->bug_id),
        is_confirmed     => $self->type('boolean', $bug->everconfirmed),
        last_change_time => $self->type('dateTime', $bug->delta_ts),
        op_sys           => $self->type('string', $bug->op_sys),
        platform         => $self->type('string', $bug->rep_platform),
        priority         => $self->type('string', $bug->priority),
        product          => $self->type('string', $bug->product),
        resolution       => $self->type('string', $bug->resolution),
        severity         => $self->type('string', $bug->bug_severity),
        status           => $self->type('string', $bug->bug_status),
        summary          => $self->type('string', $bug->short_desc),
        target_milestone => $self->type('string', $bug->target_milestone),
        url              => $self->type('string', $bug->bug_file_loc),
        version          => $self->type('string', $bug->version),
        whiteboard       => $self->type('string', $bug->status_whiteboard),
    );


    # First we handle any fields that require extra SQL calls.
    # We don't do the SQL calls at all if the filter would just
    # eliminate them anyway.
    if (filter_wants $params, 'assigned_to') {
        $item{'assigned_to'} = $self->type('email', $bug->assigned_to->login);
    }
    if (filter_wants $params, 'blocks') {
        my @blocks = map { $self->type('int', $_) } @{ $bug->blocked };
        $item{'blocks'} = \@blocks;
    }
    if (filter_wants $params, 'cc') {
        my @cc = map { $self->type('email', $_) } @{ $bug->cc || [] };
        $item{'cc'} = \@cc;
    }
    if (filter_wants $params, 'creator') {
        $item{'creator'} = $self->type('email', $bug->reporter->login);
    }
    if (filter_wants $params, 'depends_on') {
        my @depends_on = map { $self->type('int', $_) } @{ $bug->dependson };
        $item{'depends_on'} = \@depends_on;
    }
    if (filter_wants $params, 'dupe_of') {
        $item{'dupe_of'} = $self->type('int', $bug->dup_id);
    }
    if (filter_wants $params, 'groups') {
        my @groups = map { $self->type('string', $_->name) }
                     @{ $bug->groups_in };
        $item{'groups'} = \@groups;
    }
    if (filter_wants $params, 'is_open') {
        $item{'is_open'} = $self->type('boolean', $bug->status->is_open);
    }
    if (filter_wants $params, 'keywords') {
        my @keywords = map { $self->type('string', $_->name) }
                       @{ $bug->keyword_objects };
        $item{'keywords'} = \@keywords;
    }
    if (filter_wants $params, 'qa_contact') {
        my $qa_login = $bug->qa_contact ? $bug->qa_contact->login : '';
        $item{'qa_contact'} = $self->type('email', $qa_login);
    }
    if (filter_wants $params, 'see_also') {
        my @see_also = map { $self->type('string', $_->name) }
                       @{ $bug->see_also };
        $item{'see_also'} = \@see_also;
    }
    if (filter_wants $params, 'flags') {
        $item{'flags'} = [ map { $self->_flag_to_hash($_) } @{$bug->flags} ];
    }

    # And now custom fields
    my @custom_fields = Bugzilla->active_custom_fields({
        product => $bug->product_obj, component => $bug->component_obj, bug_id => $bug->id });
    foreach my $field (@custom_fields) {
        my $name = $field->name;
        next if !filter_wants $params, $name;
        if ($field->type == FIELD_TYPE_BUG_ID) {
            $item{$name} = $self->type('int', $bug->$name);
        }
        elsif ($field->type == FIELD_TYPE_DATETIME
               || $field->type == FIELD_TYPE_DATE)
        {
            $item{$name} = $self->type('dateTime', $bug->$name);
        }
        elsif ($field->type == FIELD_TYPE_MULTI_SELECT) {
            my @values = map { $self->type('string', $_) } @{ $bug->$name };
            $item{$name} = \@values;
        }
        else {
            $item{$name} = $self->type('string', $bug->$name);
        }
    }

    # Timetracking fields are only sent if the user can see them.
    if (Bugzilla->user->is_timetracker) {
        $item{'estimated_time'} = $self->type('double', $bug->estimated_time);
        $item{'remaining_time'} = $self->type('double', $bug->remaining_time);
        # No need to format $bug->deadline specially, because Bugzilla::Bug
        # already does it for us.
        $item{'deadline'} = $self->type('string', $bug->deadline);
        $item{'actual_time'} = $self->type('double', $bug->actual_time);
    }

    # The "accessible" bits go here because they have long names and it
    # makes the code look nicer to separate them out.
    $item{'is_cc_accessible'} = $self->type('boolean', 
                                            $bug->cclist_accessible);
    $item{'is_creator_accessible'} = $self->type('boolean',
                                                 $bug->reporter_accessible);

    return filter $params, \%item;
}

sub _attachment_to_hash {
    my ($self, $attach, $filters) = @_;

    my $item = filter $filters, {
        creation_time    => $self->type('dateTime', $attach->attached),
        last_change_time => $self->type('dateTime', $attach->modification_time),
        id               => $self->type('int', $attach->id),
        bug_id           => $self->type('int', $attach->bug_id),
        file_name        => $self->type('string', $attach->filename),
        summary          => $self->type('string', $attach->description),
        description      => $self->type('string', $attach->description),
        content_type     => $self->type('string', $attach->contenttype),
        is_private       => $self->type('int', $attach->isprivate),
        is_obsolete      => $self->type('int', $attach->isobsolete),
        is_patch         => $self->type('int', $attach->ispatch),
    };

    # creator/attacher require an extra lookup, so we only send them if
    # the filter wants them.
    foreach my $field (qw(creator attacher)) {
        if (filter_wants $filters, $field) {
            $item->{$field} = $self->type('email', $attach->attacher->login);
        }
    }

    if (filter_wants $filters, 'data') {
        $item->{'data'} = $self->type('base64', $attach->data);
    }

    if (filter_wants $filters, 'size') {
        $item->{'size'} = $self->type('int', $attach->datasize);
    }

    if (filter_wants $filters, 'flags') {
        $item->{'flags'} = [ map { $self->_flag_to_hash($_) } @{$attach->flags} ];
    }

    return $item;
}

sub _flag_to_hash {
    my ($self, $flag) = @_;

    my $item = {
        id                => $self->type('int', $flag->id),
        name              => $self->type('string', $flag->name),
        type_id           => $self->type('int', $flag->type_id),
        creation_date     => $self->type('dateTime', $flag->creation_date), 
        modification_date => $self->type('dateTime', $flag->modification_date), 
        status            => $self->type('string', $flag->status)
    };

    foreach my $field (qw(setter requestee)) {
        my $field_id = $field . "_id";
        $item->{$field} = $self->type('email', $flag->$field->login)
            if $flag->$field_id;
    }

    return $item;
}

sub _flagtype_to_hash {
    my ($self, $flagtype) = @_;
    my $user = Bugzilla->user;

    my @values = ('X');
    push(@values, '?') if ($flagtype->is_requestable && $user->can_request_flag($flagtype));
    push(@values, '+', '-') if $user->can_set_flag($flagtype);

    my $item = {
        id          => $self->type('int'    , $flagtype->id),
        name        => $self->type('string' , $flagtype->name),
        description => $self->type('string' , $flagtype->description),
        type        => $self->type('string' , $flagtype->target_type),
        values      => \@values,
        is_requesteeble  => $self->type('boolean', $flagtype->is_requesteeble),
        is_multiplicable => $self->type('boolean', $flagtype->is_multiplicable)
    };

    return $item;
}

1;

__END__

=head1 NAME

Bugzilla::Webservice::Bug - The API for creating, changing, and getting the
details of bugs.

=head1 DESCRIPTION

This part of the Bugzilla API allows you to file a new bug in Bugzilla,
or get information about bugs that have already been filed.

=head1 METHODS

See L<Bugzilla::WebService> for a description of how parameters are passed,
and what B<STABLE>, B<UNSTABLE>, and B<EXPERIMENTAL> mean.

Although the data input and output is the same for JSONRPC, XMLRPC and REST,
the directions for how to access the data via REST is noted in each method
where applicable.

=head1 Utility Functions

=head2 fields

B<UNSTABLE>

=over

=item B<Description>

Get information about valid bug fields, including the lists of legal values
for each field.

=item B<REST>

You have several options for retreiving information about fields. The first
part is the request method and the rest is the related path needed.

To get information about all fields:

GET /field/bug

To get information related to a single field:

GET /field/bug/<id_or_name>

The returned data format is the same as below.

=item B<Params>

You can pass either field ids or field names.

B<Note>: If neither C<ids> nor C<names> is specified, then all
non-obsolete fields will be returned.

In addition to the parameters below, this method also accepts the
standard L<include_fields|Bugzilla::WebService/include_fields> and
L<exclude_fields|Bugzilla::WebService/exclude_fields> arguments.

=over

=item C<ids>   (array) - An array of integer field ids.

=item C<names> (array) - An array of strings representing field names.

=back

=item B<Returns>

A hash containing a single element, C<fields>. This is an array of hashes,
containing the following keys:

=over

=item C<id>

C<int> An integer id uniquely identifying this field in this installation only.

=item C<type>

C<int> The number of the fieldtype. The following values are defined:

=over

=item C<0> Unknown

=item C<1> Free Text

=item C<2> Drop Down

=item C<3> Multiple-Selection Box

=item C<4> Large Text Box

=item C<5> Date/Time

=item C<6> Bug Id

=item C<7> Bug URLs ("See Also")

=back

=item C<is_custom>

C<boolean> True when this is a custom field, false otherwise.

=item C<name>

C<string> The internal name of this field. This is a unique identifier for
this field. If this is not a custom field, then this name will be the same
across all Bugzilla installations.

=item C<display_name>

C<string> The name of the field, as it is shown in the user interface.

=item C<is_mandatory>

C<boolean> True if the field must have a value when filing new bugs.
Also, mandatory fields cannot have their value cleared when updating
bugs.

=item C<is_on_bug_entry>

C<boolean> For custom fields, this is true if the field is shown when you
enter a new bug. For standard fields, this is currently always false,
even if the field shows up when entering a bug. (To know whether or not
a standard field is valid on bug entry, see L</create>.)

=item C<visibility_field>

C<string>  The name of a field that controls the visibility of this field
in the user interface. This field only appears in the user interface when
the named field is equal to one of the values in C<visibility_values>.
Can be null.

=item C<visibility_values>

C<array> of C<string>s This field is only shown when C<visibility_field>
matches one of these values. When C<visibility_field> is null,
then this is an empty array.

=item C<value_field>

C<string>  The name of the field that controls whether or not particular
values of the field are shown in the user interface. Can be null.

=item C<values>

This is an array of hashes, representing the legal values for
select-type (drop-down and multiple-selection) fields. This is also
populated for the C<component>, C<version>, C<target_milestone>, and C<keywords>
fields, but not for the C<product> field (you must use
L<Product.get_accessible_products|Bugzilla::WebService::Product/get_accessible_products>
for that.

For fields that aren't select-type fields, this will simply be an empty
array.

Each hash has the following keys:

=over 

=item C<name>

C<string> The actual value--this is what you would specify for this
field in L</create>, etc.

=item C<sort_key>

C<int> Values, when displayed in a list, are sorted first by this integer
and then secondly by their name.

=item C<sortkey>

B<DEPRECATED> - Use C<sort_key> instead.

=item C<visibility_values>

If C<value_field> is defined for this field, then this value is only shown
if the C<value_field> is set to one of the values listed in this array.
Note that for per-product fields, C<value_field> is set to C<'product'>
and C<visibility_values> will reflect which product(s) this value appears in.

=item C<description>

C<string> The description of the value. This item is only included for the
C<keywords> field.

=item C<is_open>

C<boolean> For C<bug_status> values, determines whether this status
specifies that the bug is "open" (true) or "closed" (false). This item
is only included for the C<bug_status> field.

=item C<can_change_to>

For C<bug_status> values, this is an array of hashes that determines which
statuses you can transition to from this status. (This item is only included
for the C<bug_status> field.)

Each hash contains the following items:

=over

=item C<name>

the name of the new status

=item C<comment_required>

this C<boolean> True if a comment is required when you change a bug into
this status using this transition.

=back

=back

=back

=item B<Errors>

=over

=item 51 (Invalid Field Name or Id)

You specified an invalid field name or id.

=back

=item B<History>

=over

=item Added in Bugzilla B<3.6>.

=item The C<is_mandatory> return value was added in Bugzilla B<4.0>.

=item C<sortkey> was renamed to C<sort_key> in Bugzilla B<4.2>.

=back

=item REST API call added in Bugzilla B<5.0>

=back

=head2 flag_types

B<UNSTABLE>

=over

=item B<Description>

Get information about valid flag types that can be set for bugs and attachments.

=item B<REST>

You have several options for retreiving information about flag types. The first
part is the request method and the rest is the related path needed.

To get information about all flag types for a product:

GET /flag_types/<product>

To get information about flag_types for a product and component:

GET /flag_types/<product>/<component>

The returned data format is the same as below.

=item B<Params>

You must pass a product name and an optional component name.

=over

=item C<product>   (string) - The name of a valid product.

=item C<component> (string) - An optional valid component name associated with the product.

=back

=item B<Returns>

A hash containing a two keys, C<bug> and C<attachment>. Each key value is an array of hashes,
containing the following keys:

=over

=item C<id>

C<int> An integer id uniquely identifying this flag type.

=item C<name>

C<string> The name for the flag type.

=item C<type>

C<string> The target of the flag type which is either C<bug> or C<attachment>.

=item C<description>

C<string> The description of the flag type.

=item C<values>

C<array> An array of string values that the user can set on the flag type.

=item C<is_requesteeble>

C<boolean> Users can ask specific other users to set flags of this type.

=item C<is_multiplicable>

C<boolean> Multiple flags of this type can be set for the same bug or attachment.

=back

=item B<Errors>

=over

=item 106 (Product Access Denied)

Either the product does not exist or you don't have access to it.

=item 51 (Invalid Component)

The component provided does not exist in the product.

=back

=item B<History>

=over

=item Added in Bugzilla B<5.0>.

=back

=back

=head2 legal_values

B<DEPRECATED> - Use L</fields> instead.

=over

=item B<Description>

Tells you what values are allowed for a particular field.

=item B<REST>

To get information on the values for a field based on field name:

GET /field/bug/<field_name>/values

To get information based on field name and a specific product:

GET /field/bug/<field_name>/<product_id>/values

The returned data format is the same as below.

=item B<Params>

=over

=item C<field> - The name of the field you want information about.
This should be the same as the name you would use in L</create>, below.

=item C<product_id> - If you're picking a product-specific field, you have
to specify the id of the product you want the values for.

=back

=item B<Returns> 

C<values> - An array of strings: the legal values for this field.
The values will be sorted as they normally would be in Bugzilla.

=item B<Errors>

=over

=item 106 (Invalid Product)

You were required to specify a product, and either you didn't, or you
specified an invalid product (or a product that you can't access).

=item 108 (Invalid Field Name)

You specified a field that doesn't exist or isn't a drop-down field.

=back

=item B<History>

=over

=item REST API call added in Bugzilla B<5.0>.

=back

=back

=head1 Bug Information

=head2 attachments

B<EXPERIMENTAL>

=over

=item B<Description>

It allows you to get data about attachments, given a list of bugs
and/or attachment ids.

B<Note>: Private attachments will only be returned if you are in the 
insidergroup or if you are the submitter of the attachment.

=item B<REST>

To get all current attachments for a bug:

GET /bug/<bug_id>/attachment

To get a specific attachment based on attachment ID:

GET /bug/attachment/<attachment_id>

The returned data format is the same as below.

=item B<Params>

B<Note>: At least one of C<ids> or C<attachment_ids> is required.

=over

=item C<ids>

See the description of the C<ids> parameter in the L</get> method.

=item C<attachment_ids>

C<array> An array of integer attachment ids.

=back

Also accepts the L<include_fields|Bugzilla::WebService/include_fields>,
and L<exclude_fields|Bugzilla::WebService/exclude_fields> arguments.

=item B<Returns>

A hash containing two elements: C<bugs> and C<attachments>. The return
value looks like this:

 {
     bugs => {
         1345 => [
             { (attachment) },
             { (attachment) }
         ],
         9874 => [
             { (attachment) },
             { (attachment) }
         ],
     },

     attachments => {
         234 => { (attachment) },
         123 => { (attachment) },
     }
 }

The attachments of any bugs that you specified in the C<ids> argument in
input are returned in C<bugs> on output. C<bugs> is a hash that has integer
bug IDs for keys and the values are arrayrefs that contain hashes as attachments.
(Fields for attachments are described below.)

For any attachments that you specified directly in C<attachment_ids>, they
are returned in C<attachments> on output. This is a hash where the attachment
ids point directly to hashes describing the individual attachment.

The fields for each attachment (where it says C<(attachment)> in the
diagram above) are:

=over

=item C<data>

C<base64> The raw data of the attachment, encoded as Base64.

=item C<size>

C<int> The length (in bytes) of the attachment.

=item C<creation_time>

C<dateTime> The time the attachment was created.

=item C<last_change_time>

C<dateTime> The last time the attachment was modified.

=item C<id>

C<int> The numeric id of the attachment.

=item C<bug_id>

C<int> The numeric id of the bug that the attachment is attached to.

=item C<file_name>

C<string> The file name of the attachment.

=item C<summary>

C<string> A short string describing the attachment.

Also returned as C<description>, for backwards-compatibility with older
Bugzillas. (However, this backwards-compatibility will go away in Bugzilla
5.0.)

=item C<content_type>

C<string> The MIME type of the attachment.

=item C<is_private>

C<boolean> True if the attachment is private (only visible to a certain
group called the "insidergroup"), False otherwise.

=item C<is_obsolete>

C<boolean> True if the attachment is obsolete, False otherwise.

=item C<is_patch>

C<boolean> True if the attachment is a patch, False otherwise.

=item C<creator>

C<string> The login name of the user that created the attachment.

Also returned as C<attacher>, for backwards-compatibility with older
Bugzillas. (However, this backwards-compatibility will go away in Bugzilla
5.0.)

=item C<flags>

An array of hashes containing the information about flags currently set
for each attachment. Each flag hash contains the following items:

=over

=item C<id> 

C<int> The id of the flag.

=item C<name>

C<string> The name of the flag.

=item C<type_id>

C<int> The type id of the flag.

=item C<creation_date>

C<dateTime> The timestamp when this flag was originally created.

=item C<modification_date>

C<dateTime> The timestamp when the flag was last modified.

=item C<status>

C<string> The current status of the flag.

=item C<setter>

C<string> The login name of the user who created or last modified the flag.

=item C<requestee>

C<string> The login name of the user this flag has been requested to be granted or denied.
Note, this field is only returned if a requestee is set.

=back

=back

=item B<Errors>

This method can throw all the same errors as L</get>. In addition,
it can also throw the following error:

=over

=item 304 (Auth Failure, Attachment is Private)

You specified the id of a private attachment in the C<attachment_ids>
argument, and you are not in the "insider group" that can see
private attachments.

=back

=item B<History>

=over

=item Added in Bugzilla B<3.6>.

=item In Bugzilla B<4.0>, the C<attacher> return value was renamed to
C<creator>.

=item In Bugzilla B<4.0>, the C<description> return value was renamed to
C<summary>.

=item The C<data> return value was added in Bugzilla B<4.0>.

=item In Bugzilla B<4.2>, the C<is_url> return value was removed
(this attribute no longer exists for attachments).

=back

=item The C<flags> array was added in Bugzilla B<4.4>.

=item REST API call added in Bugzilla B<5.0>.

=back


=head2 comments

B<STABLE>

=over

=item B<Description>

This allows you to get data about comments, given a list of bugs 
and/or comment ids.

=item B<REST>

To get all comments for a particular bug using the bug ID or alias:

GET /bug/<id_or_alias>/comment

To get a specific comment based on the comment ID:

GET /bug/comment/<comment_id>

The returned data format is the same as below.

=item B<Params>

B<Note>: At least one of C<ids> or C<comment_ids> is required.

In addition to the parameters below, this method also accepts the
standard L<include_fields|Bugzilla::WebService/include_fields> and
L<exclude_fields|Bugzilla::WebService/exclude_fields> arguments.

=over

=item C<ids>

C<array> An array that can contain both bug IDs and bug aliases.
All of the comments (that are visible to you) will be returned for the
specified bugs.

=item C<comment_ids> 

C<array> An array of integer comment_ids. These comments will be
returned individually, separate from any other comments in their
respective bugs.

=item C<new_since>

C<dateTime> If specified, the method will only return comments I<newer>
than this time. This only affects comments returned from the C<ids>
argument. You will always be returned all comments you request in the
C<comment_ids> argument, even if they are older than this date.

=back

=item B<Returns>

Two items are returned:

=over

=item C<bugs>

This is used for bugs specified in C<ids>. This is a hash,
where the keys are the numeric ids of the bugs, and the value is
a hash with a single key, C<comments>, which is an array of comments.
(The format of comments is described below.)

Note that any individual bug will only be returned once, so if you
specify an id multiple times in C<ids>, it will still only be
returned once.

=item C<comments>

Each individual comment requested in C<comment_ids> is returned here,
in a hash where the numeric comment id is the key, and the value
is the comment. (The format of comments is described below.) 

=back

A "comment" as described above is a hash that contains the following
keys:

=over

=item id

C<int> The globally unique ID for the comment.

=item bug_id

C<int> The ID of the bug that this comment is on.

=item attachment_id

C<int> If the comment was made on an attachment, this will be the
ID of that attachment. Otherwise it will be null.

=item text

C<string> The actual text of the comment.

=item creator

C<string> The login name of the comment's author.

Also returned as C<author>, for backwards-compatibility with older
Bugzillas. (However, this backwards-compatibility will go away in Bugzilla
5.0.)

=item time

C<dateTime> The time (in Bugzilla's timezone) that the comment was added.

=item creation_time

C<dateTime> This is exactly same as the C<time> key. Use this field instead of
C<time> for consistency with other methods including L</get> and L</attachments>.
For compatibility, C<time> is still usable. However, please note that C<time>
may be deprecated and removed in a future release.

=item is_private

C<boolean> True if this comment is private (only visible to a certain
group called the "insidergroup"), False otherwise.

=back

=item B<Errors>

This method can throw all the same errors as L</get>. In addition,
it can also throw the following errors:

=over

=item 110 (Comment Is Private)

You specified the id of a private comment in the C<comment_ids>
argument, and you are not in the "insider group" that can see
private comments.

=item 111 (Invalid Comment ID)

You specified an id in the C<comment_ids> argument that is invalid--either
you specified something that wasn't a number, or there is no comment with
that id.

=back

=item B<History>

=over

=item Added in Bugzilla B<3.4>.

=item C<attachment_id> was added to the return value in Bugzilla B<3.6>.

=item In Bugzilla B<4.0>, the C<author> return value was renamed to
C<creator>.

=back

=item C<creation_time> was added in Bugzilla B<4.4>.

=item REST API call added in Bugzilla B<5.0>.

=back


=head2 get

B<STABLE>

=over

=item B<Description>

Gets information about particular bugs in the database.

Note: Can also be called as "get_bugs" for compatibilty with Bugzilla 3.0 API.

=item B<REST>

To get information about a particular bug using its ID or alias:

GET /bug/<id_or_alias>

The returned data format is the same as below.

=item B<Params>

In addition to the parameters below, this method also accepts the
standard L<include_fields|Bugzilla::WebService/include_fields> and
L<exclude_fields|Bugzilla::WebService/exclude_fields> arguments.

=over

=item C<ids>

An array of numbers and strings.

If an element in the array is entirely numeric, it represents a bug_id
from the Bugzilla database to fetch. If it contains any non-numeric 
characters, it is considered to be a bug alias instead, and the bug with 
that alias will be loaded. 

Note that it's possible for aliases to be disabled in Bugzilla, in which
case you will be told that you have specified an invalid bug_id if you
try to specify an alias. (It will be error 100.)

=item C<permissive> B<EXPERIMENTAL>

C<boolean> Normally, if you request any inaccessible or invalid bug ids,
Bug.get will throw an error. If this parameter is True, instead of throwing an
error we return an array of hashes with a C<id>, C<faultString> and C<faultCode> 
for each bug that fails, and return normal information for the other bugs that 
were accessible.

=back

=item B<Returns>

Two items are returned:

=over

=item C<bugs>

An array of hashes that contains information about the bugs with 
the valid ids. Each hash contains the following items:

=over

=item C<actual_time>

C<double> The total number of hours that this bug has taken (so far).

If you are not in the time-tracking group, this field will not be included
in the return value.

=item C<alias>

C<string> The unique alias of this bug.

=item C<assigned_to>

C<string> The login name of the user to whom the bug is assigned.

=item C<blocks>

C<array> of C<int>s. The ids of bugs that are "blocked" by this bug.

=item C<cc>

C<array> of C<string>s. The login names of users on the CC list of this
bug.

=item C<classification>

C<string> The name of the current classification the bug is in.

=item C<component>

C<string> The name of the current component of this bug.

=item C<creation_time>

C<dateTime> When the bug was created.

=item C<creator>

C<string> The login name of the person who filed this bug (the reporter).

=item C<deadline>

C<string> The day that this bug is due to be completed, in the format
C<YYYY-MM-DD>.

If you are not in the time-tracking group, this field will not be included
in the return value.

=item C<depends_on>

C<array> of C<int>s. The ids of bugs that this bug "depends on".

=item C<dupe_of>

C<int> The bug ID of the bug that this bug is a duplicate of. If this bug 
isn't a duplicate of any bug, this will be null.

=item C<estimated_time>

C<double> The number of hours that it was estimated that this bug would
take.

If you are not in the time-tracking group, this field will not be included
in the return value.

=item C<flags>

An array of hashes containing the information about flags currently set
for the bug. Each flag hash contains the following items:

=over

=item C<id> 

C<int> The id of the flag.

=item C<name>

C<string> The name of the flag.

=item C<type_id>

C<int> The type id of the flag.

=item C<creation_date>

C<dateTime> The timestamp when this flag was originally created.

=item C<modification_date>

C<dateTime> The timestamp when the flag was last modified.

=item C<status>

C<string> The current status of the flag.

=item C<setter>

C<string> The login name of the user who created or last modified the flag.

=item C<requestee>

C<string> The login name of the user this flag has been requested to be granted or denied.
Note, this field is only returned if a requestee is set.

=back

=item C<groups>

C<array> of C<string>s. The names of all the groups that this bug is in.

=item C<id>

C<int> The unique numeric id of this bug.

=item C<is_cc_accessible>

C<boolean> If true, this bug can be accessed by members of the CC list,
even if they are not in the groups the bug is restricted to.

=item C<is_confirmed>

C<boolean> True if the bug has been confirmed. Usually this means that
the bug has at some point been moved out of the C<UNCONFIRMED> status
and into another open status.

=item C<is_open>

C<boolean> True if this bug is open, false if it is closed.

=item C<is_creator_accessible>

C<boolean> If true, this bug can be accessed by the creator (reporter)
of the bug, even if he or she is not a member of the groups the bug
is restricted to.

=item C<keywords>

C<array> of C<string>s. Each keyword that is on this bug.

=item C<last_change_time>

C<dateTime> When the bug was last changed.

=item C<op_sys>

C<string> The name of the operating system that the bug was filed against.

=item C<platform>

C<string> The name of the platform (hardware) that the bug was filed against.

=item C<priority>

C<string> The priority of the bug.

=item C<product>

C<string> The name of the product this bug is in.

=item C<qa_contact>

C<string> The login name of the current QA Contact on the bug.

=item C<remaining_time>

C<double> The number of hours of work remaining until work on this bug
is complete.

If you are not in the time-tracking group, this field will not be included
in the return value.

=item C<resolution>

C<string> The current resolution of the bug, or an empty string if the bug
is open.

=item C<see_also>

B<UNSTABLE>

C<array> of C<string>s. The URLs in the See Also field on the bug.

=item C<severity>

C<string> The current severity of the bug.

=item C<status>

C<string> The current status of the bug.

=item C<summary>

C<string> The summary of this bug.

=item C<target_milestone>

C<string> The milestone that this bug is supposed to be fixed by, or for
closed bugs, the milestone that it was fixed for.

=item C<update_token>

C<string> The token that you would have to pass to the F<process_bug.cgi>
page in order to update this bug. This changes every time the bug is
updated.

This field is not returned to logged-out users.

=item C<url>

B<UNSTABLE>

C<string> A URL that demonstrates the problem described in
the bug, or is somehow related to the bug report.

=item C<version>

C<string> The version the bug was reported against.

=item C<whiteboard>

C<string> The value of the "status whiteboard" field on the bug.

=item I<custom fields>

Every custom field in this installation will also be included in the
return value. Most fields are returned as C<string>s. However, some
field types have different return values:

=over

=item Bug ID Fields - C<int>

=item Multiple-Selection Fields - C<array> of C<string>s.

=item Date/Time Fields - C<dateTime>

=back 

=back

=item C<faults> B<EXPERIMENTAL>

An array of hashes that contains invalid bug ids with error messages
returned for them. Each hash contains the following items:

=over

=item id

C<int> The numeric bug_id of this bug.

=item faultString 

c<string> This will only be returned for invalid bugs if the C<permissive>
argument was set when calling Bug.get, and it is an error indicating that 
the bug id was invalid.

=item faultCode

c<int> This will only be returned for invalid bugs if the C<permissive>
argument was set when calling Bug.get, and it is the error code for the 
invalid bug error.

=back

=back

=item B<Errors>

=over

=item 100 (Invalid Bug Alias)

If you specified an alias and either: (a) the Bugzilla you're querying
doesn't support aliases or (b) there is no bug with that alias.

=item 101 (Invalid Bug ID)

The bug_id you specified doesn't exist in the database.

=item 102 (Access Denied)

You do not have access to the bug_id you specified.

=back

=item B<History>

=over

=item C<permissive> argument added to this method's params in Bugzilla B<3.4>. 

=item The following properties were added to this method's return values
in Bugzilla B<3.4>:

=item REST API call added in Bugzilla B<5.0>

=over

=item For C<bugs>

=over

=item assigned_to

=item component 

=item dupe_of

=item is_open

=item priority

=item product

=item resolution

=item severity

=item status

=back 

=item C<faults>

=back 

=item In Bugzilla B<4.0>, the following items were added to the C<bugs>
return value: C<blocks>, C<cc>, C<classification>, C<creator>,
C<deadline>, C<depends_on>, C<estimated_time>, C<is_cc_accessible>, 
C<is_confirmed>, C<is_creator_accessible>, C<groups>, C<keywords>,
C<op_sys>, C<platform>, C<qa_contact>, C<remaining_time>, C<see_also>,
C<target_milestone>, C<update_token>, C<url>, C<version>, C<whiteboard>,
and all custom fields.

=item The C<flags> array was added in Bugzilla B<4.4>.

=item The C<actual_time> item was added to the C<bugs> return value
in Bugzilla B<4.4>.

=back

=back

=head2 history

B<EXPERIMENTAL>

=over

=item B<Description>

Gets the history of changes for particular bugs in the database.

=item B<REST>

To get the history for a specific bug ID:

GET /bug/<bug_id>/history

The returned data format will be the same as below.

=item B<Params>

=over

=item C<ids>

An array of numbers and strings.

If an element in the array is entirely numeric, it represents a bug_id 
from the Bugzilla database to fetch. If it contains any non-numeric 
characters, it is considered to be a bug alias instead, and the data bug 
with that alias will be loaded. 

Note that it's possible for aliases to be disabled in Bugzilla, in which
case you will be told that you have specified an invalid bug_id if you
try to specify an alias. (It will be error 100.)

=item C<start_time>

An optional C<datetime> string that only shows changes at and after a specific
time.

=back

=item B<Returns>

A hash containing a single element, C<bugs>. This is an array of hashes,
containing the following keys:

=over

=item id

C<int> The numeric id of the bug.

=item alias

C<string> The alias of this bug. If there is no alias or aliases are 
disabled in this Bugzilla, this will be undef.

=item history

C<array> An array of hashes, each hash having the following keys:

=over

=item when

C<dateTime> The date the bug activity/change happened.

=item who

C<string> The login name of the user who performed the bug change.

=item changes

C<array> An array of hashes which contain all the changes that happened
to the bug at this time (as specified by C<when>). Each hash contains 
the following items:

=over

=item field_name

C<string> The name of the bug field that has changed.

=item removed

C<string> The previous value of the bug field which has been deleted 
by the change.

=item added

C<string> The new value of the bug field which has been added by the change.

=item attachment_id

C<int> The id of the attachment that was changed. This only appears if 
the change was to an attachment, otherwise C<attachment_id> will not be
present in this hash.

=back

=back

=item REST API call added Bugzilla B<5.0>.

=back

=item B<Errors>

The same as L</get>.

=item B<History>

=over

=item Added in Bugzilla B<3.4>.

=item Field names changed to be more consistent with other methods in Bugzilla B<4.4>.

=item As of Bugzilla B<4.4>, field names now match names used by L<Bug.update|/"update"> for consistency.

=back

=back

=head2 possible_duplicates

B<UNSTABLE>

=over

=item B<Description>

Allows a user to find possible duplicate bugs based on a set of keywords
such as a user may use as a bug summary. Optionally the search can be
narrowed down to specific products.

=item B<Params>

=over

=item C<summary> (string) B<Required> - A string of keywords defining
the type of bug you are trying to report.

=item C<products> (array) - One or more product names to narrow the
duplicate search to. If omitted, all bugs are searched.

=back

=item B<Returns>

The same as L</get>.

Note that you will only be returned information about bugs that you
can see. Bugs that you can't see will be entirely excluded from the
results. So, if you want to see private bugs, you will have to first 
log in and I<then> call this method.

=item B<Errors>

=over

=item 50 (Param Required)

You must specify a value for C<summary> containing a string of keywords to 
search for duplicates.

=back

=item B<History>

=over

=item Added in Bugzilla B<4.0>.

=back

=back

=head2 search

B<UNSTABLE>

=over

=item B<Description>

Allows you to search for bugs based on particular criteria.

=item <REST>

To search for bugs:

GET /bug

The URL parameters and the returned data format are the same as below.

=item B<Params>

Unless otherwise specified in the description of a parameter, bugs are
returned if they match I<exactly> the criteria you specify in these 
parameters. That is, we don't match against substrings--if a bug is in
the "Widgets" product and you ask for bugs in the "Widg" product, you
won't get anything.

Criteria are joined in a logical AND. That is, you will be returned
bugs that match I<all> of the criteria, not bugs that match I<any> of
the criteria.

Each parameter can be either the type it says, or an array of the types
it says. If you pass an array, it means "Give me bugs with I<any> of
these values." For example, if you wanted bugs that were in either
the "Foo" or "Bar" products, you'd pass:

 product => ['Foo', 'Bar']

Some Bugzillas may treat your arguments case-sensitively, depending
on what database system they are using. Most commonly, though, Bugzilla is
not case-sensitive with the arguments passed (because MySQL is the
most-common database to use with Bugzilla, and MySQL is not case sensitive).

In addition to the fields listed below, you may also use criteria that
is similar to what is used in the Advanced Search screen of the Bugzilla
UI. This includes fields specified by C<Search by Change History> and
C<Custom Search>. The easiest way to determine what the field names are and what
format Bugzilla expects, is to first construct your query using the
Advanced Search UI, execute it and use the query parameters in they URL
as your key/value pairs for the WebService call. With REST, you can
just reuse the query parameter portion in the REST call itself.

=over

=item C<alias>

C<string> The unique alias for this bug. Note that you can search
by alias even if the alias field is disabled in this Bugzilla, but
it's likely that there won't be any aliases set on bugs, in that case.

=item C<assigned_to>

C<string> The login name of a user that a bug is assigned to.

=item C<component>

C<string> The name of the Component that the bug is in. Note that
if there are multiple Components with the same name, and you search
for that name, bugs in I<all> those Components will be returned. If you
don't want this, be sure to also specify the C<product> argument.

=item C<creation_time>

C<dateTime> Searches for bugs that were created at this time or later.
May not be an array.

=item C<creator>

C<string> The login name of the user who created the bug.

You can also pass this argument with the name C<reporter>, for
backwards compatibility with older Bugzillas.

=item C<id>

C<int> The numeric id of the bug.

=item C<last_change_time>

C<dateTime> Searches for bugs that were modified at this time or later.
May not be an array.

=item C<limit>

C<int> Limit the number of results returned to C<int> records. If the limit
is more than zero and higher than the maximum limit set by the administrator,
then the maximum limit will be used instead. If you set the limit equal to zero,
then all matching results will be returned instead.

=item C<offset>

C<int> Used in conjunction with the C<limit> argument, C<offset> defines
the starting position for the search. For example, given a search that
would return 100 bugs, setting C<limit> to 10 and C<offset> to 10 would return
bugs 11 through 20 from the set of 100.

=item C<op_sys>

C<string> The "Operating System" field of a bug.

=item C<platform>

C<string> The Platform (sometimes called "Hardware") field of a bug.

=item C<priority>

C<string> The Priority field on a bug.

=item C<product>

C<string> The name of the Product that the bug is in.

=item C<resolution>

C<string> The current resolution--only set if a bug is closed. You can
find open bugs by searching for bugs with an empty resolution.

=item C<severity>

C<string> The Severity field on a bug.

=item C<status>

C<string> The current status of a bug (not including its resolution,
if it has one, which is a separate field above).

=item C<summary>

C<string> Searches for substrings in the single-line Summary field on
bugs. If you specify an array, then bugs whose summaries match I<any> of the
passed substrings will be returned.

Note that unlike searching in the Bugzilla UI, substrings are not split
on spaces. So searching for C<foo bar> will match "This is a foo bar"
but not "This foo is a bar". C<['foo', 'bar']>, would, however, match
the second item.

=item C<target_milestone>

C<string> The Target Milestone field of a bug. Note that even if this
Bugzilla does not have the Target Milestone field enabled, you can
still search for bugs by Target Milestone. However, it is likely that
in that case, most bugs will not have a Target Milestone set (it
defaults to "---" when the field isn't enabled).

=item C<qa_contact>

C<string> The login name of the bug's QA Contact. Note that even if
this Bugzilla does not have the QA Contact field enabled, you can
still search for bugs by QA Contact (though it is likely that no bug
will have a QA Contact set, if the field is disabled).

=item C<url>

C<string> The "URL" field of a bug.

=item C<version>

C<string> The Version field of a bug.

=item C<whiteboard>

C<string> Search the "Status Whiteboard" field on bugs for a substring.
Works the same as the C<summary> field described above, but searches the
Status Whiteboard field.

=item C<count_only>

C<boolean> If count_only set to true, only a single hash key called C<bug_count> 
will be returned which is the number of bugs that matched the search.

=back

=item B<Returns>

The same as L</get>.

Note that you will only be returned information about bugs that you
can see. Bugs that you can't see will be entirely excluded from the
results. So, if you want to see private bugs, you will have to first 
log in and I<then> call this method.

=item B<Errors>

If you specify an invalid value for a particular field, you just won't
get any results for that value.

=over

=item 1000 (Parameters Required)

You may not search without any search terms.

=back

=item B<History>

=over

=item Added in Bugzilla B<3.4>.

=item Searching by C<votes> was removed in Bugzilla B<4.0>.

=item The C<reporter> input parameter was renamed to C<creator>
in Bugzilla B<4.0>.

=item In B<4.2.6> and newer, added the ability to return all results if
C<limit> is set equal to zero. Otherwise maximum results returned are limited
by system configuration.

=item REST API call added in Bugzilla B<5.0>.

=item Updated to allow for full search capability similar to the Bugzilla UI 
in Bugzilla B<5.0>.

=back

=back


=head1 Bug Creation and Modification

=head2 create

B<STABLE>

=over

=item B<Description>

This allows you to create a new bug in Bugzilla. If you specify any
invalid fields, an error will be thrown stating which field is invalid.
If you specify any fields you are not allowed to set, they will just be
set to their defaults or ignored.

You cannot currently set all the items here that you can set on enter_bug.cgi.

The WebService interface may allow you to set things other than those listed
here, but realize that anything undocumented is B<UNSTABLE> and will very
likely change in the future.

=item B<REST>

To create a new bug in Bugzilla:

POST /bug

The params to include in the POST body as well as the returned data format,
are the same as below.

=item B<Params>

Some params must be set, or an error will be thrown. These params are
marked B<Required>.

Some parameters can have defaults set in Bugzilla, by the administrator.
If these parameters have defaults set, you can omit them. These parameters
are marked B<Defaulted>.

Clients that want to be able to interact uniformly with multiple
Bugzillas should always set both the params marked B<Required> and those 
marked B<Defaulted>, because some Bugzillas may not have defaults set
for B<Defaulted> parameters, and then this method will throw an error
if you don't specify them.

The descriptions of the parameters below are what they mean when Bugzilla is
being used to track software bugs. They may have other meanings in some
installations.

=over

=item C<product> (string) B<Required> - The name of the product the bug
is being filed against.

=item C<component> (string) B<Required> - The name of a component in the
product above.

=item C<summary> (string) B<Required> - A brief description of the bug being
filed.

=item C<version> (string) B<Required> - A version of the product above;
the version the bug was found in.

=item C<description> (string) B<Defaulted> - The initial description for 
this bug. Some Bugzilla installations require this to not be blank.

=item C<op_sys> (string) B<Defaulted> - The operating system the bug was
discovered on.

=item C<platform> (string) B<Defaulted> - What type of hardware the bug was
experienced on.

=item C<priority> (string) B<Defaulted> - What order the bug will be fixed
in by the developer, compared to the developer's other bugs.

=item C<severity> (string) B<Defaulted> - How severe the bug is.

=item C<alias> (string) - A brief alias for the bug that can be used 
instead of a bug number when accessing this bug. Must be unique in
all of this Bugzilla.

=item C<assigned_to> (username) - A user to assign this bug to, if you
don't want it to be assigned to the component owner.

=item C<cc> (array) - An array of usernames to CC on this bug.

=item C<comment_is_private> (boolean) - If set to true, the description
is private, otherwise it is assumed to be public.

=item C<groups> (array) - An array of group names to put this
bug into. You can see valid group names on the Permissions
tab of the Preferences screen, or, if you are an administrator,
in the Groups control panel.
If you don't specify this argument, then the bug will be added into
all the groups that are set as being "Default" for this product. (If
you want to avoid that, you should specify C<groups> as an empty array.)

=item C<qa_contact> (username) - If this installation has QA Contacts
enabled, you can set the QA Contact here if you don't want to use
the component's default QA Contact.

=item C<status> (string) - The status that this bug should start out as.
Note that only certain statuses can be set on bug creation.

=item C<target_milestone> (string) - A valid target milestone for this
product.

=item C<flags>

C<array> An array of hashes with flags to add to the bug. To create a flag,
at least the status and type_id must be provided. An optional requestee can be passed
if the flag type is requesteeble.

=over

=item C<type_id>

C<int> The internal flag type id that will be created.

=item C<status>

C<string> The flags new status (i.e. "?", "+", "-" or "X" to clear a flag).

=item C<requestee>

C<string> The login of the requestee if the flag type is requesteeable.

=back

=back

In addition to the above parameters, if your installation has any custom
fields, you can set them just by passing in the name of the field and
its value as a string.

=item B<Returns>

A hash with one element, C<id>. This is the id of the newly-filed bug.

=item B<Errors>

=over

=item 51 (Invalid Object)

You specified a field value that is invalid. The error message will have
more details.

=item 103 (Invalid Alias)

The alias you specified is invalid for some reason. See the error message
for more details.

=item 104 (Invalid Field)

One of the drop-down fields has an invalid value, or a value entered in a
text field is too long. The error message will have more detail.

=item 105 (Invalid Component)

You didn't specify a component.

=item 106 (Invalid Product)

Either you didn't specify a product, this product doesn't exist, or
you don't have permission to enter bugs in this product.

=item 107 (Invalid Summary)

You didn't specify a summary for the bug.

=item 116 (Dependency Loop)

You specified values in the C<blocks> or C<depends_on> fields
that would cause a circular dependency between bugs.

=item 120 (Group Restriction Denied)

You tried to restrict the bug to a group which does not exist, or which
you cannot use with this product.

=item 124 (Flag Status Invalid)

The flag status is invalid.

=item 125 (Flag Modification Denied)

You tried to request, grant, or deny a flag but only a user with the required
permissions may make the change.

=item 126 (Flag not Requestable from Specific Person)

You can't ask a specific person for the flag.

=item 504 (Invalid User)

Either the QA Contact, Assignee, or CC lists have some invalid user
in them. The error message will have more details.

=back

=item B<History>

=over

=item Before B<3.0.4>, parameters marked as B<Defaulted> were actually
B<Required>, due to a bug in Bugzilla.

=item The C<groups> argument was added in Bugzilla B<4.0>. Before
Bugzilla 4.0, bugs were only added into Mandatory groups by this
method. Since Bugzilla B<4.0.2>, passing an illegal group name will
throw an error. In Bugzilla 4.0 and 4.0.1, illegal group names were
silently ignored.

=item The C<comment_is_private> argument was added in Bugzilla B<4.0>.
Before Bugzilla 4.0, you had to use the undocumented C<commentprivacy>
argument.

=item Error 116 was added in Bugzilla B<4.0>. Before that, dependency
loop errors had a generic code of C<32000>.

=back

=item REST API call added in Bugzilla B<5.0>.

=back


=head2 add_attachment

B<UNSTABLE>

=over

=item B<Description>

This allows you to add an attachment to a bug in Bugzilla.

=item B<REST>

To create attachment on a current bug:

POST /bug/<bug_id>/attachment

The params to include in the POST body, as well as the returned
data format are the same as below. The C<ids> param will be
overridden as it it pulled from the URL path.

=item B<Params>

=over

=item C<ids>

B<Required> C<array> An array of ints and/or strings--the ids
or aliases of bugs that you want to add this attachment to.
The same attachment and comment will be added to all
these bugs.

=item C<data>

B<Required> C<base64> or C<string> The content of the attachment.
If the content of the attachment is not ASCII text, you must encode
it in base64 and declare it as the C<base64> type.

=item C<file_name>

B<Required> C<string> The "file name" that will be displayed
in the UI for this attachment.

=item C<summary>

B<Required> C<string> A short string describing the
attachment.

=item C<content_type>

B<Required> C<string> The MIME type of the attachment, like
C<text/plain> or C<image/png>.

=item C<comment>

C<string> A comment to add along with this attachment.

=item C<is_patch>

C<boolean> True if Bugzilla should treat this attachment as a patch.
If you specify this, you do not need to specify a C<content_type>.
The C<content_type> of the attachment will be forced to C<text/plain>.

Defaults to False if not specified.

=item C<is_private>

C<boolean> True if the attachment should be private (restricted
to the "insidergroup"), False if the attachment should be public.

Defaults to False if not specified.

=item C<flags>

C<array> An array of hashes with flags to add to the attachment. to create a flag,
at least the status and type_id must be provided. An optional requestee can be passed
if the flag type is requesteeble.

=over

=item C<type_id>

C<int> The internal flag type id that will be created.

=item C<status>

C<string> The flags new status (i.e. "?", "+", "-" or "X" to clear a flag).

=item C<requestee>

C<string> The login of the requestee if the flag type is requesteeable.

=back

=back

=item B<Returns>

A single item C<attachments>, which contains the created
attachments in the same format as the C<attachments> return
value from L</attachments>.

=item B<Errors>

This method can throw all the same errors as L</get>, plus:

=over

=item 124 (Flag Status Invalid)

The flag status is invalid.

=item 125 (Flag Modification Denied)

You tried to request, grant, or deny a flag but only a user with the required
permissions may make the change.

=item 126 (Flag not Requestable from Specific Person)

You can't ask a specific person for the flag.

=item 600 (Attachment Too Large)

You tried to attach a file that was larger than Bugzilla will accept.

=item 601 (Invalid MIME Type)

You specified a C<content_type> argument that was blank, not a valid
MIME type, or not a MIME type that Bugzilla accepts for attachments.

=item 603 (File Name Not Specified)

You did not specify a valid for the C<file_name> argument.

=item 604 (Summary Required)

You did not specify a value for the C<summary> argument.

=item 606 (Empty Data)

You set the "data" field to an empty string.

=back

=item B<History>

=over

=item Added in Bugzilla B<4.0>.

=item The C<is_url> parameter was removed in Bugzilla B<4.2>.

=back

=item REST API call added in Bugzilla B<5.0>.

=back


=head2 update_attachment

B<UNSTABLE>

=over

=item B<Description>

This allows you to update attachment metadata in Bugzilla.

=item B<REST>

To update attachment metadata on a current attachment:

PUT /bug/attachment/<attach_id>

The params to include in the POST body, as well as the returned
data format are the same as below. The C<ids> param will be
overridden as it it pulled from the URL path.

=item B<Params>

=over

=item C<ids>

B<Required> C<array> An array of integers -- the ids of the attachments you
want to update.

=item C<file_name>

C<string> The "file name" that will be displayed
in the UI for this attachment.

=item C<summary>

C<string> A short string describing the
attachment.

=item C<content_type>

C<string> The MIME type of the attachment, like
C<text/plain> or C<image/png>.

=item C<is_patch>

C<boolean> True if Bugzilla should treat this attachment as a patch.
If you specify this, you do not need to specify a C<content_type>.
The C<content_type> of the attachment will be forced to C<text/plain>.

=item C<is_private>

C<boolean> True if the attachment should be private (restricted
to the "insidergroup"), False if the attachment should be public.

=item C<is_obsolete>

C<boolean> True if the attachment is obsolete, False otherwise.

=back

=item B<Returns>

A C<hash> with a single field, "attachment". This points to an array of hashes
with the following fields:

=over

=item C<id>

C<int> The id of the attachment that was updated.

=item C<last_change_time>

C<dateTime> The exact time that this update was done at, for this attachment.
If no update was done (that is, no fields had their values changed and
no comment was added) then this will instead be the last time the attachment
was updated.

=item C<changes>

C<hash> The changes that were actually done on this bug. The keys are
the names of the fields that were changed, and the values are a hash
with two keys:

=over

=item C<added> (C<string>) The values that were added to this field.
possibly a comma-and-space-separated list if multiple values were added.

=item C<removed> (C<string>) The values that were removed from this
field.

=back

=back

Here's an example of what a return value might look like:

 {
   attachments => [
     {
       id    => 123,
       last_change_time => '2010-01-01T12:34:56',
       changes => {
         summary => {
           removed => 'Sample ptach',
           added   => 'Sample patch'
         },
         is_obsolete => {
           removed => '0',
           added   => '1',
         }
       },
     }
   ]
 }

=item B<Errors>

This method can throw all the same errors as L</get>, plus:

=over

=item 601 (Invalid MIME Type)

You specified a C<content_type> argument that was blank, not a valid
MIME type, or not a MIME type that Bugzilla accepts for attachments.

=item 603 (File Name Not Specified)

You did not specify a valid for the C<file_name> argument.

=item 604 (Summary Required)

You did not specify a value for the C<summary> argument.

=back

=item B<History>

=over

=item Added in Bugzilla B<5.0>.

=back

=back


=head2 add_comment

B<STABLE>

=over

=item B<Description>

This allows you to add a comment to a bug in Bugzilla.

=item B<REST>

To create a comment on a current bug:

POST /bug/<bug_id>/comment

The params to include in the POST body as well as the returned data format,
are the same as below.

=item B<Params>

=over

=item C<id> (int or string) B<Required> - The id or alias of the bug to append a 
comment to.

=item C<comment> (string) B<Required> - The comment to append to the bug.
If this is empty or all whitespace, an error will be thrown saying that
you did not set the C<comment> parameter.

=item C<is_private> (boolean) - If set to true, the comment is private, 
otherwise it is assumed to be public.

=item C<work_time> (double) - Adds this many hours to the "Hours Worked"
on the bug. If you are not in the time tracking group, this value will
be ignored.


=back

=item B<Returns>

A hash with one element, C<id> whose value is the id of the newly-created comment.

=item B<Errors>

=over

=item 54 (Hours Worked Too Large)

You specified a C<work_time> larger than the maximum allowed value of
C<99999.99>.

=item 100 (Invalid Bug Alias) 

If you specified an alias and either: (a) the Bugzilla you're querying
doesn't support aliases or (b) there is no bug with that alias.

=item 101 (Invalid Bug ID)

The id you specified doesn't exist in the database.

=item 109 (Bug Edit Denied)

You did not have the necessary rights to edit the bug.

=item 113 (Can't Make Private Comments)

You tried to add a private comment, but don't have the necessary rights.

=item 114 (Comment Too Long)

You tried to add a comment longer than the maximum allowed length
(65,535 characters).

=item C<flags>

C<array> An array of hashes with changes to the flags. The following values
can be specified. At least the status and one of type_id or id must be specified.

=over

=item C<type_id>

C<int> The internal flag type id that will be created.

=item C<status>

C<string> The flags new status (i.e. "?", "+", "-" or "X" to clear a flag).

=item C<requestee>

C<string> The login of the requestee if the flag type is requesteeable.

=item C<id>

C<int> Use id to specify the flag to be updated. If C<id> is not specified,
then the change is assumed to be a new flag and C<type_id> is required.

=back

=item B<History>

=over

=item Added in Bugzilla B<3.2>.

=item Modified to return the new comment's id in Bugzilla B<3.4>

=item Modified to throw an error if you try to add a private comment
but can't, in Bugzilla B<3.4>.

=item Before Bugzilla B<3.6>, the C<is_private> argument was called
C<private>, and you can still call it C<private> for backwards-compatibility
purposes if you wish.

=item Before Bugzilla B<3.6>, error 54 and error 114 had a generic error
code of 32000.

=item REST API call added in Bugzilla B<5.0>.

=back

=back

=back

=head2 update

B<UNSTABLE>

=over

=item B<Description>

Allows you to update the fields of a bug. Automatically sends emails
out about the changes.

=item B<REST>

To update the fields of a current bug:

PUT /bug/<bug_id>

The params to include in the PUT body as well as the returned data format,
are the same as below. The C<ids> param will be overridden as it is
pulled from the URL path.

=item B<Params>

=over

=item C<ids>

Array of C<int>s or C<string>s. The ids or aliases of the bugs that
you want to modify.

=back

B<Note>: All following fields specify the values you want to set on the
bugs you are updating.

=over

=item C<alias>

(string) The alias of the bug. You can only set this if you are modifying 
a single bug. If there is more than one bug specified in C<ids>, passing in
a value for C<alias> will cause an error to be thrown.

=item C<assigned_to>

C<string> The full login name of the user this bug is assigned to.

=item C<blocks>

=item C<depends_on>

C<hash> These specify the bugs that this bug blocks or depends on,
respectively. To set these, you should pass a hash as the value. The hash
may contain the following fields:

=over

=item C<add> An array of C<int>s. Bug ids to add to this field.

=item C<remove> An array of C<int>s. Bug ids to remove from this field.
If the bug ids are not already in the field, they will be ignored.

=item C<set> An array of C<int>s. An exact set of bug ids to set this
field to, overriding the current value. If you specify C<set>, then C<add>
and  C<remove> will be ignored.

=back

=item C<cc>

C<hash> The users on the cc list. To modify this field, pass a hash, which
may have the following fields:

=over

=item C<add> Array of C<string>s. User names to add to the CC list.
They must be full user names, and an error will be thrown if you pass
in an invalid user name.

=item C<remove> Array of C<string>s. User names to remove from the CC
list. They must be full user names, and an error will be thrown if you
pass in an invalid user name.

=back

=item C<is_cc_accessible>

C<boolean> Whether or not users in the CC list are allowed to access
the bug, even if they aren't in a group that can normally access the bug.

=item C<comment>

C<hash>. A comment on the change. The hash may contain the following fields:

=over

=item C<body> C<string> The actual text of the comment.
B<Note>: For compatibility with the parameters to L</add_comment>,
you can also call this field C<comment>, if you want.

=item C<is_private> C<boolean> Whether the comment is private or not.
If you try to make a comment private and you don't have the permission
to, an error will be thrown.

=back

=item C<comment_is_private>

C<hash> This is how you update the privacy of comments that are already
on a bug. This is a hash, where the keys are the C<int> id of comments (not
their count on a bug, like #1, #2, #3, but their globally-unique id,
as returned by L</comments>) and the value is a C<boolean> which specifies
whether that comment should become private (C<true>) or public (C<false>).

The comment ids must be valid for the bug being updated. Thus, it is not
practical to use this while updating multiple bugs at once, as a single
comment id will never be valid on multiple bugs.

=item C<component>

C<string> The Component the bug is in.

=item C<deadline>

C<string> The Deadline field--a date specifying when the bug must
be completed by, in the format C<YYYY-MM-DD>.

=item C<dupe_of>

C<int> The bug that this bug is a duplicate of. If you want to mark
a bug as a duplicate, the safest thing to do is to set this value
and I<not> set the C<status> or C<resolution> fields. They will
automatically be set by Bugzilla to the appropriate values for
duplicate bugs.

=item C<estimated_time>

C<double> The total estimate of time required to fix the bug, in hours.
This is the I<total> estimate, not the amount of time remaining to fix it.

=item C<flags>

C<array> An array of hashes with changes to the flags. The following values
can be specified. At least the status and one of type_id or id must be specified.

=over

=item C<type_id>

C<int> The internal flag type id that will be created.

=item C<status>

C<string> The flags new status (i.e. "?", "+", "-" or "X" to clear a flag).

=item C<requestee>

C<string> The login of the requestee if the flag type is requesteeable.

=item C<id>

C<int> Use id to specify the flag to be updated. If C<id> is not specified,
then the change is assumed to be a new flag and C<type_id> is required.

=back

=item C<groups>

C<hash> The groups a bug is in. To modify this field, pass a hash, which
may have the following fields:

=over

=item C<add> Array of C<string>s. The names of groups to add. Passing
in an invalid group name or a group that you cannot add to this bug will
cause an error to be thrown.

=item C<remove> Array of C<string>s. The names of groups to remove. Passing
in an invalid group name or a group that you cannot remove from this bug
will cause an error to be thrown.

=back

=item C<keywords>

C<hash> Keywords on the bug. To modify this field, pass a hash, which
may have the following fields:

=over

=item C<add> An array of C<strings>s. The names of keywords to add to
the field on the bug. Passing something that isn't a valid keyword name
will cause an error to be thrown. 

=item C<remove> An array of C<string>s. The names of keywords to remove
from the field on the bug. Passing something that isn't a valid keyword
name will cause an error to be thrown.

=item C<set> An array of C<strings>s. An exact set of keywords to set the
field to, on the bug. Passing something that isn't a valid keyword name
will cause an error to be thrown. Specifying C<set> overrides C<add> and
C<remove>.

=back

=item C<op_sys>

C<string> The Operating System ("OS") field on the bug.

=item C<platform>

C<string> The Platform or "Hardware" field on the bug.

=item C<priority>

C<string> The Priority field on the bug.

=item C<product>

C<string> The name of the product that the bug is in. If you change
this, you will probably also want to change C<target_milestone>,
C<version>, and C<component>, since those have different legal
values in every product. 

If you cannot change the C<target_milestone> field, it will be reset to
the default for the product, when you move a bug to a new product.

You may also wish to add or remove groups, as which groups are
valid on a bug depends on the product. Groups that are not valid
in the new product will be automatically removed, and groups which
are mandatory in the new product will be automaticaly added, but no
other automatic group changes will be done.

Note that users can only move a bug into a product if they would
normally have permission to file new bugs in that product.

=item C<qa_contact>

C<string> The full login name of the bug's QA Contact.

=item C<is_creator_accessible>

C<boolean> Whether or not the bug's reporter is allowed to access
the bug, even if he or she isn't in a group that can normally access
the bug.

=item C<remaining_time>

C<double> How much work time is remaining to fix the bug, in hours.
If you set C<work_time> but don't explicitly set C<remaining_time>,
then the C<work_time> will be deducted from the bug's C<remaining_time>.

=item C<reset_assigned_to>

C<boolean> If true, the C<assigned_to> field will be reset to the
default for the component that the bug is in. (If you have set the
component at the same time as using this, then the component used
will be the new component, not the old one.)

=item C<reset_qa_contact>

C<boolean> If true, the C<qa_contact> field will be reset  to the
default for the component that the bug is in. (If you have set the
component at the same time as using this, then the component used
will be the new component, not the old one.)

=item C<resolution>

C<string> The current resolution. May only be set if you are closing
a bug or if you are modifying an already-closed bug. Attempting to set
the resolution to I<any> value (even an empty or null string) on an
open bug will cause an error to be thrown.

If you change the C<status> field to an open status, the resolution
field will automatically be cleared, so you don't have to clear it
manually.

=item C<see_also>

C<hash> The See Also field on a bug, specifying URLs to bugs in other
bug trackers. To modify this field, pass a hash, which may have the
following fields:

=over

=item C<add> An array of C<strings>s. URLs to add to the field.
Each URL must be a valid URL to a bug-tracker, or an error will
be thrown.

=item C<remove> An array of C<string>s. URLs to remove from the field.
Invalid URLs will be ignored.

=back

=item C<severity>

C<string> The Severity field of a bug.

=item C<status>

C<string> The status you want to change the bug to. Note that if
a bug is changing from open to closed, you should also specify
a C<resolution>.

=item C<summary>

C<string> The Summary field of the bug.

=item C<target_milestone>

C<string> The bug's Target Milestone.

=item C<url>

C<string> The "URL" field of a bug.

=item C<version>

C<string> The bug's Version field.

=item C<whiteboard>

C<string> The Status Whiteboard field of a bug.

=item C<work_time>

C<double> The number of hours worked on this bug as part of this change.
If you set C<work_time> but don't explicitly set C<remaining_time>,
then the C<work_time> will be deducted from the bug's C<remaining_time>.

=back

You can also set the value of any custom field by passing its name as
a parameter, and the value to set the field to. For multiple-selection
fields, the value should be an array of strings.

=item B<Returns>

A C<hash> with a single field, "bugs". This points to an array of hashes
with the following fields:

=over

=item C<id>

C<int> The id of the bug that was updated.

=item C<alias>

C<string> The alias of the bug that was updated, if aliases are enabled and
this bug has an alias.

=item C<last_change_time>

C<dateTime> The exact time that this update was done at, for this bug.
If no update was done (that is, no fields had their values changed and
no comment was added) then this will instead be the last time the bug
was updated.

=item C<changes>

C<hash> The changes that were actually done on this bug. The keys are
the names of the fields that were changed, and the values are a hash
with two keys:

=over

=item C<added> (C<string>) The values that were added to this field,
possibly a comma-and-space-separated list if multiple values were added.

=item C<removed> (C<string>) The values that were removed from this
field, possibly a comma-and-space-separated list if multiple values were
removed.

=back

=back

Here's an example of what a return value might look like:

 { 
   bugs => [
     {
       id    => 123,
       alias => 'foo',
       last_change_time => '2010-01-01T12:34:56',
       changes => {
         status => {
           removed => 'NEW',
           added   => 'ASSIGNED'
         },
         keywords => {
           removed => 'bar',
           added   => 'qux, quo, qui', 
         }
       },
     }
   ]
 }

Currently, some fields are not tracked in changes: C<comment>,
C<comment_is_private>, and C<work_time>. This means that they will not
show up in the return value even if they were successfully updated.
This may change in a future version of Bugzilla.

=item B<Errors>

This function can throw all of the errors that L</get>, L</create>,
and L</add_comment> can throw, plus:

=over

=item 50 (Empty Field)

You tried to set some field to be empty, but that field cannot be empty.
The error message will have more details.

=item 52 (Input Not A Number)

You tried to set a numeric field to a value that wasn't numeric.

=item 54 (Number Too Large)

You tried to set a numeric field to a value larger than that field can
accept.

=item 55 (Number Too Small)

You tried to set a negative value in a numeric field that does not accept
negative values.

=item 56 (Bad Date/Time)

You specified an invalid date or time in a date/time field (such as
the C<deadline> field or a custom date/time field).

=item 112 (See Also Invalid)

You attempted to add an invalid value to the C<see_also> field.

=item 115 (Permission Denied)

You don't have permission to change a particular field to a particular value.
The error message will have more detail.

=item 116 (Dependency Loop)

You specified a value in the C<blocks> or C<depends_on> fields that causes
a dependency loop.

=item 117 (Invalid Comment ID)

You specified a comment id in C<comment_is_private> that isn't on this bug.

=item 118 (Duplicate Loop)

You specified a value for C<dupe_of> that causes an infinite loop of
duplicates.

=item 119 (dupe_of Required)

You changed the resolution to C<DUPLICATE> but did not specify a value
for the C<dupe_of> field.

=item 120 (Group Add/Remove Denied)

You tried to add or remove a group that you don't have permission to modify
for this bug, or you tried to add a group that isn't valid in this product.

=item 121 (Resolution Required)

You tried to set the C<status> field to a closed status, but you didn't
specify a resolution.

=item 122 (Resolution On Open Status)

This bug has an open status, but you specified a value for the C<resolution>
field.

=item 123 (Invalid Status Transition)

You tried to change from one status to another, but the status workflow
rules don't allow that change.

=item 124 (Flag Status Invalid)

The flag status is invalid.

=item 125 (Flag Modification Denied)

You tried to request, grant, or deny a flag but only a user with the required
permissions may make the change.

=item 126 (Flag not Requestable from Specific Person)

You can't ask a specific person for the flag.

=back

=item B<History>

=over

=item Added in Bugzilla B<4.0>.

=item REST API call added Bugzilla B<5.0>.

=back

=back


=head2 update_see_also

B<EXPERIMENTAL>

=over

=item B<Description>

Adds or removes URLs for the "See Also" field on bugs. These URLs must
point to some valid bug in some Bugzilla installation or in Launchpad.

=item B<Params>

=over

=item C<ids>

Array of C<int>s or C<string>s. The ids or aliases of bugs that you want
to modify.

=item C<add>

Array of C<string>s. URLs to Bugzilla bugs. These URLs will be added to
the See Also field. They must be valid URLs to C<show_bug.cgi> in a
Bugzilla installation or to a bug filed at launchpad.net.

If the URLs don't start with C<http://> or C<https://>, it will be assumed
that C<http://> should be added to the beginning of the string.

It is safe to specify URLs that are already in the "See Also" field on
a bug--they will just be silently ignored.

=item C<remove>

Array of C<string>s. These URLs will be removed from the See Also field.
You must specify the full URL that you want removed. However, matching
is done case-insensitively, so you don't have to specify the URL in
exact case, if you don't want to.

If you specify a URL that is not in the See Also field of a particular bug,
it will just be silently ignored. Invaild URLs are currently silently ignored,
though this may change in some future version of Bugzilla.

=back

NOTE: If you specify the same URL in both C<add> and C<remove>, it will
be I<added>. (That is, C<add> overrides C<remove>.)

=item B<Returns>

C<changes>, a hash where the keys are numeric bug ids and the contents
are a hash with one key, C<see_also>. C<see_also> points to a hash, which
contains two keys, C<added> and C<removed>. These are arrays of strings,
representing the actual changes that were made to the bug.

Here's a diagram of what the return value looks like for updating
bug ids 1 and 2:

 {
   changes => {
       1 => {
           see_also => {
               added   => (an array of bug URLs),
               removed => (an array of bug URLs),
           }
       },
       2 => {
           see_also => {
               added   => (an array of bug URLs),
               removed => (an array of bug URLs),
           }
       }
   }
 }

This return value allows you to tell what this method actually did. It is in
this format to be compatible with the return value of a future C<Bug.update>
method.

=item B<Errors>

This method can throw all of the errors that L</get> throws, plus:

=over

=item 109 (Bug Edit Denied)

You did not have the necessary rights to edit the bug.

=item 112 (Invalid Bug URL)

One of the URLs you provided did not look like a valid bug URL.

=item 115 (See Also Edit Denied)

You did not have the necessary rights to edit the See Also field for
this bug.

=back

=item B<History>

=over

=item Added in Bugzilla B<3.4>.

=item Before Bugzilla B<3.6>, error 115 had a generic error code of 32000.

=back

=back<|MERGE_RESOLUTION|>--- conflicted
+++ resolved
@@ -549,13 +549,6 @@
 
     # Search.pm won't return bugs that the user shouldn't see so no filtering is needed.
     my @bug_ids = map { $_->[0] } @$data;
-<<<<<<< HEAD
-
-    # Bugzilla::Bug->new_from_list always sorts by bug id so we need to use a hash
-    # to get the bugs back in the order requested by the client before converting
-    # to bug hashes.
-=======
->>>>>>> 4180e54e
     my %bug_objects = map { $_->id => $_ } @{ Bugzilla::Bug->new_from_list(\@bug_ids) };
     my @bugs = map { $bug_objects{$_} } @bug_ids;
     @bugs = map { $self->_bug_to_hash($_, $params) } @bugs;
