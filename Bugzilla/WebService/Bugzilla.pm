--- conflicted
+++ resolved
@@ -36,18 +36,13 @@
 
 use constant PUBLIC_METHODS => qw(
     extensions
-<<<<<<< HEAD
-=======
     last_audit_time
     parameters
->>>>>>> 28144059
     time
     timezone
     version
 );
 
-<<<<<<< HEAD
-=======
 # Logged-out users do not need to know more than that.
 use constant PARAMETERS_LOGGED_OUT => qw(
     maintainer
@@ -88,7 +83,6 @@
     usetargetmilestone
 );
 
->>>>>>> 28144059
 sub version {
     my $self = shift;
     return { version => $self->type('string', BUGZILLA_VERSION) };
@@ -207,11 +201,7 @@
 
 =item B<REST>
 
-<<<<<<< HEAD
-GET /version
-=======
 GET /rest/version
->>>>>>> 28144059
 
 The returned data format is the same as below.
 
@@ -247,11 +237,7 @@
 
 =item B<REST>
 
-<<<<<<< HEAD
-GET /extensions
-=======
 GET /rest/extensions
->>>>>>> 28144059
 
 The returned data format is the same as below.
 
@@ -304,11 +290,7 @@
 
 =item B<REST>
 
-<<<<<<< HEAD
-GET /timezone
-=======
 GET /rest/timezone
->>>>>>> 28144059
 
 The returned data format is the same as below.
 
@@ -346,11 +328,7 @@
 
 =item B<REST>
 
-<<<<<<< HEAD
-GET /time
-=======
 GET /rest/time
->>>>>>> 28144059
 
 The returned data format is the same as below.
 
@@ -485,12 +463,7 @@
 
 =item B<Description>
 
-<<<<<<< HEAD
-C<string> The literal string C<UTC>. (Exists only for backwards-compatibility
-with versions of Bugzilla before 3.6.)
-=======
 Gets the latest time of the audit_log table.
->>>>>>> 28144059
 
 =item B<REST>
 
