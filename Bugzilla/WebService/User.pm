# This Source Code Form is subject to the terms of the Mozilla Public
# License, v. 2.0. If a copy of the MPL was not distributed with this
# file, You can obtain one at http://mozilla.org/MPL/2.0/.
#
# This Source Code Form is "Incompatible With Secondary Licenses", as
# defined by the Mozilla Public License, v. 2.0.

package Bugzilla::WebService::User;

use 5.10.1;
use strict;
use warnings;

use parent qw(Bugzilla::WebService);

use Bugzilla::Constants;
use Bugzilla::Error;
use Bugzilla::Group;
use Bugzilla::User;
use Bugzilla::Util qw(trim detaint_natural);
<<<<<<< HEAD
use Bugzilla::WebService::Util qw(filter filter_wants validate
                                  translate params_to_objects);
use Bugzilla::Hook;

use List::Util qw(first);
=======
use Bugzilla::WebService::Util qw(filter filter_wants validate translate params_to_objects);

use List::Util qw(first min);
>>>>>>> 28144059

# Don't need auth to login
use constant LOGIN_EXEMPT => {
    login => 1,
    offer_account_by_email => 1,
};

use constant READ_ONLY => qw(
    get
);

use constant PUBLIC_METHODS => qw(
    create
    get
    login
    logout
    offer_account_by_email
    update
    valid_login
<<<<<<< HEAD
    whoami
=======
>>>>>>> 28144059
);

use constant MAPPED_FIELDS => {
    email => 'login',
    full_name => 'name',
    login_denied_text => 'disabledtext',
};

use constant MAPPED_RETURNS => {
    login_name => 'email',
    realname => 'full_name',
    disabledtext => 'login_denied_text',
};

##############
# User Login #
##############

sub login {
    my ($self, $params) = @_;

    # Check to see if we are already logged in
    my $user = Bugzilla->user;
    if ($user->id) {
        return $self->_login_to_hash($user);
    }

    # Username and password params are required 
    foreach my $param ("login", "password") {
        (defined $params->{$param} || defined $params->{'Bugzilla_' . $param})
            || ThrowCodeError('param_required', { param => $param });
    }

    $user = Bugzilla->login();
    return $self->_login_to_hash($user);
}

sub logout {
    my $self = shift;
    Bugzilla->logout;
}

sub valid_login {
    my ($self, $params) = @_;
    defined $params->{login}
        || ThrowCodeError('param_required', { param => 'login' });
    Bugzilla->login();
    if (Bugzilla->user->id && Bugzilla->user->login eq $params->{login}) {
        return $self->type('boolean', 1);
    }
    return $self->type('boolean', 0);
}

#################
# User Creation #
#################

sub offer_account_by_email {
    my $self = shift;
    my ($params) = @_;
    my $email = trim($params->{email})
        || ThrowCodeError('param_required', { param => 'email' });

    Bugzilla->user->check_account_creation_enabled;
    Bugzilla->user->check_and_send_account_creation_confirmation($email);
    return undef;
}

sub create {
    my $self = shift;
    my ($params) = @_;

    Bugzilla->user->in_group('editusers') 
        || ThrowUserError("auth_failure", { group  => "editusers",
                                            action => "add",
                                            object => "users"});

    my $email = trim($params->{email})
        || ThrowCodeError('param_required', { param => 'email' });
    my $realname = trim($params->{full_name});
    my $password = trim($params->{password}) || '*';

    my $user = Bugzilla::User->create({
        login_name    => $email,
        realname      => $realname,
        cryptpassword => $password
    });

    return { id => $self->type('int', $user->id) };
}


# function to return user information by passing either user ids or 
# login names or both together:
# $call = $rpc->call( 'User.get', { ids => [1,2,3], 
#         names => ['testusera@redhat.com', 'testuserb@redhat.com'] });
sub get {
    my ($self, $params) = validate(@_, 'names', 'ids', 'match', 'group_ids', 'groups');

    Bugzilla->switch_to_shadow_db();

    defined($params->{names}) || defined($params->{ids})
        || defined($params->{match})
        || ThrowCodeError('params_required', 
               { function => 'User.get', params => ['ids', 'names', 'match'] });

    my @user_objects;
    @user_objects = map { Bugzilla::User->check($_) } @{ $params->{names} }
                    if $params->{names};

    # start filtering to remove duplicate user ids
    my %unique_users = map { $_->id => $_ } @user_objects;
    @user_objects = values %unique_users;
      
    my @users;

    # If the user is not logged in: Return an error if they passed any user ids.
    # Otherwise, return a limited amount of information based on login names.
    if (!Bugzilla->user->id){
        if ($params->{ids}){
            ThrowUserError("user_access_by_id_denied");
        }
        if ($params->{match}) {
            ThrowUserError('user_access_by_match_denied');
        }
        my $in_group = $self->_filter_users_by_group(
            \@user_objects, $params);
        @users = map { filter $params, {
                     id        => $self->type('int', $_->id),
                     real_name => $self->type('string', $_->name),
                     name      => $self->type('email', $_->login),
                 } } @$in_group;

        return { users => \@users };
    }

    my $obj_by_ids;
    $obj_by_ids = Bugzilla::User->new_from_list($params->{ids}) if $params->{ids};

    # obj_by_ids are only visible to the user if they can see
    # the otheruser, for non visible otheruser throw an error
    foreach my $obj (@$obj_by_ids) {
        if (Bugzilla->user->can_see_user($obj)){
            if (!$unique_users{$obj->id}) {
                push (@user_objects, $obj);
                $unique_users{$obj->id} = $obj;
            }
        }
        else {
            ThrowUserError('auth_failure', {reason => "not_visible",
                                            action => "access",
                                            object => "user",
                                            userid => $obj->id});
        }
    }

    # User Matching
<<<<<<< HEAD
    my $limit;
    if ($params->{limit}) {
        detaint_natural($params->{limit})
            || ThrowCodeError('param_must_be_numeric',
                              { function => 'User.match', param => 'limit' });
=======
    my $limit = Bugzilla->params->{maxusermatches};
    if ($params->{limit}) {
        detaint_natural($params->{limit})
            || ThrowCodeError('param_must_be_numeric',
                              { function => 'Bugzilla::WebService::User::match',
                                param    => 'limit' });
>>>>>>> 28144059
        $limit = $limit ? min($params->{limit}, $limit) : $params->{limit};
    }

    my $exclude_disabled = $params->{'include_disabled'} ? 0 : 1;
    foreach my $match_string (@{ $params->{'match'} || [] }) {
        my $matched = Bugzilla::User::match($match_string, $limit, $exclude_disabled);
        foreach my $user (@$matched) {
            if (!$unique_users{$user->id}) {
                push(@user_objects, $user);
                $unique_users{$user->id} = $user;
            }
        }
    }

    my $in_group = $self->_filter_users_by_group(\@user_objects, $params);
    foreach my $user (@$in_group) {
        my $user_info = filter $params, {
            id        => $self->type('int', $user->id),
            real_name => $self->type('string', $user->name),
            name      => $self->type('email', $user->login),
            email     => $self->type('email', $user->email),
            can_login => $self->type('boolean', $user->is_enabled ? 1 : 0),
        };

        if (Bugzilla->user->in_group('editusers')) {
            $user_info->{email_enabled}     = $self->type('boolean', $user->email_enabled);
            $user_info->{login_denied_text} = $self->type('string', $user->disabledtext);
        }

        if (Bugzilla->user->id == $user->id) {
            if (filter_wants($params, 'saved_searches')) {
                $user_info->{saved_searches} = [
                    map { $self->_query_to_hash($_) } @{ $user->queries }
                ];
            }
<<<<<<< HEAD
=======
            if (filter_wants($params, 'saved_reports')) {
                $user_info->{saved_reports}  = [
                    map { $self->_report_to_hash($_) } @{ $user->reports }
                ];
            }
>>>>>>> 28144059
        }

        if (filter_wants($params, 'groups')) {
            if (Bugzilla->user->id == $user->id || Bugzilla->user->in_group('editusers')) {
                $user_info->{groups} = [
                    map { $self->_group_to_hash($_) } @{ $user->groups }
                ];
            }
            else {
                $user_info->{groups} = $self->_filter_bless_groups($user->groups);
            }
        }

        push(@users, $user_info);
    }

    Bugzilla::Hook::process('webservice_user_get', 
        { webservice => $self, params => $params, users => \@users });

    return { users => \@users };
}

###############
# User Update #
###############

sub update {
    my ($self, $params) = @_;

    my $dbh = Bugzilla->dbh;

    my $user = Bugzilla->login(LOGIN_REQUIRED);

    # Reject access if there is no sense in continuing.
    $user->in_group('editusers')
        || ThrowUserError("auth_failure", {group  => "editusers",
                                           action => "edit",
                                           object => "users"});

    defined($params->{names}) || defined($params->{ids})
<<<<<<< HEAD
        || ThrowCodeError('params_required',
=======
        || ThrowCodeError('params_required', 
>>>>>>> 28144059
               { function => 'User.update', params => ['ids', 'names'] });

    my $user_objects = params_to_objects($params, 'Bugzilla::User');

    my $values = translate($params, MAPPED_FIELDS);

    # We delete names and ids to keep only new values to set.
    delete $values->{names};
    delete $values->{ids};

    $dbh->bz_start_transaction();
    foreach my $user (@$user_objects){
        $user->set_all($values);
    }

    my %changes;
    foreach my $user (@$user_objects){
        my $returned_changes = $user->update();
<<<<<<< HEAD
        $changes{$user->id} = translate($returned_changes, MAPPED_RETURNS);
=======
        $changes{$user->id} = translate($returned_changes, MAPPED_RETURNS);    
>>>>>>> 28144059
    }
    $dbh->bz_commit_transaction();

    my @result;
    foreach my $user (@$user_objects) {
        my %hash = (
            id      => $user->id,
            changes => {},
        );

        foreach my $field (keys %{ $changes{$user->id} }) {
            my $change = $changes{$user->id}->{$field};
            # We normalize undef to an empty string, so that the API
            # stays consistent for things that can become empty.
            $change->[0] = '' if !defined $change->[0];
            $change->[1] = '' if !defined $change->[1];
            # We also flatten arrays (used by groups and blessed_groups)
            $change->[0] = join(',', @{$change->[0]}) if ref $change->[0];
            $change->[1] = join(',', @{$change->[1]}) if ref $change->[1];

            $hash{changes}{$field} = {
                removed => $self->type('string', $change->[0]),
<<<<<<< HEAD
                added   => $self->type('string', $change->[1])
=======
                added   => $self->type('string', $change->[1]) 
>>>>>>> 28144059
            };
        }

        push(@result, \%hash);
    }

    return { users => \@result };
}

sub _filter_users_by_group {
    my ($self, $users, $params) = @_;
    my ($group_ids, $group_names) = @$params{qw(group_ids groups)};

    # If no groups are specified, we return all users.
    return $users if (!$group_ids and !$group_names);

    my $user = Bugzilla->user;
<<<<<<< HEAD

    my @groups = map { Bugzilla::Group->check({ id => $_ }) } 
                     @{ $group_ids || [] };

=======
    my (@groups, %groups);

    if ($group_ids) {
        @groups = map { Bugzilla::Group->check({ id => $_ }) } @$group_ids;
        $groups{$_->id} = $_ foreach @groups;
    }
>>>>>>> 28144059
    if ($group_names) {
        foreach my $name (@$group_names) {
            my $group = Bugzilla::Group->check({ name => $name, _error => 'invalid_group_name' });
            $user->in_group($group) || ThrowUserError('invalid_group_name', { name => $name });
<<<<<<< HEAD
            push(@groups, $group);
        }
    }
=======
            $groups{$group->id} = $group;
        }
    }
    @groups = values %groups;
>>>>>>> 28144059

    my @in_group = grep { $self->_user_in_any_group($_, \@groups) } @$users;
    return \@in_group;
}

sub _user_in_any_group {
    my ($self, $user, $groups) = @_;
    foreach my $group (@$groups) {
        return 1 if $user->in_group($group);
    }
    return 0;
}

sub _filter_bless_groups {
    my ($self, $groups) = @_;
    my $user = Bugzilla->user;

    my @filtered_groups;
    foreach my $group (@$groups) {
<<<<<<< HEAD
        next unless ($user->in_group('editusers') || $user->can_bless($group->id));
=======
        next unless $user->can_bless($group->id);
>>>>>>> 28144059
        push(@filtered_groups, $self->_group_to_hash($group));
    }

    return \@filtered_groups;
}

sub _group_to_hash {
    my ($self, $group) = @_;
    my $item = {
        id          => $self->type('int', $group->id), 
        name        => $self->type('string', $group->name), 
        description => $self->type('string', $group->description), 
    };
    return $item;
}

sub _query_to_hash {
    my ($self, $query) = @_;
    my $item = {
<<<<<<< HEAD
        id   => $self->type('int', $query->id),
        name => $self->type('string', $query->name),
        url  => $self->type('string', $query->url),
    };

=======
        id    => $self->type('int', $query->id),
        name  => $self->type('string', $query->name),
        query => $self->type('string', $query->url),
    };
    return $item;
}

sub _report_to_hash {
    my ($self, $report) = @_;
    my $item = {
        id    => $self->type('int', $report->id),
        name  => $self->type('string', $report->name),
        query => $self->type('string', $report->query),
    };
>>>>>>> 28144059
    return $item;
}

sub _login_to_hash {
    my ($self, $user) = @_;
    my $item = { id => $self->type('int', $user->id) };
<<<<<<< HEAD
    if (my $login_token = $user->{_login_token}) {
        $item->{'token'} = $user->id . "-" . $login_token;
=======
    if ($user->{_login_token}) {
        $item->{'token'} = $user->id . "-" . $user->{_login_token};
>>>>>>> 28144059
    }
    return $item;
}

<<<<<<< HEAD
#
# MFA
#

sub mfa_enroll {
    my ($self, $params) = @_;
    my $provider_name = lc($params->{provider});

    my $user = Bugzilla->login(LOGIN_REQUIRED);
    $user->set_mfa($provider_name);
    my $provider = $user->mfa_provider // die "Unknown MTA provider\n";
    return $provider->enroll_api();
}

sub whoami {
    my ($self, $params) = @_;
    my $user = Bugzilla->login(LOGIN_REQUIRED);
    return filter $params, {
        id        => $self->type('int', $user->id),
        real_name => $self->type('string', $user->name),
        name      => $self->type('email', $user->login),
    };
}

=======
>>>>>>> 28144059
1;

__END__

=head1 NAME

Bugzilla::Webservice::User - The User Account and Login API

=head1 DESCRIPTION

This part of the Bugzilla API allows you to create User Accounts and
log in/out using an existing account.

=head1 METHODS

See L<Bugzilla::WebService> for a description of how parameters are passed,
and what B<STABLE>, B<UNSTABLE>, and B<EXPERIMENTAL> mean.

Although the data input and output is the same for JSONRPC, XMLRPC and REST,
the directions for how to access the data via REST is noted in each method
where applicable.

=head1 Logging In and Out

These method are now deprecated, and will be removed in the release after
Bugzilla 5.0. The correct way of use these REST and RPC calls is noted in
L<Bugzilla::WebService>

=head2 login

B<DEPRECATED>

=over

=item B<Description>

Logging in, with a username and password, is required for many
Bugzilla installations, in order to search for bugs, post new bugs,
etc. This method logs in an user.

=item B<Params>

=over

=item C<login> (string) - The user's login name.

=item C<password> (string) - The user's password.

=item C<restrict_login> (bool) B<Optional> - If set to a true value,
the token returned by this method will only be valid from the IP address
which called this method.

=back

=item B<Returns>

On success, a hash containing two items, C<id>, the numeric id of the
user that was logged in, and a C<token> which can be passed in
<<<<<<< HEAD
the parameters as authentication in other calls. A set of http cookies
is also sent with the response. These cookies *or* the token can be sent
along with any future requests to the webservice, for the duration of the
session. Note that cookies are not accepted for GET requests for JSONRPC
and REST for security reasons. You may, however, use the token or valid
login parameters for those requests.
=======
the parameters as authentication in other calls. The token can be sent
along with any future requests to the webservice, for the duration of the
session, i.e. till L<User.logout|/logout> is called.
>>>>>>> 28144059

=item B<Errors>

=over

=item 300 (Invalid Username or Password)

The username does not exist, or the password is wrong.

=item 301 (Login Disabled)

The ability to login with this account has been disabled.  A reason may be
specified with the error.

=item 305 (New Password Required)

The current password is correct, but the user is asked to change
their password.

=item 50 (Param Required)

A login or password parameter was not provided.

=back

=item B<History>

=over

<<<<<<< HEAD
=======
=item C<remember> was removed in Bugzilla B<5.0> as this method no longer
creates a login cookie.

=item C<restrict_login> was added in Bugzilla B<5.0>.

>>>>>>> 28144059
=item C<token> was added in Bugzilla B<4.4.3>.

=item This function will be removed in the release after Bugzilla 5.0, in favour of API keys.

=back

=back

=head2 logout

B<DEPRECATED>

=over

=item B<Description>

Log out the user. Does nothing if there is no user logged in.

=item B<Params> (none)

=item B<Returns> (nothing)

=item B<Errors> (none)

=back

=head2 valid_login

B<DEPRECATED>

=over

=item B<Description>

This method will verify whether a client's cookies or current login
token is still valid or have expired. A valid username must be provided
as well that matches.

=item B<Params>

=over

=item C<login>

The login name that matches the provided cookies or token.

=item C<token>

(string) Persistent login token current being used for authentication (optional).
Cookies passed by client will be used before the token if both provided.

=back

=item B<Returns>

Returns true/false depending on if the current cookies or token are valid
for the provided username.

=item B<Errors> (none)

=item B<History>

=over

=item Added in Bugzilla B<5.0>.

=item This function will be removed in the release after Bugzilla 5.0, in favour of API keys.

=back

=back

=head1 Account Creation and Modification

=head2 offer_account_by_email

B<STABLE>

=over

=item B<Description>

Sends an email to the user, offering to create an account.  The user
will have to click on a URL in the email, and choose their password
and real name.

This is the recommended way to create a Bugzilla account.

=item B<Param>

=over

=item C<email> (string) - the email to send the offer to.

=back

=item B<Returns> (nothing)

=item B<Errors>

=over

=item 500 (Account Already Exists)

An account with that email address already exists in Bugzilla.

=item 501 (Illegal Email Address)

This Bugzilla does not allow you to create accounts with the format of
email address you specified. Account creation may be entirely disabled.

=back

=back

=head2 create

B<STABLE>

=over

=item B<Description>

Creates a user account directly in Bugzilla, password and all.
Instead of this, you should use L</offer_account_by_email> when
possible, because that makes sure that the email address specified can
actually receive an email. This function does not check that.

You must be logged in and have the C<editusers> privilege in order to
call this function.

=item B<REST>

<<<<<<< HEAD
POST /user
=======
POST /rest/user
>>>>>>> 28144059

The params to include in the POST body as well as the returned data format,
are the same as below.

=item B<Params>

=over

=item C<email> (string) - The email address for the new user.

=item C<full_name> (string) B<Optional> - The user's full name. Will
be set to empty if not specified.

=item C<password> (string) B<Optional> - The password for the new user
account, in plain text.  It will be stripped of leading and trailing
whitespace.  If blank or not specified, the newly created account will
exist in Bugzilla, but will not be allowed to log in using DB
authentication until a password is set either by the user (through
resetting their password) or by the administrator.

=back

=item B<Returns>

A hash containing one item, C<id>, the numeric id of the user that was
created.

=item B<Errors>

The same as L</offer_account_by_email>. If a password is specified,
the function may also throw:

=over

=item 502 (Password Too Short)

The password specified is too short. (Usually, this means the
password is under three characters.)

=back

=item B<History>

=over

=item Error 503 (Password Too Long) removed in Bugzilla B<3.6>.

=item REST API call added in Bugzilla B<5.0>.

=back

=back

<<<<<<< HEAD
=head2 update
=======
=head2 update 
>>>>>>> 28144059

B<EXPERIMENTAL>

=over

=item B<Description>

Updates user accounts in Bugzilla.

<<<<<<< HEAD
=======
=item B<REST>

PUT /rest/user/<user_id_or_name>

The params to include in the PUT body as well as the returned data format,
are the same as below. The C<ids> and C<names> params are overridden as they
are pulled from the URL path.

>>>>>>> 28144059
=item B<Params>

=over

=item C<ids>

C<array> Contains ids of user to update.

=item C<names>

C<array> Contains email/login of user to update.

=item C<full_name>

C<string> The new name of the user.

=item C<email>

C<string> The email of the user. Note that email used to login to bugzilla.
<<<<<<< HEAD
Also note that you can only update one user at a time when changing the
login name / email. (An error will be thrown if you try to update this field
=======
Also note that you can only update one user at a time when changing the 
login name / email. (An error will be thrown if you try to update this field 
>>>>>>> 28144059
for multiple users at once.)

=item C<password>

C<string> The password of the user.

=item C<email_enabled>

C<boolean> A boolean value to enable/disable sending bug-related mail to the user.

=item C<login_denied_text>

C<string> A text field that holds the reason for disabling a user from logging
into bugzilla, if empty then the user account is enabled otherwise it is
disabled/closed.

=item C<groups>

C<hash> These specify the groups that this user is directly a member of.
To set these, you should pass a hash as the value. The hash may contain
the following fields:

=over

=item C<add> An array of C<int>s or C<string>s. The group ids or group names
that the user should be added to.

=item C<remove> An array of C<int>s or C<string>s. The group ids or group names
that the user should be removed from.

=item C<set> An array of C<int>s or C<string>s. An exact set of group ids
and group names that the user should be a member of. NOTE: This does not
remove groups from the user where the person making the change does not
have the bless privilege for.

If you specify C<set>, then C<add> and C<remove> will be ignored. A group in
both the C<add> and C<remove> list will be added. Specifying a group that the
user making the change does not have bless rights will generate an error.

=back

<<<<<<< HEAD
=item C<set_bless_groups>

C<hash> - This is the same as set_groups, but affects what groups a user
has direct membership to bless that group. It takes the same inputs as
set_groups.
=======
=item C<bless_groups>

C<hash> - This is the same as groups, but affects what groups a user
has direct membership to bless that group. It takes the same inputs as
groups.
>>>>>>> 28144059

=back

=item B<Returns>

A C<hash> with a single field "users". This points to an array of hashes
with the following fields:

=over

=item C<id>

C<int> The id of the user that was updated.

=item C<changes>

C<hash> The changes that were actually done on this user. The keys are
the names of the fields that were changed, and the values are a hash
with two keys:

=over

=item C<added>

C<string> The values that were added to this field,
possibly a comma-and-space-separated list if multiple values were added.

=item C<removed>

<<<<<<< HEAD
C<string> The values that were removed from this field, possibly a
=======
C<string> The values that were removed from this field, possibly a 
>>>>>>> 28144059
comma-and-space-separated list if multiple values were removed.

=back

=back

=item B<Errors>

=over

=item 51 (Bad Login Name)

You passed an invalid login name in the "names" array.

=item 304 (Authorization Required)

Logged-in users are not authorized to edit other users.

<<<<<<< HEAD
=======
=back

=item B<History>

=over

=item REST API call added in Bugzilla B<5.0>.

>>>>>>> 28144059
=back

=back

=head1 User Info

=head2 get

B<STABLE>

=over

=item B<Description>

Gets information about user accounts in Bugzilla.

=item B<REST>

To get information about a single user:

<<<<<<< HEAD
GET /user/<user_id_or_name>

To search for users by name, group using URL params same as below:

GET /user
=======
GET /rest/user/<user_id_or_name>

To search for users by name, group using URL params same as below:

GET /rest/user
>>>>>>> 28144059

The returned data format is the same as below.

=item B<Params>

B<Note>: At least one of C<ids>, C<names>, or C<match> must be specified.

B<Note>: Users will not be returned more than once, so even if a user 
is matched by more than one argument, only one user will be returned.

In addition to the parameters below, this method also accepts the
standard L<include_fields|Bugzilla::WebService/include_fields> and
L<exclude_fields|Bugzilla::WebService/exclude_fields> arguments.

=over

=item C<ids> (array) 

An array of integers, representing user ids.

Logged-out users cannot pass this parameter to this function. If they try,
they will get an error. Logged-in users will get an error if they specify
the id of a user they cannot see.

=item C<names> (array)

An array of login names (strings).

=item C<match> (array)

An array of strings. This works just like "user matching" in
Bugzilla itself. Users will be returned whose real name or login name
contains any one of the specified strings. Users that you cannot see will
not be included in the returned list.

Most installations have a limit on how many matches are returned for
each string, which defaults to 1000 but can be changed by the Bugzilla
administrator.

Logged-out users cannot use this argument, and an error will be thrown
if they try. (This is to make it harder for spammers to harvest email
addresses from Bugzilla, and also to enforce the user visibility
restrictions that are implemented on some Bugzillas.)

=item C<limit> (int)

Limit the number of users matched by the C<match> parameter. If value
is greater than the system limit, the system limit will be used. This
parameter is only used when user matching using the C<match> parameter
is being performed.

=item C<group_ids> (array)

=item C<groups> (array)

C<group_ids> is an array of numeric ids for groups that a user can be in.
C<groups> is an array of names of groups that a user can be in.
If these are specified, they limit the return value to users who are
in I<any> of the groups specified.

=item C<include_disabled> (boolean)

By default, when using the C<match> parameter, disabled users are excluded
from the returned results unless their full username is identical to the
match string. Setting C<include_disabled> to C<true> will include disabled
users in the returned results even if their username doesn't fully match
the input string.

=item B<History>

=over

=item REST API call added in Bugzilla B<5.0>.

=back

=back

=item B<Returns> 

A hash containing one item, C<users>, that is an array of
hashes. Each hash describes a user, and has the following items:

=over

=item id

C<int> The unique integer ID that Bugzilla uses to represent this user. 
Even if the user's login name changes, this will not change.

=item real_name

C<string> The actual name of the user. May be blank.

=item email

C<string> The email address of the user.

=item name

C<string> The login name of the user. Note that in some situations this is 
different than their email.

=item can_login

C<boolean> A boolean value to indicate if the user can login into bugzilla. 

=item email_enabled

C<boolean> A boolean value to indicate if bug-related mail will be sent
to the user or not.

=item login_denied_text

C<string> A text field that holds the reason for disabling a user from logging
into bugzilla, if empty then the user account is enabled. Otherwise it is 
disabled/closed.

=item groups

<<<<<<< HEAD
C<array> An array of group hashes the user is a member of. Each hash describes
the group and contains the following items:
=======
C<array> An array of group hashes the user is a member of. If the currently
logged in user is querying their own account or is a member of the 'editusers'
group, the array will contain all the groups that the user is a
member of. Otherwise, the array will only contain groups that the logged in
user can bless. Each hash describes the group and contains the following items:
>>>>>>> 28144059

=over

=item id

C<int> The group id

=item name

C<string> The name of the group

=item description

C<string> The description for the group

=back

<<<<<<< HEAD
=over

=======
>>>>>>> 28144059
=item saved_searches

C<array> An array of hashes, each of which represents a user's saved search and has
the following keys:

=over

=item id

C<int> An integer id uniquely identifying the saved search.

=item name

C<string> The name of the saved search.

<<<<<<< HEAD
=item url
=======
=item query
>>>>>>> 28144059

C<string> The CGI parameters for the saved search.

=back

<<<<<<< HEAD
B<Note>: The elements of the returned array (i.e. hashes) are ordered by the 
name of each saved search.
=======
=item saved_reports

C<array> An array of hashes, each of which represents a user's saved report and has
the following keys:

=over

=item id

C<int> An integer id uniquely identifying the saved report.

=item name

C<string> The name of the saved report.

=item query

C<string> The CGI parameters for the saved report.
>>>>>>> 28144059

=back

B<Note>: If you are not logged in to Bugzilla when you call this function, you
will only be returned the C<id>, C<name>, and C<real_name> items. If you are
logged in and not in editusers group, you will only be returned the C<id>, C<name>, 
<<<<<<< HEAD
C<real_name>, C<email>, and C<can_login> items. The groups returned are filtered
based on your permission to bless each group.
=======
C<real_name>, C<email>, C<can_login>, and C<groups> items. The groups returned are
filtered based on your permission to bless each group.
The C<saved_searches> and C<saved_reports> items are only returned if you are
querying your own account, even if you are in the editusers group.
>>>>>>> 28144059

=back

=item B<Errors>

=over

=item 51 (Bad Login Name or Group ID)

You passed an invalid login name in the "names" array or a bad
group ID in the C<group_ids> argument.
<<<<<<< HEAD
=======

=item 52 (Invalid Parameter)

The value used must be an integer greater than zero.
>>>>>>> 28144059

=item 304 (Authorization Required)

You are logged in, but you are not authorized to see one of the users you
wanted to get information about by user id.

=item 505 (User Access By Id or User-Matching Denied)

Logged-out users cannot use the "ids" or "match" arguments to this 
function.

=item 804 (Invalid Group Name)

You passed a group name in the C<groups> argument which either does not
exist or you do not belong to it.

=back

=item B<History>

=over

=item Added in Bugzilla B<3.4>.

=item C<group_ids> and C<groups> were added in Bugzilla B<4.0>.

=item C<include_disabled> was added in Bugzilla B<4.0>. Default
behavior for C<match> was changed to only return enabled accounts.

=item Error 804 has been added in Bugzilla 4.0.9 and 4.2.4. It's now
illegal to pass a group name you don't belong to.

=item C<groups>, C<saved_searches>, and C<saved_reports> were added
in Bugzilla B<4.4>.

=item REST API call added in Bugzilla B<5.0>.

=item C<groups> Added in Bugzilla B<4.4>.

=item C<saved_searches> Added in Bugzilla B<4.4>.

=item Error 804 has been added in Bugzilla 4.0.9 and 4.2.4. It's now
illegal to pass a group name you don't belong to.

=back

=item REST API call added in Bugzilla B<5.0>.

=back

=head2 whoami

=over

=item B<Description>

Allows for validating a user's API key, token, or username and password.
If sucessfully authenticated, it returns simple information about the
logged in user.

=item B<Params> (none)

=item B<Returns>

On success, a hash containing information about the logged in user.

=over

=item id

C<int> The unique integer ID that Bugzilla uses to represent this user.
Even if the user's login name changes, this will not change.

=item real_name

C<string> The actual name of the user. May be blank.

=item name

C<string> The login name of the user.

=back

=item B<Errors>

=over

=item 300 (Invalid Username or Password)

The username does not exist, or the password is wrong.

=item 301 (Account Disabled)

The account has been disabled.  A reason may be specified with the
error.

=item 305 (New Password Required)

The current password is correct, but the user is asked to change
his password.

=back

=back<|MERGE_RESOLUTION|>--- conflicted
+++ resolved
@@ -18,17 +18,11 @@
 use Bugzilla::Group;
 use Bugzilla::User;
 use Bugzilla::Util qw(trim detaint_natural);
-<<<<<<< HEAD
-use Bugzilla::WebService::Util qw(filter filter_wants validate
-                                  translate params_to_objects);
+use Bugzilla::WebService::Util qw(filter filter_wants validate translate params_to_objects);
+
 use Bugzilla::Hook;
 
-use List::Util qw(first);
-=======
-use Bugzilla::WebService::Util qw(filter filter_wants validate translate params_to_objects);
-
 use List::Util qw(first min);
->>>>>>> 28144059
 
 # Don't need auth to login
 use constant LOGIN_EXEMPT => {
@@ -48,10 +42,7 @@
     offer_account_by_email
     update
     valid_login
-<<<<<<< HEAD
     whoami
-=======
->>>>>>> 28144059
 );
 
 use constant MAPPED_FIELDS => {
@@ -209,20 +200,12 @@
     }
 
     # User Matching
-<<<<<<< HEAD
-    my $limit;
-    if ($params->{limit}) {
-        detaint_natural($params->{limit})
-            || ThrowCodeError('param_must_be_numeric',
-                              { function => 'User.match', param => 'limit' });
-=======
     my $limit = Bugzilla->params->{maxusermatches};
     if ($params->{limit}) {
         detaint_natural($params->{limit})
             || ThrowCodeError('param_must_be_numeric',
                               { function => 'Bugzilla::WebService::User::match',
                                 param    => 'limit' });
->>>>>>> 28144059
         $limit = $limit ? min($params->{limit}, $limit) : $params->{limit};
     }
 
@@ -258,14 +241,11 @@
                     map { $self->_query_to_hash($_) } @{ $user->queries }
                 ];
             }
-<<<<<<< HEAD
-=======
             if (filter_wants($params, 'saved_reports')) {
                 $user_info->{saved_reports}  = [
                     map { $self->_report_to_hash($_) } @{ $user->reports }
                 ];
             }
->>>>>>> 28144059
         }
 
         if (filter_wants($params, 'groups')) {
@@ -306,11 +286,7 @@
                                            object => "users"});
 
     defined($params->{names}) || defined($params->{ids})
-<<<<<<< HEAD
         || ThrowCodeError('params_required',
-=======
-        || ThrowCodeError('params_required', 
->>>>>>> 28144059
                { function => 'User.update', params => ['ids', 'names'] });
 
     my $user_objects = params_to_objects($params, 'Bugzilla::User');
@@ -329,11 +305,7 @@
     my %changes;
     foreach my $user (@$user_objects){
         my $returned_changes = $user->update();
-<<<<<<< HEAD
         $changes{$user->id} = translate($returned_changes, MAPPED_RETURNS);
-=======
-        $changes{$user->id} = translate($returned_changes, MAPPED_RETURNS);    
->>>>>>> 28144059
     }
     $dbh->bz_commit_transaction();
 
@@ -356,11 +328,7 @@
 
             $hash{changes}{$field} = {
                 removed => $self->type('string', $change->[0]),
-<<<<<<< HEAD
                 added   => $self->type('string', $change->[1])
-=======
-                added   => $self->type('string', $change->[1]) 
->>>>>>> 28144059
             };
         }
 
@@ -378,33 +346,20 @@
     return $users if (!$group_ids and !$group_names);
 
     my $user = Bugzilla->user;
-<<<<<<< HEAD
-
-    my @groups = map { Bugzilla::Group->check({ id => $_ }) } 
-                     @{ $group_ids || [] };
-
-=======
     my (@groups, %groups);
 
     if ($group_ids) {
         @groups = map { Bugzilla::Group->check({ id => $_ }) } @$group_ids;
         $groups{$_->id} = $_ foreach @groups;
     }
->>>>>>> 28144059
     if ($group_names) {
         foreach my $name (@$group_names) {
             my $group = Bugzilla::Group->check({ name => $name, _error => 'invalid_group_name' });
             $user->in_group($group) || ThrowUserError('invalid_group_name', { name => $name });
-<<<<<<< HEAD
-            push(@groups, $group);
-        }
-    }
-=======
             $groups{$group->id} = $group;
         }
     }
     @groups = values %groups;
->>>>>>> 28144059
 
     my @in_group = grep { $self->_user_in_any_group($_, \@groups) } @$users;
     return \@in_group;
@@ -424,11 +379,7 @@
 
     my @filtered_groups;
     foreach my $group (@$groups) {
-<<<<<<< HEAD
         next unless ($user->in_group('editusers') || $user->can_bless($group->id));
-=======
-        next unless $user->can_bless($group->id);
->>>>>>> 28144059
         push(@filtered_groups, $self->_group_to_hash($group));
     }
 
@@ -448,13 +399,6 @@
 sub _query_to_hash {
     my ($self, $query) = @_;
     my $item = {
-<<<<<<< HEAD
-        id   => $self->type('int', $query->id),
-        name => $self->type('string', $query->name),
-        url  => $self->type('string', $query->url),
-    };
-
-=======
         id    => $self->type('int', $query->id),
         name  => $self->type('string', $query->name),
         query => $self->type('string', $query->url),
@@ -469,25 +413,18 @@
         name  => $self->type('string', $report->name),
         query => $self->type('string', $report->query),
     };
->>>>>>> 28144059
     return $item;
 }
 
 sub _login_to_hash {
     my ($self, $user) = @_;
     my $item = { id => $self->type('int', $user->id) };
-<<<<<<< HEAD
-    if (my $login_token = $user->{_login_token}) {
-        $item->{'token'} = $user->id . "-" . $login_token;
-=======
     if ($user->{_login_token}) {
         $item->{'token'} = $user->id . "-" . $user->{_login_token};
->>>>>>> 28144059
     }
     return $item;
 }
 
-<<<<<<< HEAD
 #
 # MFA
 #
@@ -512,8 +449,6 @@
     };
 }
 
-=======
->>>>>>> 28144059
 1;
 
 __END__
@@ -572,18 +507,9 @@
 
 On success, a hash containing two items, C<id>, the numeric id of the
 user that was logged in, and a C<token> which can be passed in
-<<<<<<< HEAD
-the parameters as authentication in other calls. A set of http cookies
-is also sent with the response. These cookies *or* the token can be sent
-along with any future requests to the webservice, for the duration of the
-session. Note that cookies are not accepted for GET requests for JSONRPC
-and REST for security reasons. You may, however, use the token or valid
-login parameters for those requests.
-=======
 the parameters as authentication in other calls. The token can be sent
 along with any future requests to the webservice, for the duration of the
 session, i.e. till L<User.logout|/logout> is called.
->>>>>>> 28144059
 
 =item B<Errors>
 
@@ -613,14 +539,11 @@
 
 =over
 
-<<<<<<< HEAD
-=======
 =item C<remember> was removed in Bugzilla B<5.0> as this method no longer
 creates a login cookie.
 
 =item C<restrict_login> was added in Bugzilla B<5.0>.
 
->>>>>>> 28144059
 =item C<token> was added in Bugzilla B<4.4.3>.
 
 =item This function will be removed in the release after Bugzilla 5.0, in favour of API keys.
@@ -754,11 +677,7 @@
 
 =item B<REST>
 
-<<<<<<< HEAD
-POST /user
-=======
 POST /rest/user
->>>>>>> 28144059
 
 The params to include in the POST body as well as the returned data format,
 are the same as below.
@@ -812,11 +731,7 @@
 
 =back
 
-<<<<<<< HEAD
 =head2 update
-=======
-=head2 update 
->>>>>>> 28144059
 
 B<EXPERIMENTAL>
 
@@ -826,8 +741,6 @@
 
 Updates user accounts in Bugzilla.
 
-<<<<<<< HEAD
-=======
 =item B<REST>
 
 PUT /rest/user/<user_id_or_name>
@@ -836,7 +749,6 @@
 are the same as below. The C<ids> and C<names> params are overridden as they
 are pulled from the URL path.
 
->>>>>>> 28144059
 =item B<Params>
 
 =over
@@ -856,13 +768,8 @@
 =item C<email>
 
 C<string> The email of the user. Note that email used to login to bugzilla.
-<<<<<<< HEAD
 Also note that you can only update one user at a time when changing the
 login name / email. (An error will be thrown if you try to update this field
-=======
-Also note that you can only update one user at a time when changing the 
-login name / email. (An error will be thrown if you try to update this field 
->>>>>>> 28144059
 for multiple users at once.)
 
 =item C<password>
@@ -904,19 +811,11 @@
 
 =back
 
-<<<<<<< HEAD
-=item C<set_bless_groups>
-
-C<hash> - This is the same as set_groups, but affects what groups a user
-has direct membership to bless that group. It takes the same inputs as
-set_groups.
-=======
 =item C<bless_groups>
 
 C<hash> - This is the same as groups, but affects what groups a user
 has direct membership to bless that group. It takes the same inputs as
 groups.
->>>>>>> 28144059
 
 =back
 
@@ -946,11 +845,7 @@
 
 =item C<removed>
 
-<<<<<<< HEAD
 C<string> The values that were removed from this field, possibly a
-=======
-C<string> The values that were removed from this field, possibly a 
->>>>>>> 28144059
 comma-and-space-separated list if multiple values were removed.
 
 =back
@@ -969,8 +864,6 @@
 
 Logged-in users are not authorized to edit other users.
 
-<<<<<<< HEAD
-=======
 =back
 
 =item B<History>
@@ -979,7 +872,6 @@
 
 =item REST API call added in Bugzilla B<5.0>.
 
->>>>>>> 28144059
 =back
 
 =back
@@ -1000,19 +892,11 @@
 
 To get information about a single user:
 
-<<<<<<< HEAD
-GET /user/<user_id_or_name>
+GET /rest/user/<user_id_or_name>
 
 To search for users by name, group using URL params same as below:
 
-GET /user
-=======
-GET /rest/user/<user_id_or_name>
-
-To search for users by name, group using URL params same as below:
-
 GET /rest/user
->>>>>>> 28144059
 
 The returned data format is the same as below.
 
@@ -1133,16 +1017,11 @@
 
 =item groups
 
-<<<<<<< HEAD
-C<array> An array of group hashes the user is a member of. Each hash describes
-the group and contains the following items:
-=======
 C<array> An array of group hashes the user is a member of. If the currently
 logged in user is querying their own account or is a member of the 'editusers'
 group, the array will contain all the groups that the user is a
 member of. Otherwise, the array will only contain groups that the logged in
 user can bless. Each hash describes the group and contains the following items:
->>>>>>> 28144059
 
 =over
 
@@ -1160,11 +1039,6 @@
 
 =back
 
-<<<<<<< HEAD
-=over
-
-=======
->>>>>>> 28144059
 =item saved_searches
 
 C<array> An array of hashes, each of which represents a user's saved search and has
@@ -1180,20 +1054,12 @@
 
 C<string> The name of the saved search.
 
-<<<<<<< HEAD
-=item url
-=======
 =item query
->>>>>>> 28144059
 
 C<string> The CGI parameters for the saved search.
 
 =back
 
-<<<<<<< HEAD
-B<Note>: The elements of the returned array (i.e. hashes) are ordered by the 
-name of each saved search.
-=======
 =item saved_reports
 
 C<array> An array of hashes, each of which represents a user's saved report and has
@@ -1212,22 +1078,16 @@
 =item query
 
 C<string> The CGI parameters for the saved report.
->>>>>>> 28144059
 
 =back
 
 B<Note>: If you are not logged in to Bugzilla when you call this function, you
 will only be returned the C<id>, C<name>, and C<real_name> items. If you are
 logged in and not in editusers group, you will only be returned the C<id>, C<name>, 
-<<<<<<< HEAD
-C<real_name>, C<email>, and C<can_login> items. The groups returned are filtered
-based on your permission to bless each group.
-=======
 C<real_name>, C<email>, C<can_login>, and C<groups> items. The groups returned are
 filtered based on your permission to bless each group.
 The C<saved_searches> and C<saved_reports> items are only returned if you are
 querying your own account, even if you are in the editusers group.
->>>>>>> 28144059
 
 =back
 
@@ -1239,13 +1099,10 @@
 
 You passed an invalid login name in the "names" array or a bad
 group ID in the C<group_ids> argument.
-<<<<<<< HEAD
-=======
 
 =item 52 (Invalid Parameter)
 
 The value used must be an integer greater than zero.
->>>>>>> 28144059
 
 =item 304 (Authorization Required)
 
@@ -1349,4 +1206,12 @@
 
 =back
 
+=back
+
+=head1 B<Methods in need of POD>
+
+=over
+
+=item mfa_enroll
+
 =back