#!/usr/bin/perl -T
# This Source Code Form is subject to the terms of the Mozilla Public
# License, v. 2.0. If a copy of the MPL was not distributed with this
# file, You can obtain one at http://mozilla.org/MPL/2.0/.
#
# This Source Code Form is "Incompatible With Secondary Licenses", as
# defined by the Mozilla Public License, v. 2.0.

use 5.10.1;
use strict;
use warnings;

use lib qw(. lib local/lib/perl5);

use Bugzilla;
use Bugzilla::BugMail;
use Bugzilla::Constants;
use Bugzilla::Error;
use Bugzilla::Flag; 
use Bugzilla::FlagType; 
use Bugzilla::User;
use Bugzilla::Util;
use Bugzilla::Bug;
use Bugzilla::Attachment;
use Bugzilla::Attachment::PatchReader;
use Bugzilla::Token;
use Bugzilla::Hook;

use Cwd qw(realpath);
use Encode qw(encode find_encoding);
use URI;
use URI::QueryParam;

# For most scripts we don't make $cgi and $template global variables. But
# when preparing Bugzilla for mod_perl, this script used these
# variables in so many subroutines that it was easier to just
# make them globals.
local our $cgi = Bugzilla->cgi;
local our $template = Bugzilla->template;
local our $vars = {};

# All calls to this script should contain an "action" variable whose
# value determines what the user wants to do.  The code below checks
# the value of that variable and runs the appropriate code. If none is
# supplied, we default to 'view'.

# Determine whether to use the action specified by the user or the default.
my $action = $cgi->param('action') || 'view';
my $format = $cgi->param('format') || '';

# BMO: Don't allow updating of bugs if disabled
if (Bugzilla->params->{disable_bug_updates} && $cgi->request_method eq 'POST') {
    ThrowErrorPage('bug/process/updates-disabled.html.tmpl',
        'Bug updates are currently disabled.');
}

# You must use the appropriate urlbase/sslbase param when doing anything
# but viewing an attachment, or a raw diff.
if ($action ne 'view'
    && (($action !~ /^(?:interdiff|diff)$/) || $format ne 'raw'))
{
    do_ssl_redirect_if_required();
    if ($cgi->url_is_attachment_base) {
        $cgi->redirect_to_urlbase;
    }
    Bugzilla->login();
}

# When viewing an attachment, do not request credentials if we are on
# the alternate host. Let view() decide when to call Bugzilla->login.
if ($action eq "view")
{
    view();
}
elsif ($action eq "interdiff")
{
    interdiff();
}
elsif ($action eq "diff")
{
    diff();
}
elsif ($action eq "viewall") 
{ 
    viewall(); 
}
elsif ($action eq "enter") 
{ 
    Bugzilla->login(LOGIN_REQUIRED);
    enter(); 
}
elsif ($action eq "insert")
{
    Bugzilla->login(LOGIN_REQUIRED);
    insert();
}
elsif ($action eq "edit") 
{ 
    edit(); 
}
elsif ($action eq "update") 
{ 
    Bugzilla->login(LOGIN_REQUIRED);
    update();
}
elsif ($action eq "delete") {
    delete_attachment();
}
else 
{ 
  ThrowUserError('unknown_action', {action => $action});
}

exit;

################################################################################
# Data Validation / Security Authorization
################################################################################

# Validates an attachment ID. Optionally takes a parameter of a form
# variable name that contains the ID to be validated. If not specified,
# uses 'id'.
# If the second parameter is true, the attachment ID will be validated,
# however the current user's access to the attachment will not be checked.
# Will throw an error if 1) attachment ID is not a valid number,
# 2) attachment does not exist, or 3) user isn't allowed to access the
# attachment.
#
# Returns an attachment object.

sub validateID {
    my($param, $dont_validate_access) = @_;
    $param ||= 'id';

    # If we're not doing interdiffs, check if id wasn't specified and
    # prompt them with a page that allows them to choose an attachment.
    # Happens when calling plain attachment.cgi from the urlbar directly
    if ($param eq 'id' && !$cgi->param('id')) {
        print $cgi->header();
        $template->process("attachment/choose.html.tmpl", $vars) ||
            ThrowTemplateError($template->error());
        exit;
    }
    
    my $attach_id = $cgi->param($param);

    # Validate the specified attachment id. detaint kills $attach_id if
    # non-natural, so use the original value from $cgi in our exception
    # message here.
    detaint_natural($attach_id)
        || ThrowUserError("invalid_attach_id",
                          { attach_id => scalar $cgi->param($param) });
  
    # Make sure the attachment exists in the database.
    my $attachment = new Bugzilla::Attachment({ id => $attach_id, cache => 1 })
        || ThrowUserError("invalid_attach_id", { attach_id => $attach_id });

    return $attachment if ($dont_validate_access || check_can_access($attachment));
}

# Make sure the current user has access to the specified attachment.
sub check_can_access {
    my $attachment = shift;
    my $user = Bugzilla->user;

    # Make sure the user is authorized to access this attachment's bug.
    Bugzilla::Bug->check({ id => $attachment->bug_id, cache => 1 });
    if ($attachment->isprivate && $user->id != $attachment->attacher->id 
        && !$user->is_insider) 
    {
        ThrowUserError('auth_failure', {action => 'access',
                                        object => 'attachment',
                                        attach_id => $attachment->id});
    }
    return 1;
}

# Determines if the attachment is public -- that is, if users who are
# not logged in have access to the attachment
sub attachmentIsPublic {
    my $attachment = shift;

    return 0 if Bugzilla->params->{'requirelogin'};
    return 0 if $attachment->isprivate;

    my $anon_user = new Bugzilla::User;
    return $anon_user->can_see_bug($attachment->bug_id);
}

# Validates format of a diff/interdiff. Takes a list as an parameter, which
# defines the valid format values. Will throw an error if the format is not
# in the list. Returns either the user selected or default format.
sub validateFormat {
  # receives a list of legal formats; first item is a default
  my $format = $cgi->param('format') || $_[0];
  if (not grep($_ eq $format, @_)) {
     ThrowUserError("invalid_format", { format  => $format, formats => \@_ });
  }

  return $format;
}

# Validates context of a diff/interdiff. Will throw an error if the context
# is not number, "file" or "patch". Returns the validated, detainted context.
sub validateContext {
  my $context = $cgi->param('context') || "patch";
  if ($context ne "file" && $context ne "patch") {
      my $orig_context = $context;
      detaint_natural($context)
        || ThrowUserError("invalid_context", { context => $orig_context });
  }

  return $context;
}

# Gets the attachment object(s) generated by validateID, while ensuring
# attachbase and token authentication is used when required.
sub get_attachment {
    my @field_names = @_ ? @_ : qw(id);

    my %attachments;

    if (use_attachbase()) {
        # Load each attachment, and ensure they are all from the same bug
        my $bug_id = 0;
        foreach my $field_name (@field_names) {
            my $attachment = validateID($field_name, 1);
            if (!$bug_id) {
                $bug_id = $attachment->bug_id;
            } elsif ($attachment->bug_id != $bug_id) {
                ThrowUserError('attachment_bug_id_mismatch');
            }
            $attachments{$field_name} = $attachment;
        }
        my @args = map { $_ . '=' . $attachments{$_}->id } @field_names;
        my $cgi_params = $cgi->canonicalise_query(@field_names, 't',
            'Bugzilla_login', 'Bugzilla_password');
        push(@args, $cgi_params) if $cgi_params;
        my $path = 'attachment.cgi?' . join('&', @args);

        # Make sure the attachment is served from the correct server.
        if ($cgi->url_is_attachment_base($bug_id)) {
            # No need to validate the token for public attachments. We cannot request
            # credentials as we are on the alternate host.
            if (!all_attachments_are_public(\%attachments)) {
                my $token = $cgi->param('t');
                my ($userid, undef, $token_data) = Bugzilla::Token::GetTokenData($token);
                my %token_data = unpack_token_data($token_data);
                my $valid_token = 1;
                foreach my $field_name (@field_names) {
                    my $token_id = $token_data{$field_name};
                    if (!$token_id
                        || !detaint_natural($token_id)
                        || $attachments{$field_name}->id != $token_id)
                    {
                        $valid_token = 0;
                        last;
                    }
                }
                unless ($userid && $valid_token) {
                    # Not a valid token.
                    print $cgi->redirect('-location' => correct_urlbase() . $path);
                    exit;
                }
                # Change current user without creating cookies.
                Bugzilla->set_user(new Bugzilla::User($userid));
                # Tokens are single use only, delete it.
                delete_token($token);
            }
        }
        elsif ($cgi->url_is_attachment_base) {
            # If we come here, this means that each bug has its own host
            # for attachments, and that we are trying to view one attachment
            # using another bug's host. That's not desired.
            $cgi->redirect_to_urlbase;
        }
        else {
            # We couldn't call Bugzilla->login earlier as we first had to
            # make sure we were not going to request credentials on the
            # alternate host.
            Bugzilla->login();
            my $attachbase = Bugzilla->params->{'attachment_base'};
            # Replace %bugid% by the ID of the bug the attachment 
            # belongs to, if present.
            $attachbase =~ s/\%bugid\%/$bug_id/;
            # To avoid leaking information we redirect using the attachment ID only
            $path = 'attachment.cgi?' . join('&', map { 'id=' . $attachments{$_}->id } keys %attachments);
            if (all_attachments_are_public(\%attachments)) {
                # No need for a token; redirect to attachment base.
                print $cgi->redirect(-location => $attachbase . $path);
                exit;
            } else {
                # Make sure the user can view the attachment.
                foreach my $field_name (@field_names) {
                    check_can_access($attachments{$field_name});
                }
                # Create a token and redirect.
                my $token = url_quote(issue_session_token(pack_token_data(\%attachments)));
                print $cgi->redirect(-location => $attachbase . "$path&t=$token");
                exit;
            }
        }
    } else {
        do_ssl_redirect_if_required();
        # No alternate host is used. Request credentials if required.
        Bugzilla->login();
        foreach my $field_name (@field_names) {
            $attachments{$field_name} = validateID($field_name);
        }
    }

    return wantarray
        ? map { $attachments{$_} } @field_names
        : $attachments{$field_names[0]};
}

sub all_attachments_are_public {
    my $attachments = shift;
    foreach my $field_name (keys %$attachments) {
        if (!attachmentIsPublic($attachments->{$field_name})) {
            return 0;
        }
    }
    return 1;
}

sub pack_token_data {
    my $attachments = shift;
    return join(' ', map { $_ . '=' . $attachments->{$_}->id } keys %$attachments);
}

sub unpack_token_data {
    my @token_data = split(/ /, shift || '');
    my %data;
    foreach my $token (@token_data) {
        my ($field_name, $attach_id) = split('=', $token);
        $data{$field_name} = $attach_id;
    }
    return %data;
}

################################################################################
# Functions
################################################################################

# Display an attachment.
sub view {
    my $attachment = get_attachment();

    # At this point, Bugzilla->login has been called if it had to.
    my $contenttype = $attachment->contenttype;
    my $filename    = $attachment->filename;
    my $contenttype_override = 0;

    # Bug 111522: allow overriding content-type manually in the posted form
    # params.
    if (defined $cgi->param('content_type')) {
        $contenttype = $attachment->_check_content_type($cgi->param('content_type'));
        $contenttype_override = 1;
    }

    # Return the appropriate HTTP response headers.
    $attachment->datasize || ThrowUserError("attachment_removed");

    # BMO add a hook for github url redirection
    Bugzilla::Hook::process('attachment_view', { attachment => $attachment });

    $filename =~ s/^.*[\/\\]//;
    # escape quotes and backslashes in the filename, per RFCs 2045/822
    $filename =~ s/\\/\\\\/g; # escape backslashes
    $filename =~ s/"/\\"/g; # escape quotes

    # Avoid line wrapping done by Encode, which we don't need for HTTP
    # headers. See discussion in bug 328628 for details.
    local $Encode::Encoding{'MIME-Q'}->{'bpl'} = 10000;
    $filename = encode('MIME-Q', $filename);

    my $disposition = (Bugzilla->params->{'allow_attachment_display'}
                       && $attachment->is_viewable) ? 'inline' : 'attachment';

    my $do_redirect = 0;
    Bugzilla::Hook::process('attachment_should_redirect_login', { do_redirect => \$do_redirect });

    if ($do_redirect) {
        my $uri = URI->new(correct_urlbase() . 'attachment.cgi');
        $uri->query_param(id => $attachment->id);
        $uri->query_param(content_type => $contenttype) if $contenttype_override;

        print $cgi->redirect('-location' => $uri);
        exit 0;
    }

    # Don't send a charset header with attachments--they might not be UTF-8.
    # However, we do allow people to explicitly specify a charset if they
    # want.
    if ($contenttype !~ /\bcharset=/i) {
        # In order to prevent Apache from adding a charset, we have to send a
        # charset that's a single space.
        $cgi->charset("''");
        if (Bugzilla->feature('detect_charset') && $contenttype =~ /^text\//) {
            my $encoding = detect_encoding($attachment->data);
            if ($encoding) {
                $cgi->charset(find_encoding($encoding)->mime_name);
            }
        }
    }
    my $sendfile_header = {};
    my $sendfile_param = Bugzilla->params->{'xsendfile_header'};
    if ($attachment->is_on_filesystem && $sendfile_param ne 'off') {
        # attachment is on filesystem and Admin turned on feature.
        # This means we can let webserver handle the request and stream the file
        # for us. This is called the X-Sendfile feature. see bug 1073264.
        my $attachment_path = realpath($attachment->_get_local_filename());
        $sendfile_header->{$sendfile_param} = $attachment_path;
    }

    Bugzilla->log_user_request($attachment->bug_id, $attachment->id, "attachment-get")
<<<<<<< HEAD
        if Bugzilla->user->id;

    print $cgi->header(-type=>"$contenttype; name=\"$filename\"",
                       -content_disposition=> "$disposition; filename=\"$filename\"",
                       -content_length => $attachment->datasize,
                       %$sendfile_header);
    if ($attachment->is_on_filesystem && $sendfile_param ne 'off') {
        # in case of X-Sendfile, we do not print the data.
        # that is handled directly by the webserver.
        return;
    }
=======
      if Bugzilla->user->id;
    # IE8 and older do not support RFC 6266. So for these old browsers
    # we still pass the old 'filename' attribute. Modern browsers will
    # automatically pick the new 'filename*' attribute.
    print $cgi->header(-type=> $contenttype,
                       -content_disposition=> "$disposition; filename=\"$filename\"; filename*=UTF-8''$filename",
                       -content_length => $attachment->datasize);
>>>>>>> 557410f3
    disable_utf8();
    print $attachment->data;
}

sub interdiff {
    # Retrieve and validate parameters
    my $format = validateFormat('html', 'raw');
    my($old_attachment, $new_attachment);
    if ($format eq 'raw') {
        ($old_attachment, $new_attachment) = get_attachment('oldid', 'newid');
    } else {
        $old_attachment = validateID('oldid');
        $new_attachment = validateID('newid');
    }

    Bugzilla::Attachment::PatchReader::process_interdiff(
        $old_attachment, $new_attachment, $format);
}

sub diff {
    # Retrieve and validate parameters
    my $format = validateFormat('html', 'raw');
    my $attachment = $format eq 'raw' ? get_attachment() : validateID();
    my $context = validateContext();

    # If it is not a patch, view normally.
    if (!$attachment->ispatch) {
        view();
        return;
    }

    Bugzilla::Attachment::PatchReader::process_diff($attachment, $format, $context);
}

# Display all attachments for a given bug in a series of IFRAMEs within one
# HTML page.
sub viewall {
    # Retrieve and validate parameters
    my $bug = Bugzilla::Bug->check({ id => scalar $cgi->param('bugid'), cache => 1 });

    my $attachments = Bugzilla::Attachment->get_attachments_by_bug($bug);
    # Ignore deleted attachments.
    @$attachments = grep { $_->datasize } @$attachments;

    if ($cgi->param('hide_obsolete')) {
        @$attachments = grep { !$_->isobsolete } @$attachments;
        $vars->{'hide_obsolete'} = 1;
    }

    # Define the variables and functions that will be passed to the UI template.
    $vars->{'bug'} = $bug;
    $vars->{'attachments'} = $attachments;

    print $cgi->header();

    # Generate and return the UI (HTML page) from the appropriate template.
    $template->process("attachment/show-multiple.html.tmpl", $vars)
      || ThrowTemplateError($template->error());
}

# Display a form for entering a new attachment.
sub enter {
    # Retrieve and validate parameters
    my $bug = Bugzilla::Bug->check(scalar $cgi->param('bugid'));
    my $bugid = $bug->id;
    Bugzilla::Attachment->_check_bug($bug);
    my $dbh = Bugzilla->dbh;
    my $user = Bugzilla->user;

    # Retrieve the attachments the user can edit from the database and write
    # them into an array of hashes where each hash represents one attachment.

    my ($can_edit, $not_private) = ('', '');
    if (!$user->in_group('editbugs', $bug->product_id)) {
        $can_edit = "AND submitter_id = " . $user->id;
    }
    if (!$user->is_insider) {
        $not_private = "AND isprivate = 0";
    }
    my $attach_ids = $dbh->selectcol_arrayref(
        "SELECT attach_id
           FROM attachments
          WHERE bug_id = ?
                AND isobsolete = 0
                $can_edit $not_private
       ORDER BY attach_id",
         undef, $bugid);

    # Define the variables and functions that will be passed to the UI template.
    $vars->{'bug'} = $bug;
    $vars->{'attachments'} = Bugzilla::Attachment->new_from_list($attach_ids);

    my $flag_types = Bugzilla::FlagType::match({
        'target_type'  => 'attachment',
        'product_id'   => $bug->product_id,
        'component_id' => $bug->component_id,
        'is_active'    => 1
    });
    $vars->{'flag_types'} = $flag_types;
    $vars->{'any_flags_requesteeble'} =
        grep { $_->is_requestable && $_->is_requesteeble } @$flag_types;
    $vars->{'token'} = issue_session_token('create_attachment');

    print $cgi->header();

    # Generate and return the UI (HTML page) from the appropriate template.
    $template->process("attachment/create.html.tmpl", $vars)
      || ThrowTemplateError($template->error());
}

# Insert a new attachment into the database.
sub insert {
    my $dbh = Bugzilla->dbh;
    my $user = Bugzilla->user;

    $dbh->bz_start_transaction;

    # Retrieve and validate parameters
    my $bug = Bugzilla::Bug->check(scalar $cgi->param('bugid'));
    my $bugid = $bug->id;
    my ($timestamp) = $dbh->selectrow_array("SELECT NOW()");

    # Detect if the user already used the same form to submit an attachment
    my $token = trim($cgi->param('token'));
    check_token_data($token, 'create_attachment', 'index.cgi');

    # Check attachments the user tries to mark as obsolete.
    my @obsolete_attachments;
    if ($cgi->param('obsolete')) {
        my @obsolete = $cgi->param('obsolete');
        @obsolete_attachments = Bugzilla::Attachment->validate_obsolete($bug, \@obsolete);
    }

    my $minor_update = $cgi->param('minor_update') ? 1 : 0;
    $minor_update = $bug->has_unsent_changes ? 0 : $minor_update;

    # Must be called before create() as it may alter $cgi->param('ispatch').
    my $content_type = Bugzilla::Attachment::get_content_type();

    # Get the filehandle of the attachment.
    my $data_fh = $cgi->upload('data');
    my $attach_text = $cgi->param('attach_text');

    if ($attach_text) {
        # Convert to unix line-endings if pasting a patch
        if (scalar($cgi->param('ispatch'))) {
            $attach_text =~ s/[\012\015]{1,2}/\012/g;
        }
    }

    my $attachment = Bugzilla::Attachment->create(
        {bug           => $bug,
         creation_ts   => $timestamp,
         data          => $attach_text || $data_fh,
         description   => scalar $cgi->param('description'),
         filename      => $attach_text ? "file_$bugid.txt" : $data_fh,
         ispatch       => scalar $cgi->param('ispatch'),
         isprivate     => scalar $cgi->param('isprivate'),
         mimetype      => $content_type,
         });

    # Delete the token used to create this attachment.
    delete_token($token);

    foreach my $obsolete_attachment (@obsolete_attachments) {
        $obsolete_attachment->set_is_obsolete(1);
        $obsolete_attachment->update($timestamp);
    }

    # BMO - allow pre-processing of attachment flags
    Bugzilla::Hook::process('create_attachment_flags', { bug => $bug, attachment => $attachment });
    my ($flags, $new_flags) = Bugzilla::Flag->extract_flags_from_cgi(
                                  $vars, SKIP_REQUESTEE_ON_ERROR,
                                  { bug => $bug, attachment => $attachment });
    $attachment->set_flags($flags, $new_flags);

    # Insert a comment about the new attachment into the database.
    my $comment = $cgi->param('comment');
    $comment = '' unless defined $comment;
    my $is_markdown = ($user->use_markdown
                       && $cgi->param('use_markdown')) ? 1 : 0;
    $bug->add_comment($comment, { isprivate => $attachment->isprivate,
                                  type => CMT_ATTACHMENT_CREATED,
                                  extra_data => $attachment->id,
                                  is_markdown => $is_markdown});

    # Assign the bug to the user, if they are allowed to take it
    my $owner = "";
    if ($cgi->param('takebug') && $user->in_group('editbugs', $bug->product_id)) {
        # When taking a bug, we have to follow the workflow.
        my $bug_status = $cgi->param('bug_status') || '';
        ($bug_status) = grep { $_->name eq $bug_status }
                        @{ $bug->status->can_change_to };

        if ($bug_status && $bug_status->is_open
            && ($bug_status->name ne 'UNCONFIRMED'
                || $bug->product_obj->allows_unconfirmed))
        {
            $bug->set_bug_status($bug_status->name);
            $bug->clear_resolution();
        }
        # Make sure the person we are taking the bug from gets mail.
        $owner = $bug->assigned_to->login;
        $bug->set_assigned_to($user);
    }

    $bug->add_cc($user) if $cgi->param('addselfcc');
    $bug->update($timestamp);

    # We have to update the attachment after updating the bug, to ensure new
    # comments are available.
    $attachment->update($timestamp);

    $dbh->bz_commit_transaction;

    # Define the variables and functions that will be passed to the UI template.
    $vars->{'attachment'} = $attachment;
    # We cannot reuse the $bug object as delta_ts has eventually been updated
    # since the object was created.
    $vars->{'bugs'} = [new Bugzilla::Bug($bugid)];
    $vars->{'header_done'} = 1;
    $vars->{'contenttypemethod'} = $cgi->param('contenttypemethod');

    my $recipients = { 'changer' => $user, 'owner' => $owner };
    my $params = { 'minor_update' => $minor_update };
    $vars->{'sent_bugmail'} = Bugzilla::BugMail::Send($bugid, $recipients, $params);

    print $cgi->header();
    # Generate and return the UI (HTML page) from the appropriate template.
    $template->process("attachment/created.html.tmpl", $vars)
        || ThrowTemplateError($template->error());
}

# Displays a form for editing attachment properties.
# Any user is allowed to access this page, unless the attachment
# is private and the user does not belong to the insider group.
# Validations are done later when the user submits changes.
sub edit {
    my $attachment = validateID();

    my $bugattachments =
        Bugzilla::Attachment->get_attachments_by_bug($attachment->bug);

    my $any_flags_requesteeble = grep { $_->is_requestable && $_->is_requesteeble }
                                 @{ $attachment->flag_types };
    # Useful in case a flagtype is no longer requestable but a requestee
    # has been set before we turned off that bit.
    $any_flags_requesteeble ||= grep { $_->requestee_id } @{ $attachment->flags };
    $vars->{'any_flags_requesteeble'} = $any_flags_requesteeble;
    $vars->{'attachment'} = $attachment;
    $vars->{'attachments'} = $bugattachments;

    Bugzilla->log_user_request($attachment->bug_id, $attachment->id, "attachment-get")
        if Bugzilla->user->id;

    print $cgi->header();

    # Generate and return the UI (HTML page) from the appropriate template.
    $template->process("attachment/edit.html.tmpl", $vars)
        || ThrowTemplateError($template->error());
}

# Updates an attachment record. Only users with "editbugs" privileges,
# (or the original attachment's submitter) can edit the attachment.
# Users cannot edit the content of the attachment itself.
sub update {
    my $user = Bugzilla->user;
    my $dbh = Bugzilla->dbh;

    # Start a transaction in preparation for updating the attachment.
    $dbh->bz_start_transaction();

    # Retrieve and validate parameters
    my $attachment = validateID();
    my $bug = $attachment->bug;
    $attachment->_check_bug;
    my $can_edit = $attachment->validate_can_edit;

    if ($can_edit) {
        $attachment->set_description(scalar $cgi->param('description'));
        $attachment->set_is_patch(scalar $cgi->param('ispatch'));
        $attachment->set_content_type(scalar $cgi->param('contenttypeentry'));
        $attachment->set_is_obsolete(scalar $cgi->param('isobsolete'));
        $attachment->set_is_private(scalar $cgi->param('isprivate'));
        $attachment->set_filename(scalar $cgi->param('filename'));

        # Now make sure the attachment has not been edited since we loaded the page.
        my $delta_ts = $cgi->param('delta_ts');
        my $modification_time = $attachment->modification_time;

        if ($delta_ts && $delta_ts ne $modification_time) {
            datetime_from($delta_ts)
              or ThrowCodeError('invalid_timestamp', { timestamp => $delta_ts });
            ($vars->{'operations'}) = $bug->get_activity($attachment->id, $delta_ts);

            # If the modification date changed but there is no entry in
            # the activity table, this means someone commented only.
            # In this case, there is no reason to midair.
            if (scalar(@{$vars->{'operations'}})) {
                $cgi->param('delta_ts', $modification_time);
                # The token contains the old modification_time. We need a new one.
                $cgi->param('token', issue_hash_token([$attachment->id, $modification_time]));

                $vars->{'attachment'} = $attachment;

                print $cgi->header();
                # Warn the user about the mid-air collision and ask them what to do.
                $template->process("attachment/midair.html.tmpl", $vars)
                  || ThrowTemplateError($template->error());
                exit;
            }
        }
    }

    # We couldn't do this check earlier as we first had to validate attachment ID
    # and display the mid-air collision page if modification_time changed.
    my $token = $cgi->param('token');
    check_hash_token($token, [$attachment->id, $attachment->modification_time]);

    my $minor_update = $cgi->param('minor_update') ? 1 : 0;
    $minor_update = $bug->has_unsent_changes ? 0 : $minor_update;

    # If the user submitted a comment while editing the attachment,
    # add the comment to the bug. Do this after having validated isprivate!
    my $comment = $cgi->param('comment');
    if (defined $comment && trim($comment) ne '') {
        $bug->add_comment($comment, { isprivate => $attachment->isprivate,
                                      type => CMT_ATTACHMENT_UPDATED,
                                      extra_data => $attachment->id });
    }

    $bug->add_cc($user) if $cgi->param('addselfcc');

    my ($flags, $new_flags) =
      Bugzilla::Flag->extract_flags_from_cgi($vars, undef, { bug => $bug, attachment => $attachment });

    if ($can_edit) {
        $attachment->set_flags($flags, $new_flags);
    }
    # Requestees can set flags targetted to them, even if they cannot
    # edit the attachment. Flag setters can edit their own flags too.
    elsif (scalar @$flags) {
        my %flag_list = map { $_->{id} => $_ } @$flags;
        my $flag_objs = Bugzilla::Flag->new_from_list([keys %flag_list]);

        my @editable_flags;
        foreach my $flag_obj (@$flag_objs) {
            if ($flag_obj->setter_id == $user->id
                || ($flag_obj->requestee_id && $flag_obj->requestee_id == $user->id))
            {
                push(@editable_flags, $flag_list{$flag_obj->id});
            }
        }

        if (scalar @editable_flags) {
            $attachment->set_flags(\@editable_flags, []);
            # Flag changes must be committed.
            $can_edit = 1;
        }
    }

    # Figure out when the changes were made.
    my $timestamp = $dbh->selectrow_array('SELECT LOCALTIMESTAMP(0)');

    # Commit the comment, if any.
    # This has to happen before updating the attachment, to ensure new comments
    # are available to $attachment->update.
    $bug->update($timestamp);

    if ($can_edit) {
        my $changes = $attachment->update($timestamp);
        # If there are changes, we updated delta_ts in the DB. We have to
        # reflect this change in the bug object.
        $bug->{delta_ts} = $timestamp if scalar(keys %$changes);
    }

    # Commit the transaction now that we are finished updating the database.
    $dbh->bz_commit_transaction();

    # Define the variables and functions that will be passed to the UI template.
    $vars->{'attachment'} = $attachment;
    $vars->{'bugs'} = [$bug];
    $vars->{'header_done'} = 1;
    $vars->{'sent_bugmail'} = 
        Bugzilla::BugMail::Send($bug->id, { 'changer' => $user },
            {'minor_update' => $minor_update });

    print $cgi->header();

    # Generate and return the UI (HTML page) from the appropriate template.
    $template->process("attachment/updated.html.tmpl", $vars)
      || ThrowTemplateError($template->error());
}

# Only administrators can delete attachments.
sub delete_attachment {
    my $user = Bugzilla->login(LOGIN_REQUIRED);
    my $dbh = Bugzilla->dbh;

    print $cgi->header();

    $user->in_group('admin')
      || ThrowUserError('auth_failure', {group  => 'admin',
                                         action => 'delete',
                                         object => 'attachment'});

    Bugzilla->params->{'allow_attachment_deletion'}
      || ThrowUserError('attachment_deletion_disabled');

    # Make sure the administrator is allowed to edit this attachment.
    my $attachment = validateID();
    Bugzilla::Attachment->_check_bug($attachment->bug);

    $attachment->datasize || ThrowUserError('attachment_removed');

    # We don't want to let a malicious URL accidentally delete an attachment.
    my $token = trim($cgi->param('token'));
    if ($token) {
        my ($creator_id, $date, $event) = Bugzilla::Token::GetTokenData($token);
        unless ($creator_id
                  && ($creator_id == $user->id)
                  && ($event eq 'delete_attachment' . $attachment->id))
        {
            # The token is invalid.
            ThrowUserError('token_does_not_exist');
        }

        my $bug = new Bugzilla::Bug($attachment->bug_id);

        # The token is valid. Delete the content of the attachment.
        my $msg;
        $vars->{'attachment'} = $attachment;
        $vars->{'reason'} = clean_text($cgi->param('reason') || '');

        $template->process("attachment/delete_reason.txt.tmpl", $vars, \$msg)
          || ThrowTemplateError($template->error());

        # Paste the reason provided by the admin into a comment.
        $bug->add_comment($msg);

        $attachment->remove_from_db();

        # Now delete the token.
        delete_token($token);

        # Insert the comment.
        $bug->update();

        # Required to display the bug the deleted attachment belongs to.
        $vars->{'bugs'} = [$bug];
        $vars->{'header_done'} = 1;

        $vars->{'sent_bugmail'} =
            Bugzilla::BugMail::Send($bug->id, { 'changer' => $user });

        $template->process("attachment/updated.html.tmpl", $vars)
          || ThrowTemplateError($template->error());
    }
    else {
        # Create a token.
        $token = issue_session_token('delete_attachment' . $attachment->id);

        $vars->{'a'} = $attachment;
        $vars->{'token'} = $token;

        $template->process("attachment/confirm-delete.html.tmpl", $vars)
          || ThrowTemplateError($template->error());
    }
}<|MERGE_RESOLUTION|>--- conflicted
+++ resolved
@@ -415,19 +415,6 @@
     }
 
     Bugzilla->log_user_request($attachment->bug_id, $attachment->id, "attachment-get")
-<<<<<<< HEAD
-        if Bugzilla->user->id;
-
-    print $cgi->header(-type=>"$contenttype; name=\"$filename\"",
-                       -content_disposition=> "$disposition; filename=\"$filename\"",
-                       -content_length => $attachment->datasize,
-                       %$sendfile_header);
-    if ($attachment->is_on_filesystem && $sendfile_param ne 'off') {
-        # in case of X-Sendfile, we do not print the data.
-        # that is handled directly by the webserver.
-        return;
-    }
-=======
       if Bugzilla->user->id;
     # IE8 and older do not support RFC 6266. So for these old browsers
     # we still pass the old 'filename' attribute. Modern browsers will
@@ -435,7 +422,11 @@
     print $cgi->header(-type=> $contenttype,
                        -content_disposition=> "$disposition; filename=\"$filename\"; filename*=UTF-8''$filename",
                        -content_length => $attachment->datasize);
->>>>>>> 557410f3
+    if ($attachment->is_on_filesystem && $sendfile_param ne 'off') {
+        # in case of X-Sendfile, we do not print the data.
+        # that is handled directly by the webserver.
+        return;
+    }
     disable_utf8();
     print $attachment->data;
 }
