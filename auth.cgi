#!/usr/bin/perl -T
# This Source Code Form is subject to the terms of the Mozilla Public
# License, v. 2.0. If a copy of the MPL was not distributed with this
# file, You can obtain one at http://mozilla.org/MPL/2.0/.
#
# This Source Code Form is "Incompatible With Secondary Licenses", as
# defined by the Mozilla Public License, v. 2.0.

use 5.10.1;
use strict;
use warnings;

use lib qw(. lib local/lib/perl5);

use Bugzilla;
use Bugzilla::Constants;
use Bugzilla::Error;
use Bugzilla::Hook;
use Bugzilla::Util qw(trick_taint);
use Bugzilla::Token qw(issue_auth_delegation_token check_auth_delegation_token);
use Bugzilla::Mailer qw(MessageToMTA);

use URI;
use URI::QueryParam;
use Digest::SHA qw(sha256_hex);
use LWP::UserAgent ();
use JSON qw(decode_json encode_json);

Bugzilla->login(LOGIN_REQUIRED);

ThrowUserError('auth_delegation_disabled') unless Bugzilla->params->{auth_delegation};

my $cgi         = Bugzilla->cgi;
my $template    = Bugzilla->template;
my $user        = Bugzilla->user;
my $callback    = $cgi->param('callback') or ThrowUserError("auth_delegation_missing_callback");
my $description = $cgi->param('description') or ThrowUserError("auth_delegation_missing_description");

trick_taint($callback);
trick_taint($description);

ThrowUserError("auth_delegation_invalid_description")
  unless $description =~ /^[\w\s]{3,255}$/;

my $callback_uri  = URI->new($callback);
$callback_uri->scheme =~ /^https?$/
  or ThrowUserError('auth_delegation_illegal_protocol', { protocol => $callback_uri->scheme });
my $callback_base = $callback_uri->clone;
$callback_base->query(undef);

my $app_id = sha256_hex($callback_base, $description);
my $skip_confirmation = 0;
my %args = ( skip_confirmation => \$skip_confirmation,
             callback          => $callback_uri,
             description       => $description,
             app_id            => $app_id,
             callback_base     => $callback_base );

Bugzilla::Hook::process('auth_delegation_confirm', \%args);

my $confirmed = lc($cgi->request_method) eq 'post' && $cgi->param('confirm');

if ($confirmed || $skip_confirmation) {
    my $token = $cgi->param('token');
    unless ($skip_confirmation) {
        ThrowUserError("auth_delegation_missing_token") unless $token;
        trick_taint($token);

        unless (check_auth_delegation_token($token, $callback)) {
            ThrowUserError('auth_delegation_invalid_token',
                           { token => $token, callback => $callback });
        }
    }
<<<<<<< HEAD
    my $app_id = sha256_hex($callback_uri, $description);
=======
>>>>>>> 74c6f997
    my $keys = Bugzilla::User::APIKey->match({
        user_id => $user->id,
        app_id  => $app_id,
        revoked => 0,
    });

    my $api_key;
    if (@$keys) {
        $api_key = $keys->[0];
    }
    else {
        $api_key = Bugzilla::User::APIKey->create({
            user_id     => $user->id,
            description => $description,
            app_id      => $app_id,
        });
        my $template = Bugzilla->template_inner($user->setting('lang'));
        my $vars = { user => $user, new_key => $api_key };
        my $message;
        $template->process('email/new-api-key.txt.tmpl', $vars, \$message)
          or ThrowTemplateError($template->error());

        MessageToMTA($message);
    }

    my $ua = LWP::UserAgent->new();
    $ua->timeout(2);
    $ua->protocols_allowed(['http', 'https']);
    # If the URL of the proxy is given, use it, else get this information
    # from the environment variable.
    my $proxy_url = Bugzilla->params->{'proxy_url'};
    if ($proxy_url) {
        $ua->proxy(['http', 'https'], $proxy_url);
    }
    else {
        $ua->env_proxy;
    }
    my $content = encode_json({ client_api_key => $api_key->api_key,
                                client_api_login => $user->login });
    my $resp = $ua->post($callback_uri,
                         'Content-Type' => 'application/json',
                         Content => $content);
    if ($resp->code == 200) {
        $callback_uri->query_param(client_api_login => $user->login);
        eval {
            my $data = decode_json($resp->content);
            $callback_uri->query_param(callback_result => $data->{result});
        };
        if ($@) {
            ThrowUserError('auth_delegation_json_error', { json_text => $resp->content });
        }
        else {
            print $cgi->redirect($callback_uri);
        }
    }
    else {
        ThrowUserError('auth_delegation_post_error', { code => $resp->code });
    }
}
else {
    $args{token} = issue_auth_delegation_token($callback);

    print $cgi->header();
    $template->process("account/auth/delegation.html.tmpl", \%args)
      or ThrowTemplateError($template->error());
}<|MERGE_RESOLUTION|>--- conflicted
+++ resolved
@@ -71,10 +71,6 @@
                            { token => $token, callback => $callback });
         }
     }
-<<<<<<< HEAD
-    my $app_id = sha256_hex($callback_uri, $description);
-=======
->>>>>>> 74c6f997
     my $keys = Bugzilla::User::APIKey->match({
         user_id => $user->id,
         app_id  => $app_id,
