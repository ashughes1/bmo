--- conflicted
+++ resolved
@@ -88,13 +88,6 @@
     exit 1 if $rv != 0;
 }
 
-<<<<<<< HEAD
-my $meta = load_cpan_meta();
-my $requirements = check_cpan_requirements($meta, \@BUGZILLA_INC, !$silent);
-
-exit 1 unless $requirements->{ok};
-
-=======
 $ENV{PERL_MM_USE_DEFAULT} = 1;
 $ENV{BZ_SILENT_MAKEFILE}  = 1;
 system($^X, "Makefile.PL");
@@ -110,7 +103,6 @@
 
 exit 1 unless $requirements->{ok};
 
->>>>>>> 3e673647
 check_all_cpan_features($meta, \@BUGZILLA_INC, !$silent);
 
 exit 0 if $switch{'check-modules'};
