#!/usr/bin/perl
# This Source Code Form is subject to the terms of the Mozilla Public
# License, v. 2.0. If a copy of the MPL was not distributed with this
# file, You can obtain one at http://mozilla.org/MPL/2.0/.
#
# This Source Code Form is "Incompatible With Secondary Licenses", as
# defined by the Mozilla Public License, v. 2.0.

# This file has detailed POD docs, do "perldoc checksetup.pl" to see them.

######################################################################
# Initialization
######################################################################

use 5.10.1;
use strict;
use warnings;

use File::Basename;
BEGIN { chdir dirname($0); }
use lib qw(. lib);

use Getopt::Long qw(:config bundling);
use Pod::Usage;
use Safe;

use Bugzilla::Constants;
use Bugzilla::Install::Requirements;
use Bugzilla::Install::Util qw(install_string get_version_and_os 
                               init_console success);

######################################################################
# Live Code
######################################################################

# Do not run checksetup.pl from the web browser.
Bugzilla::Install::Util::no_checksetup_from_cgi() if $ENV{'SERVER_SOFTWARE'};

# When we're running at the command line, we need to pick the right
# language before ever displaying any string.
init_console();

my %switch;
GetOptions(\%switch, 'help|h|?', 'check-modules', 'cpanfile',
                     'no-templates|t', 'verbose|v|no-silent',
<<<<<<< HEAD
                     'make-admin=s', 'reset-password=s', 'version|V');
=======
                     'make-admin=s', 'reset-password=s', 'version|V',
                     'no-permissions|p');
>>>>>>> 28144059

# Print the help message if that switch was selected.
pod2usage({-verbose => 1, -exitval => 1}) if $switch{'help'};

# Export cpanfile and exit
if ($switch{cpanfile}) {
    export_cpanfile();
    exit;
}

# Read in the "answers" file if it exists, for running in 
# non-interactive mode.
my $answers_file = $ARGV[0];
my $silent = $answers_file && !$switch{'verbose'};

print(install_string('header', get_version_and_os()) . "\n") unless $silent;
exit 0 if $switch{'version'};
# Check required --MODULES--
my $module_results = check_requirements(!$silent);
Bugzilla::Install::Requirements::print_module_instructions(
    $module_results, !$silent);
exit 1 if !$module_results->{pass};
# Break out if checking the modules is all we have been asked to do.
exit 0 if $switch{'check-modules'};

###########################################################################
# Load Bugzilla Modules
###########################################################################

# It's never safe to "use" a Bugzilla module in checksetup. If a module
# prerequisite is missing, and you "use" a module that requires it,
# then instead of our nice normal checksetup message, the user would
# get a cryptic perl error about the missing module.

require Bugzilla;
require Bugzilla::User;

require Bugzilla::Util;
import Bugzilla::Util qw(get_text);

require Bugzilla::Config;
import Bugzilla::Config qw(:admin);

require Bugzilla::Install::Localconfig;
import Bugzilla::Install::Localconfig qw(update_localconfig);

require Bugzilla::Install::Filesystem;
import Bugzilla::Install::Filesystem qw(update_filesystem create_htaccess
                                        fix_all_file_permissions);
require Bugzilla::Install::DB;
require Bugzilla::DB;
require Bugzilla::Template;
require Bugzilla::Field;
require Bugzilla::Install;

Bugzilla->installation_mode(INSTALLATION_MODE_NON_INTERACTIVE) if $answers_file;
Bugzilla->installation_answers($answers_file);

###########################################################################
# Check and update --LOCAL-- configuration
###########################################################################

print "Reading " .  bz_locations()->{'localconfig'} . "...\n" unless $silent;
update_localconfig({ output => !$silent });
my $lc_hash = Bugzilla->localconfig;

###########################################################################
# Check --DATABASE-- setup
###########################################################################

# At this point, localconfig is defined and is readable. So we know
# everything we need to create the DB. We have to create it early,
# because some data required to populate data/params.json is stored in the DB.

Bugzilla::DB::bz_check_requirements(!$silent);
Bugzilla::DB::bz_create_database() if $lc_hash->{'db_check'};

# now get a handle to the database:
my $dbh = Bugzilla->dbh;
# Clear all keys from Memcached to ensure we see the correct schema.
Bugzilla->memcached->clear_all();
# Create the tables, and do any database-specific schema changes.
$dbh->bz_setup_database();
# Populate the tables that hold the values for the <select> fields.
$dbh->bz_populate_enum_tables();

###########################################################################
# Check --DATA-- directory
###########################################################################

update_filesystem({ index_html => $lc_hash->{'index_html'} });
create_htaccess() if $lc_hash->{'create_htaccess'};

# Remove parameters from the params file that no longer exist in Bugzilla,
# and set the defaults for new ones
my %old_params = update_params();

###########################################################################
# Pre-compile --TEMPLATE-- code
###########################################################################

Bugzilla::Template::precompile_templates(!$silent)
    unless $switch{'no-templates'};

###########################################################################
# Set proper rights (--CHMOD--)
###########################################################################

fix_all_file_permissions(!$silent) unless $switch{'no-permissions'};

###########################################################################
# Check GraphViz setup
###########################################################################

# If we are using a local 'dot' binary, verify the specified binary exists
# and that the generated images are accessible.
check_webdotbase(!$silent) if $lc_hash->{'webdotbase'};

###########################################################################
# Check font file setup
###########################################################################

# If we are using a local font file, verify the specified file exists and
# that it has the correct extension.
check_font_file(!$silent) if $lc_hash->{'font_file'};

###########################################################################
# Changes to the fielddefs --TABLE--
###########################################################################

# Using Bugzilla::Field's create() or update() depends on the
# fielddefs table having a modern definition. So, we have to make
# these particular schema changes before we make any other schema changes.
Bugzilla::Install::DB::update_fielddefs_definition();

Bugzilla::Field::populate_field_definitions();

###########################################################################
# Update the tables to the current definition --TABLE--
###########################################################################

Bugzilla::Install::DB::update_table_definitions(\%old_params);
Bugzilla::Install::init_workflow();

###########################################################################
# Bugzilla uses --GROUPS-- to assign various rights to its users.
###########################################################################

Bugzilla::Install::update_system_groups();

# "Log In" as the fake superuser who can do everything.
Bugzilla->set_user(Bugzilla::User->super_user);

###########################################################################
# Create --SETTINGS-- users can adjust
###########################################################################

Bugzilla::Install::update_settings();

###########################################################################
# Create Administrator  --ADMIN--
###########################################################################

Bugzilla::Install::make_admin($switch{'make-admin'}) if $switch{'make-admin'};
Bugzilla::Install::create_admin();

Bugzilla::Install::reset_password($switch{'reset-password'})
    if $switch{'reset-password'};

###########################################################################
# Create default Product
###########################################################################

Bugzilla::Install::create_default_product();

Bugzilla::Hook::process('install_before_final_checks', { silent => $silent });

###########################################################################
# Final checks
###########################################################################

# Clear all keys from Memcached
Bugzilla->memcached->clear_all();

<<<<<<< HEAD
# Reset the mod_perl pre-load list
unlink(Bugzilla::Constants::bz_locations()->{datadir} . '/mod_perl_preload');

=======
>>>>>>> 28144059
# Check if the default parameter for urlbase is still set, and if so, give
# notification that they should go and visit editparams.cgi 
if (Bugzilla->params->{'urlbase'} eq '') {
    print "\n" . get_text('install_urlbase_default') . "\n"
        unless $silent;
}
if (!$silent) {
    success(get_text('install_success'));
}

__END__

=head1 NAME

checksetup.pl - A do-it-all upgrade and installation script for Bugzilla.

=head1 SYNOPSIS

 ./checksetup.pl [--help|--check-modules|--version]
 ./checksetup.pl [SCRIPT [--verbose]] [--no-templates|-t]
                 [--make-admin=user@domain.com]
                 [--reset-password=user@domain.com]

=head1 OPTIONS

=over

=item F<SCRIPT>

Name of script to drive non-interactive mode. This script should
define an C<%answer> hash whose keys are variable names and the
values answers to all the questions checksetup.pl asks. For details
on the format of this script, do C<perldoc checksetup.pl> and look for
the L</"RUNNING CHECKSETUP NON-INTERACTIVELY"> section.

=item B<--help>

Display this help text

=item B<--cpanfile>

Outputs a cpanfile in the document root listing the current and optional
modules with their respective versions. This file can be used by <cpanm>
and other utilities used to install Perl dependencies.

=item B<--check-modules>

Only check for correct module dependencies and quit afterward.

=item B<--make-admin>=username@domain.com

Makes the specified user into a Bugzilla administrator. This is
in case you accidentally lock yourself out of the Bugzilla administrative
interface.

=item B<--reset-password>=user@domain.com

Resets the specified user's password. checksetup.pl will prompt you to 
enter a new password for the user.

=item B<--no-templates> (B<-t>)

Don't compile the templates at all. Existing compiled templates will
remain; missing compiled templates will not be created. (Used primarily
by developers to speed up checksetup.) Use this switch at your own risk.

=item B<--verbose>

Output results of SCRIPT being processed.

=item B<--version>

Display the version of Bugzilla, Perl, and some info about the
system that Bugzilla is being installed on, and then exit.

=item B<--no-permissions> (B<-p>)

Don't update file permissions. Owner, group, and mode of files and
directories will not be changed. Use this if your installation is
managed by a software packaging system such as RPM or APT.

=back

=head1 DESCRIPTION

Hey, what's this?

F<checksetup.pl> is a script that is supposed to run during
installation time and also after every upgrade.

The goal of this script is to make the installation even easier.
It does this by doing things for you as well as testing for problems
in advance.

You can run the script whenever you like. You MUST run it after
you update Bugzilla, because it will then update your SQL table
definitions to resync them with the code.

You can see all the details of what the script does at
L</How Checksetup Works>.

=head1 MODIFYING CHECKSETUP

There should be no need for Bugzilla Administrators to modify
this script; all user-configurable stuff has been moved
into a local configuration file called F<localconfig>. When that file
in changed and F<checksetup.pl> is run, then the user's changes
will be reflected back into the database.

However, developers often need to modify the installation process.
This section explains how F<checksetup.pl> works, so that you
know the right part to modify.

=head2 How Checksetup Works

F<checksetup.pl> runs through several stages during installation:

=over

=item 1

Checks if the required and optional perl modules are installed,
using L<Bugzilla::Install::Requirements/check_requirements>.

=item 2

Creates or updates the F<localconfig> file, using
L<Bugzilla::Install::Localconfig/update_localconfig>.

=item 3

Checks the DBD and database version, using
L<Bugzilla::DB/bz_check_requirements>.

=item 4

Creates the Bugzilla database if it doesn't exist, using
L<Bugzilla::DB/bz_create_database>.

=item 5

Creates all of the tables in the Bugzilla database, using
L<Bugzilla::DB/bz_setup_database>.

Note that all the table definitions are stored in
L<Bugzilla::DB::Schema/ABSTRACT_SCHEMA>.

=item 6

Puts the values into the enum tables (like C<resolution>, C<bug_status>,
etc.) using L<Bugzilla::DB/bz_populate_enum_tables>.

=item 7

Creates any files that Bugzilla needs but doesn't ship with, using
L<Bugzilla::Install::Filesystem/update_filesystem>.

=item 8

Creates the F<.htaccess> files if you haven't specified not to
in F<localconfig>. It does this with
L<Bugzilla::Install::Filesystem/create_htaccess>.

=item 9

Updates the system parameters (stored in F<data/params.json>), using
L<Bugzilla::Config/update_params>.

=item 10

Pre-compiles all templates, to improve the speed of Bugzilla.
It uses L<Bugzilla::Template/precompile_templates> to do this.

=item 11

Fixes all file permissions to be secure. It does this differently depending
on whether or not you've specified C<$webservergroup> in F<localconfig>.

The function that does this is
L<Bugzilla::Install::Filesystem/fix_all_file_permissions>.

=item 12

Populates the C<fielddefs> table, using
L<Bugzilla::Field/populate_field_definitions>.

=item 13

This is the major part of checksetup--updating the table definitions
from one version of Bugzilla to another.

The code for this is in L<Bugzilla::Install::DB/update_table_definitions>.

This includes creating the default Classification (using 
L<Bugzilla::Install/create_default_classification>) and setting up all
the foreign keys for all tables, using L<Bugzilla::DB/bz_setup_foreign_keys>.

=item 14

Creates the system groups--the ones like C<editbugs>, C<admin>, and so on.
This is L<Bugzilla::Install/update_system_groups>.

=item 15

Creates all of the user-adjustable preferences that appear on the
"General Preferences" screen. This is L<Bugzilla::Install/update_settings>.

=item 16

Creates an administrator, if one doesn't already exist, using
L<Bugzilla::Install/create_admin>.

We also can make somebody an admin at this step, if the user specified
the C<--make-admin> switch.

=item 17

Creates the default Product and Component, using
L<Bugzilla::Install/create_default_product>.

=back

=head2 Modifying the Database

Sometimes you'll want to modify the database. In fact, that's mostly
what checksetup does, is upgrade old Bugzilla databases to the modern
format.

If you'd like to know how to make changes to the datbase, see
the information in the Bugzilla Developer's Guide, at:
L<http://www.bugzilla.org/docs/developer.html#sql-schema>

Also see L<Bugzilla::DB/"Schema Modification Methods"> and
L<Bugzilla::DB/"Schema Information Methods">.

=head1 RUNNING CHECKSETUP NON-INTERACTIVELY

To operate checksetup non-interactively, run it with a single argument
specifying a filename that contains the information usually obtained by
prompting the user or by editing localconfig.

The format of that file is as follows:

 $answer{'db_host'}   = 'localhost';
 $answer{'db_driver'} = 'mydbdriver';
 $answer{'db_port'}   = 0;
 $answer{'db_name'}   = 'mydbname';
 $answer{'db_user'}   = 'mydbuser';
 $answer{'db_pass'}   = 'mydbpass';

 $answer{'urlbase'} = 'http://bugzilla.mydomain.com/';

 (Any localconfig variable or parameter can be specified as above.)

 $answer{'ADMIN_EMAIL'} = 'myadmin@mydomain.net';
 $answer{'ADMIN_PASSWORD'} = 'fooey';
 $answer{'ADMIN_REALNAME'} = 'Joel Peshkin';

 $answer{'NO_PAUSE'} = 1

C<NO_PAUSE> means "never stop and prompt the user to hit Enter to continue,
just go ahead and do things, even if they are potentially dangerous." 
Don't set this to 1 unless you know what you are doing.

=head1 SEE ALSO

=over

=item *

L<Bugzilla::Install::Requirements>

=item *

L<Bugzilla::Install::Localconfig>

=item *

L<Bugzilla::Install::Filesystem>

=item *

L<Bugzilla::Install::DB>

=item *

L<Bugzilla::Install>

=item *

L<Bugzilla::Config/update_params>

=item *

L<Bugzilla::DB/CONNECTION>

=back<|MERGE_RESOLUTION|>--- conflicted
+++ resolved
@@ -43,12 +43,8 @@
 my %switch;
 GetOptions(\%switch, 'help|h|?', 'check-modules', 'cpanfile',
                      'no-templates|t', 'verbose|v|no-silent',
-<<<<<<< HEAD
-                     'make-admin=s', 'reset-password=s', 'version|V');
-=======
                      'make-admin=s', 'reset-password=s', 'version|V',
                      'no-permissions|p');
->>>>>>> 28144059
 
 # Print the help message if that switch was selected.
 pod2usage({-verbose => 1, -exitval => 1}) if $switch{'help'};
@@ -233,12 +229,9 @@
 # Clear all keys from Memcached
 Bugzilla->memcached->clear_all();
 
-<<<<<<< HEAD
 # Reset the mod_perl pre-load list
 unlink(Bugzilla::Constants::bz_locations()->{datadir} . '/mod_perl_preload');
 
-=======
->>>>>>> 28144059
 # Check if the default parameter for urlbase is still set, and if so, give
 # notification that they should go and visit editparams.cgi 
 if (Bugzilla->params->{'urlbase'} eq '') {
