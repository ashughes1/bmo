#!/usr/bin/perl -T
# This Source Code Form is subject to the terms of the Mozilla Public
# License, v. 2.0. If a copy of the MPL was not distributed with this
# file, You can obtain one at http://mozilla.org/MPL/2.0/.
#
# This Source Code Form is "Incompatible With Secondary Licenses", as
# defined by the Mozilla Public License, v. 2.0.

use 5.10.1;
use strict;
use warnings;

use lib qw(. lib);

use Bugzilla;
use Bugzilla::Constants;
use Bugzilla::Util;
use Bugzilla::Error;
use Bugzilla::User;
use Bugzilla::Bug;
use Bugzilla::BugMail;
use Bugzilla::Flag;
use Bugzilla::Field;
use Bugzilla::Group;
use Bugzilla::Token;
use Bugzilla::Mailer;

my $user = Bugzilla->login(LOGIN_REQUIRED);

my $cgi       = Bugzilla->cgi;
my $template  = Bugzilla->template;
my $dbh       = Bugzilla->dbh;
my $userid    = $user->id;
my $editusers = $user->in_group('editusers');
local our $vars     = {};

# Reject access if there is no sense in continuing.
$editusers
    || $user->can_bless()
    || ThrowUserError("auth_failure", {group  => "editusers",
                                       reason => "cant_bless",
                                       action => "edit",
                                       object => "users"});

print $cgi->header();

# Common CGI params
my $action         = $cgi->param('action') || 'search';
my $otherUserID    = $cgi->param('userid');
my $otherUserLogin = $cgi->param('user');
my $token          = $cgi->param('token');

# Prefill template vars with data used in all or nearly all templates
$vars->{'editusers'} = $editusers;
mirrorListSelectionValues();

Bugzilla::Hook::process('admin_editusers_action',
    { vars => $vars, user => $user, action => $action });

###########################################################################
if ($action eq 'search') {
    # Allow to restrict the search to any group the user is allowed to bless.
    $vars->{'restrictablegroups'} = $user->bless_groups();
    $template->process('admin/users/search.html.tmpl', $vars)
       || ThrowTemplateError($template->error());

###########################################################################
} elsif ($action eq 'list') {
    my $matchvalue    = $cgi->param('matchvalue') || '';
    my $matchstr      = trim($cgi->param('matchstr'));
    my $matchtype     = $cgi->param('matchtype');
    my $grouprestrict = $cgi->param('grouprestrict') || '0';
<<<<<<< HEAD
=======
    # 0 = disabled only, 1 = enabled only, 2 = everyone
    my $is_enabled    = $cgi->param('is_enabled') // 2;
>>>>>>> 28144059
    my $query = 'SELECT DISTINCT userid, login_name, realname, is_enabled, ' .
                $dbh->sql_date_format('last_seen_date', '%Y-%m-%d') . ' AS last_seen_date ' .
                'FROM profiles';
    my @bindValues;
    my $nextCondition;
    my $visibleGroups;

    # If a group ID is given, make sure it is a valid one.
    my $group;
    if ($grouprestrict) {
        $group = new Bugzilla::Group(scalar $cgi->param('groupid'));
        $group || ThrowUserError('invalid_group_ID');
    }

    if (!$editusers && Bugzilla->params->{'usevisibilitygroups'}) {
        # Show only users in visible groups.
        $visibleGroups = $user->visible_groups_as_string();

        if ($visibleGroups) {
            $query .= qq{, user_group_map AS ugm
                         WHERE ugm.user_id = profiles.userid
                           AND ugm.isbless = 0
                           AND ugm.group_id IN ($visibleGroups)
                        };
            $nextCondition = 'AND';
        }
    } else {
        $visibleGroups = 1;
        if ($grouprestrict eq '1') {
            $query .= qq{, user_group_map AS ugm
                         WHERE ugm.user_id = profiles.userid
                           AND ugm.isbless = 0
                        };
            $nextCondition = 'AND';
        }
        else {
            $nextCondition = 'WHERE';
        }
    }

    if (!$visibleGroups) {
        $vars->{'users'} = {};
    }
    else {
        # Handle selection by login name, real name, or userid.
        if (defined($matchtype)) {
            $query .= " $nextCondition ";
            my $expr = "";
            if ($matchvalue eq 'userid') {
                if ($matchstr) {
                    my $stored_matchstr = $matchstr;
                    detaint_natural($matchstr) 
                        || ThrowUserError('illegal_user_id', {userid => $stored_matchstr});
                }
                $expr = "profiles.userid";
            } elsif ($matchvalue eq 'realname') {
                $expr = "profiles.realname";
            } else {
                $expr = "profiles.login_name";
            }

            if ($matchtype =~ /^(regexp|notregexp|exact)$/) {
                $matchstr ||= '.';
            }
            else {
                $matchstr = '' unless defined $matchstr;
            }
            # We can trick_taint because we use the value in a SELECT only,
            # using a placeholder.
            trick_taint($matchstr);

            if ($matchtype eq 'regexp') {
                $query .= $dbh->sql_regexp($expr, '?', 0, $dbh->quote($matchstr));
            } elsif ($matchtype eq 'notregexp') {
                $query .= $dbh->sql_not_regexp($expr, '?', 0, $dbh->quote($matchstr));
            } elsif ($matchtype eq 'exact') {
                $query .= $expr . ' = ?';
            } else { # substr or unknown
                $query .= $dbh->sql_iposition('?', $expr) . ' > 0';
            }
            $nextCondition = 'AND';
            push(@bindValues, $matchstr);
        }

        # Handle selection by group.
        if ($grouprestrict eq '1') {
            my $grouplist = join(',',
                @{Bugzilla::Group->flatten_group_membership($group->id)});
            $query .= " $nextCondition ugm.group_id IN($grouplist) ";
        }

        detaint_natural($is_enabled);
        if ($is_enabled && ($is_enabled == 0 || $is_enabled == 1)) {
            $query .= " $nextCondition profiles.is_enabled = ?";
            $nextCondition = 'AND';
            push(@bindValues, $is_enabled);
        }

        $query .= ' ORDER BY profiles.login_name';

        $vars->{'users'} = $dbh->selectall_arrayref($query,
                                                    {'Slice' => {}},
                                                    @bindValues);

    }

    if ($matchtype && $matchtype eq 'exact' && scalar(@{$vars->{'users'}}) == 1) {
        my $match_user_id = $vars->{'users'}[0]->{'userid'};
        my $match_user = check_user($match_user_id);
        edit_processing($match_user);
    } else {
        $template->process('admin/users/list.html.tmpl', $vars)
            || ThrowTemplateError($template->error());
    }

###########################################################################
} elsif ($action eq 'add') {
    $editusers || ThrowUserError("auth_failure", {group  => "editusers",
                                                  action => "add",
                                                  object => "users"});

    $vars->{'token'} = issue_session_token('add_user');

    $template->process('admin/users/create.html.tmpl', $vars)
       || ThrowTemplateError($template->error());

###########################################################################
} elsif ($action eq 'new') {
    $editusers || ThrowUserError("auth_failure", {group  => "editusers",
                                                  action => "add",
                                                  object => "users"});

    check_token_data($token, 'add_user');

    # When e.g. the 'Env' auth method is used, the password field
    # is not displayed. In that case, set the password to *.
    my $password = $cgi->param('password');
    $password = '*' if !defined $password;

    my $new_user = Bugzilla::User->create({
        login_name    => scalar $cgi->param('login'),
        cryptpassword => $password,
        realname      => scalar $cgi->param('name'),
        disabledtext  => scalar $cgi->param('disabledtext'),
        disable_mail  => scalar $cgi->param('disable_mail'),
        extern_id     => scalar $cgi->param('extern_id'),
        });

    userDataToVars($new_user->id);

    delete_token($token);

    if ($cgi->param('notify_user')) {
        $vars->{'new_user'} = $new_user;
        my $message;
      
        $template->process('email/new-user-details.txt.tmpl', $vars, \$message)
            || ThrowTemplateError($template->error());
        MessageToMTA($message);
    }

    # We already display the updated page. We have to recreate a token now.
    $vars->{'token'} = issue_session_token('edit_user');
    $vars->{'message'} = 'account_created';
    $template->process('admin/users/edit.html.tmpl', $vars)
       || ThrowTemplateError($template->error());

###########################################################################
} elsif ($action eq 'edit') {
    my $otherUser = check_user($otherUserID, $otherUserLogin);
    edit_processing($otherUser);

###########################################################################
} elsif ($action eq 'update') {
    check_token_data($token, 'edit_user');
    my $otherUser = check_user($otherUserID, $otherUserLogin);
    $otherUserID = $otherUser->id;

    # Lock tables during the check+update session.
    $dbh->bz_start_transaction();

    $editusers || $user->can_see_user($otherUser)
        || ThrowUserError('auth_failure', {reason => "not_visible",
                                           action => "modify",
                                           object => "user"});

    $vars->{'loginold'} = $otherUser->login;

    # Update groups
    my @group_ids = grep { s/group_// } keys %{ Bugzilla->cgi->Vars };
    $otherUser->set_groups({ set => \@group_ids });

    # Update profiles table entry; silently skip doing this if the user
    # is not authorized.
    my $changes = {};
    if ($editusers) {
        $otherUser->set_login($cgi->param('login'));
        $otherUser->set_name($cgi->param('name'));
        $otherUser->set_password($cgi->param('password'))
            if $cgi->param('password');
        $otherUser->set_disabledtext($cgi->param('disabledtext'));
        $otherUser->set_disable_mail($cgi->param('disable_mail'));
        $otherUser->set_extern_id($cgi->param('extern_id'))
            if defined($cgi->param('extern_id'));
<<<<<<< HEAD
        $otherUser->set_password_change_required($cgi->param('password_change_required'));
        $otherUser->set_password_change_reason(
            $otherUser->password_change_required
            ? $cgi->param('password_change_reason')
            : ''
        );
        if ($user->in_group('bz_can_disable_mfa') && $otherUser->mfa && $cgi->param('mfa') eq '') {
            $otherUser->set_mfa('');
        }
        $changes = $otherUser->update();
    }

    # Update group settings.
    my $sth_add_mapping = $dbh->prepare(
        qq{INSERT INTO user_group_map (
                  user_id, group_id, isbless, grant_type
                 ) VALUES (
                  ?, ?, ?, ?
                 )
          });
    my $sth_remove_mapping = $dbh->prepare(
        qq{DELETE FROM user_group_map
            WHERE user_id = ?
              AND group_id = ?
              AND isbless = ?
              AND grant_type = ?
          });

    my @groupsAddedTo;
    my @groupsRemovedFrom;
    my @groupsGrantedRightsToBless;
    my @groupsDeniedRightsToBless;

    # Regard only groups the user is allowed to bless and skip all others
    # silently.
    # XXX: checking for existence of each user_group_map entry
    #      would allow to display a friendlier error message on page reloads.
    userDataToVars($otherUserID);
    my $permissions = $vars->{'permissions'};
    foreach my $blessable (@{$user->bless_groups()}) {
        my $id = $blessable->id;
        my $name = $blessable->name;

        # Change memberships.
        my $groupid = $cgi->param("group_$id") || 0;
        if ($groupid != $permissions->{$id}->{'directmember'}) {
            if (!$groupid) {
                $sth_remove_mapping->execute(
                    $otherUserID, $id, 0, GRANT_DIRECT);
                push(@groupsRemovedFrom, $name);
            } else {
                $sth_add_mapping->execute(
                    $otherUserID, $id, 0, GRANT_DIRECT);
                push(@groupsAddedTo, $name);
            }
        }
=======
>>>>>>> 28144059

        # Update bless groups
        my @bless_ids = grep { s/bless_// } keys %{ Bugzilla->cgi->Vars };
        $otherUser->set_bless_groups({ set => \@bless_ids });
    }
<<<<<<< HEAD
    if (@groupsAddedTo || @groupsRemovedFrom) {
        $dbh->do(qq{INSERT INTO profiles_activity (
                           userid, who,
                           profiles_when, fieldid,
                           oldvalue, newvalue
                          ) VALUES (
                           ?, ?, now(), ?, ?, ?
                          )
                   },
                 undef,
                 ($otherUserID, $userid,
                  get_field_id('bug_group'),
                  join(', ', @groupsRemovedFrom), join(', ', @groupsAddedTo)));
        Bugzilla->memcached->clear_config({ key => "user_groups.$otherUserID" })
    }
    # XXX: should create profiles_activity entries for blesser changes.
=======
    $changes = $otherUser->update();
>>>>>>> 28144059

    $dbh->bz_commit_transaction();

    # XXX: userDataToVars may be off when editing ourselves.
    userDataToVars($otherUserID);
    delete_token($token);

    $vars->{'message'} = 'account_updated';
    $vars->{'changes'} = \%$changes;
    # We already display the updated page. We have to recreate a token now.
    $vars->{'token'} = issue_session_token('edit_user');

    $template->process('admin/users/edit.html.tmpl', $vars)
       || ThrowTemplateError($template->error());

###########################################################################
} elsif ($action eq 'del') {
    my $otherUser = check_user($otherUserID, $otherUserLogin);
    $otherUserID = $otherUser->id;

    Bugzilla->params->{'allowuserdeletion'} 
        || ThrowUserError('users_deletion_disabled');
    $editusers || ThrowUserError('auth_failure', {group  => "editusers",
                                                  action => "delete",
                                                  object => "users"});
    $vars->{'otheruser'}      = $otherUser;

    # Find other cross references.
    $vars->{'attachments'} = $dbh->selectrow_array(
        'SELECT COUNT(*) FROM attachments WHERE submitter_id = ?',
        undef, $otherUserID);
    $vars->{'assignee_or_qa'} = $dbh->selectrow_array(
        qq{SELECT COUNT(*)
           FROM bugs
           WHERE assigned_to = ? OR qa_contact = ?},
        undef, ($otherUserID, $otherUserID));
    $vars->{'reporter'} = $dbh->selectrow_array(
        'SELECT COUNT(*) FROM bugs WHERE reporter = ?',
        undef, $otherUserID);
    $vars->{'cc'} = $dbh->selectrow_array(
        'SELECT COUNT(*) FROM cc WHERE who = ?',
        undef, $otherUserID);
    $vars->{'bugs_activity'} = $dbh->selectrow_array(
        'SELECT COUNT(*) FROM bugs_activity WHERE who = ?',
        undef, $otherUserID);
    $vars->{'component_cc'} = $dbh->selectrow_array(
        'SELECT COUNT(*) FROM component_cc WHERE user_id = ?',
        undef, $otherUserID);
    $vars->{'email_setting'} = $dbh->selectrow_array(
        'SELECT COUNT(*) FROM email_setting WHERE user_id = ?',
        undef, $otherUserID);
    $vars->{'flags'}{'requestee'} = $dbh->selectrow_array(
        'SELECT COUNT(*) FROM flags WHERE requestee_id = ?',
        undef, $otherUserID);
    $vars->{'flags'}{'setter'} = $dbh->selectrow_array(
        'SELECT COUNT(*) FROM flags WHERE setter_id = ?',
        undef, $otherUserID);
    $vars->{'longdescs'} = $dbh->selectrow_array(
        'SELECT COUNT(*) FROM longdescs WHERE who = ?',
        undef, $otherUserID);
    my $namedquery_ids = $dbh->selectcol_arrayref(
        'SELECT id FROM namedqueries WHERE userid = ?',
        undef, $otherUserID);
    $vars->{'namedqueries'} = scalar(@$namedquery_ids);
    if (scalar(@$namedquery_ids)) {
        $vars->{'namedquery_group_map'} = $dbh->selectrow_array(
            'SELECT COUNT(*) FROM namedquery_group_map WHERE namedquery_id IN' .
            ' (' . join(', ', @$namedquery_ids) . ')');
    }
    else {
        $vars->{'namedquery_group_map'} = 0;
    }
    $vars->{'profile_setting'} = $dbh->selectrow_array(
        'SELECT COUNT(*) FROM profile_setting WHERE user_id = ?',
        undef, $otherUserID);
    $vars->{'profiles_activity'} = $dbh->selectrow_array(
        'SELECT COUNT(*) FROM profiles_activity WHERE who = ? AND userid != ?',
        undef, ($otherUserID, $otherUserID));
    $vars->{'quips'} = $dbh->selectrow_array(
        'SELECT COUNT(*) FROM quips WHERE userid = ?',
        undef, $otherUserID);
    $vars->{'series'} = $dbh->selectrow_array(
        'SELECT COUNT(*) FROM series WHERE creator = ?',
        undef, $otherUserID);
    $vars->{'watch'}{'watched'} = $dbh->selectrow_array(
        'SELECT COUNT(*) FROM watch WHERE watched = ?',
        undef, $otherUserID);
    $vars->{'watch'}{'watcher'} = $dbh->selectrow_array(
        'SELECT COUNT(*) FROM watch WHERE watcher = ?',
        undef, $otherUserID);
    $vars->{'whine_events'} = $dbh->selectrow_array(
        'SELECT COUNT(*) FROM whine_events WHERE owner_userid = ?',
        undef, $otherUserID);
    $vars->{'whine_schedules'} = $dbh->selectrow_array(
        qq{SELECT COUNT(distinct eventid)
           FROM whine_schedules
           WHERE mailto = ?
           AND mailto_type = ?
          },
        undef, ($otherUserID, MAILTO_USER));
    $vars->{'token'} = issue_session_token('delete_user');

    $template->process('admin/users/confirm-delete.html.tmpl', $vars)
       || ThrowTemplateError($template->error());

###########################################################################
} elsif ($action eq 'delete') {
    check_token_data($token, 'delete_user');
    my $otherUser = check_user($otherUserID, $otherUserLogin);
    $otherUserID = $otherUser->id;

    # Cache for user accounts.
    my %usercache = (0 => new Bugzilla::User());
    my %updatedbugs;

    # Lock tables during the check+removal session.
    # XXX: if there was some change on these tables after the deletion
    #      confirmation checks, we may do something here we haven't warned
    #      about.
    $dbh->bz_start_transaction();

    Bugzilla->params->{'allowuserdeletion'}
        || ThrowUserError('users_deletion_disabled');
    $editusers || ThrowUserError('auth_failure',
                                 {group  => "editusers",
                                  action => "delete",
                                  object => "users"});
    @{$otherUser->product_responsibilities()}
        && ThrowUserError('user_has_responsibility');

    Bugzilla->logout_user($otherUser);

    # Get the named query list so we can delete namedquery_group_map entries.
    my $namedqueries_as_string = join(', ', @{$dbh->selectcol_arrayref(
        'SELECT id FROM namedqueries WHERE userid = ?', undef, $otherUserID)});

    # Get the timestamp for LogActivityEntry.
    my $timestamp = $dbh->selectrow_array('SELECT NOW()');

    # When we update a bug_activity entry, we update the bug timestamp, too.
    my $sth_set_bug_timestamp =
        $dbh->prepare('UPDATE bugs SET delta_ts = ? WHERE bug_id = ?');

    # Flags
    my $flag_ids =
      $dbh->selectcol_arrayref('SELECT id FROM flags WHERE requestee_id = ?',
                                undef, $otherUserID);

    my $flags = Bugzilla::Flag->new_from_list($flag_ids);

    $dbh->do('UPDATE flags SET requestee_id = NULL, modification_date = ?
              WHERE requestee_id = ?', undef, ($timestamp, $otherUserID));

    # We want to remove the requestee but leave the requester alone,
    # so we have to log these changes manually.
    my %bugs;
    push(@{$bugs{$_->bug_id}->{$_->attach_id || 0}}, $_) foreach @$flags;
    foreach my $bug_id (keys %bugs) {
        foreach my $attach_id (keys %{$bugs{$bug_id}}) {
            my @old_summaries = Bugzilla::Flag->snapshot($bugs{$bug_id}->{$attach_id});
            $_->_set_requestee() foreach @{$bugs{$bug_id}->{$attach_id}};
            my @new_summaries = Bugzilla::Flag->snapshot($bugs{$bug_id}->{$attach_id});
            my ($removed, $added) =
                Bugzilla::Flag->update_activity(\@old_summaries, \@new_summaries);
            LogActivityEntry($bug_id, 'flagtypes.name', $removed, $added,
                $userid, $timestamp, undef, $attach_id);
        }
        $sth_set_bug_timestamp->execute($timestamp, $bug_id);
        $updatedbugs{$bug_id} = 1;
    }

    # Simple deletions in referred tables.
    $dbh->do('DELETE FROM email_setting WHERE user_id = ?', undef,
             $otherUserID);
    $dbh->do('DELETE FROM logincookies WHERE userid = ?', undef, $otherUserID);
    $dbh->do('DELETE FROM namedqueries WHERE userid = ?', undef, $otherUserID);
    $dbh->do('DELETE FROM namedqueries_link_in_footer WHERE user_id = ?', undef,
             $otherUserID);
    if ($namedqueries_as_string) {
        $dbh->do('DELETE FROM namedquery_group_map WHERE namedquery_id IN ' .
                 "($namedqueries_as_string)");
    }
    $dbh->do('DELETE FROM profile_setting WHERE user_id = ?', undef,
             $otherUserID);
    $dbh->do('DELETE FROM profiles_activity WHERE userid = ? OR who = ?', undef,
             ($otherUserID, $otherUserID));
    $dbh->do('DELETE FROM tokens WHERE userid = ?', undef, $otherUserID);
    $dbh->do('DELETE FROM user_group_map WHERE user_id = ?', undef,
             $otherUserID);
    $dbh->do('DELETE FROM watch WHERE watcher = ? OR watched = ?', undef,
             ($otherUserID, $otherUserID));

    # Deletions in referred tables which need LogActivityEntry.
    my $buglist = $dbh->selectcol_arrayref('SELECT bug_id FROM cc WHERE who = ?',
                                            undef, $otherUserID);
    $dbh->do('DELETE FROM cc WHERE who = ?', undef, $otherUserID);
    foreach my $bug_id (@$buglist) {
        LogActivityEntry($bug_id, 'cc', $otherUser->login, '', $userid,
                         $timestamp);
        $sth_set_bug_timestamp->execute($timestamp, $bug_id);
        $updatedbugs{$bug_id} = 1;
    }

    # Even more complex deletions in referred tables.
    my $id;

    # 1) Series
    my $sth_seriesid = $dbh->prepare(
           'SELECT series_id FROM series WHERE creator = ?');
    my $sth_deleteSeries = $dbh->prepare(
           'DELETE FROM series WHERE series_id = ?');
    my $sth_deleteSeriesData = $dbh->prepare(
           'DELETE FROM series_data WHERE series_id = ?');

    $sth_seriesid->execute($otherUserID);
    while ($id = $sth_seriesid->fetchrow_array()) {
        $sth_deleteSeriesData->execute($id);
        $sth_deleteSeries->execute($id);
    }

    # 2) Whines
    my $sth_whineidFromEvents = $dbh->prepare(
           'SELECT id FROM whine_events WHERE owner_userid = ?');
    my $sth_deleteWhineEvent = $dbh->prepare(
           'DELETE FROM whine_events WHERE id = ?');
    my $sth_deleteWhineQuery = $dbh->prepare(
           'DELETE FROM whine_queries WHERE eventid = ?');
    my $sth_deleteWhineSchedule = $dbh->prepare(
           'DELETE FROM whine_schedules WHERE eventid = ?');

    $dbh->do('DELETE FROM whine_schedules WHERE mailto = ? AND mailto_type = ?',
             undef, ($otherUserID, MAILTO_USER));

    $sth_whineidFromEvents->execute($otherUserID);
    while ($id = $sth_whineidFromEvents->fetchrow_array()) {
        $sth_deleteWhineQuery->execute($id);
        $sth_deleteWhineSchedule->execute($id);
        $sth_deleteWhineEvent->execute($id);
    }

    # 3) Bugs
    # 3.1) fall back to the default assignee
    $buglist = $dbh->selectall_arrayref(
        'SELECT bug_id, initialowner
         FROM bugs
         INNER JOIN components ON components.id = bugs.component_id
         WHERE assigned_to = ?', undef, $otherUserID);

    my $sth_updateAssignee = $dbh->prepare(
        'UPDATE bugs SET assigned_to = ?, delta_ts = ? WHERE bug_id = ?');

    foreach my $bug (@$buglist) {
        my ($bug_id, $default_assignee_id) = @$bug;
        $sth_updateAssignee->execute($default_assignee_id,
                                     $timestamp, $bug_id);
        $updatedbugs{$bug_id} = 1;
        $default_assignee_id ||= 0;
        $usercache{$default_assignee_id} ||=
            new Bugzilla::User($default_assignee_id);
        LogActivityEntry($bug_id, 'assigned_to', $otherUser->login,
                         $usercache{$default_assignee_id}->login,
                         $userid, $timestamp);
    }

    # 3.2) fall back to the default QA contact
    $buglist = $dbh->selectall_arrayref(
        'SELECT bug_id, initialqacontact
         FROM bugs
         INNER JOIN components ON components.id = bugs.component_id
         WHERE qa_contact = ?', undef, $otherUserID);

    my $sth_updateQAcontact = $dbh->prepare(
        'UPDATE bugs SET qa_contact = ?, delta_ts = ? WHERE bug_id = ?');

    foreach my $bug (@$buglist) {
        my ($bug_id, $default_qa_contact_id) = @$bug;
        $sth_updateQAcontact->execute($default_qa_contact_id,
                                      $timestamp, $bug_id);
        $updatedbugs{$bug_id} = 1;
        $default_qa_contact_id ||= 0;
        $usercache{$default_qa_contact_id} ||=
            new Bugzilla::User($default_qa_contact_id);
        LogActivityEntry($bug_id, 'qa_contact', $otherUser->login,
                         $usercache{$default_qa_contact_id}->login,
                         $userid, $timestamp);
    }

    # Finally, remove the user account itself.
    $dbh->do('DELETE FROM profiles WHERE userid = ?', undef, $otherUserID);

    $dbh->bz_commit_transaction();
    delete_token($token);

    # It's complex to determine which items now need to be flushed from
    # memcached.  As user deletion is expected to be a rare event, we just
    # flush the entire cache when a user is deleted.
    Bugzilla->memcached->clear_all();

    $vars->{'message'} = 'account_deleted';
    $vars->{'otheruser'}{'login'} = $otherUser->login;
    $vars->{'restrictablegroups'} = $user->bless_groups();
    $template->process('admin/users/search.html.tmpl', $vars)
       || ThrowTemplateError($template->error());

    # Send mail about what we've done to bugs.
    # The deleted user is not notified of the changes.
    foreach (keys(%updatedbugs)) {
        Bugzilla::BugMail::Send($_, {'changer' => $user} );
    }

###########################################################################
} elsif ($action eq 'activity' || $action eq 'admin_activity') {
    my $otherUser = check_user($otherUserID, $otherUserLogin);
    my $activity_who = "profiles_activity.who";
    my $activity_userid = "profiles_activity.userid";

    if ($action eq 'admin_activity') {
        $editusers || ThrowUserError("auth_failure", { group  => "editusers", 
                                                       action => "admin_activity", 
                                                       object => "users" });
        ($activity_userid, $activity_who) = ($activity_who, $activity_userid);
    }

    my $sql = "
        SELECT
            profiles.login_name AS who,
            " . $dbh->sql_date_format('profiles_activity.profiles_when') . " AS activity_when,
            fielddefs.name AS what,
            profiles_activity.oldvalue AS removed,
            profiles_activity.newvalue AS added
        FROM
            profiles_activity
            INNER JOIN profiles ON $activity_who = profiles.userid
            INNER JOIN fielddefs ON fielddefs.id = profiles_activity.fieldid
        WHERE
            $activity_userid = ?
    ";
    my @values = ($otherUser->id);

    if ($action ne 'admin_activity') {
        $sql .= "
            UNION ALL

            SELECT
                COALESCE(profiles.login_name, '-') AS who,
                " . $dbh->sql_date_format('audit_log.at_time') . " AS activity_when,
                field AS what,
                removed,
                added
            FROM
                audit_log
                LEFT JOIN profiles ON profiles.userid = audit_log.user_id
            WHERE
                audit_log.object_id = ?
                AND audit_log.class = 'Bugzilla::User'
                AND audit_log.field != 'last_activity_ts'
        ";
        push @values, $otherUser->id;
    }

    $sql .= " ORDER BY activity_when";

    # massage some fields to improve readability
    my $profile_changes = $dbh->selectall_arrayref($sql, { Slice => {} }, @values);
    foreach my $change (@$profile_changes) {
        if ($change->{what} eq 'cryptpassword') {
            $change->{what}    = 'password';
            $change->{removed} = '';
            $change->{added}   = '(updated)';
        }
        elsif ($change->{what} eq 'public_key') {
            $change->{removed} = '(updated)' if $change->{removed} ne '';
            $change->{added}   = '(updated)' if $change->{added} ne '';
        }
    }

    $vars->{'profile_changes'} = $profile_changes;
    $vars->{'otheruser'} = $otherUser;
    $vars->{'action'} = $action;

    $template->process("account/profile-activity.html.tmpl", $vars)
        || ThrowTemplateError($template->error());

###########################################################################
} else {
    ThrowUserError('unknown_action', {action => $action});
}

exit;

###########################################################################
# Helpers
###########################################################################

# Try to build a user object using its ID, else its login name, and throw
# an error if the user does not exist.
sub check_user {
    my ($otherUserID, $otherUserLogin) = @_;

    my $otherUser;
    my $vars = {};

    if ($otherUserID) {
        $otherUser = Bugzilla::User->new($otherUserID);
        $vars->{'user_id'} = $otherUserID;
    }
    elsif ($otherUserLogin) {
        $otherUser = new Bugzilla::User({ name => $otherUserLogin });
        $vars->{'user_login'} = $otherUserLogin;
    }
    ($otherUser && $otherUser->id) || ThrowUserError('invalid_user', $vars);

    if (!$user->in_group('admin')) {
        my $insider_group = Bugzilla->params->{insidergroup};
        if ($otherUser->in_group('admin')
            || ($otherUser->in_group($insider_group) && !$user->in_group($insider_group))
        ) {
            ThrowUserError('auth_failure', {
                action => 'modify',
                object => 'user'
            });
        }
    }

    return $otherUser;
}

# Copy incoming list selection values from CGI params to template variables.
sub mirrorListSelectionValues {
    my $cgi = Bugzilla->cgi;
    if (defined($cgi->param('matchtype'))) {
        foreach ('matchvalue', 'matchstr', 'matchtype',
                 'grouprestrict', 'groupid', 'is_enabled')
        {
            $vars->{'listselectionvalues'}{$_} = $cgi->param($_);
        }
    }
}

# Retrieve user data for the user editing form. User creation and user
# editing code rely on this to call derive_groups().
sub userDataToVars {
    my $otheruserid = shift;
    my $otheruser = new Bugzilla::User($otheruserid);
    my $query;
    my $user = Bugzilla->user;
    my $dbh = Bugzilla->dbh;

    my $grouplist = $otheruser->groups_as_string;

    $vars->{'otheruser'} = $otheruser;
    $vars->{'groups'} = $user->bless_groups();

    $vars->{'permissions'} = $dbh->selectall_hashref(
        qq{SELECT id,
                  COUNT(directmember.group_id) AS directmember,
                  COUNT(regexpmember.group_id) AS regexpmember,
                  (CASE WHEN (groups.id IN ($grouplist)
                              AND COUNT(directmember.group_id) = 0
                              AND COUNT(regexpmember.group_id) = 0
                             ) THEN 1 ELSE 0 END) 
                      AS derivedmember,
                  COUNT(directbless.group_id) AS directbless
           FROM groups
           LEFT JOIN user_group_map AS directmember
                  ON directmember.group_id = id
                 AND directmember.user_id = ?
                 AND directmember.isbless = 0
                 AND directmember.grant_type = ?
           LEFT JOIN user_group_map AS regexpmember
                  ON regexpmember.group_id = id
                 AND regexpmember.user_id = ?
                 AND regexpmember.isbless = 0
                 AND regexpmember.grant_type = ?
           LEFT JOIN user_group_map AS directbless
                  ON directbless.group_id = id
                 AND directbless.user_id = ?
                 AND directbless.isbless = 1
                 AND directbless.grant_type = ?
          } . $dbh->sql_group_by('id'),
        'id', undef,
        ($otheruserid, GRANT_DIRECT,
         $otheruserid, GRANT_REGEXP,
         $otheruserid, GRANT_DIRECT));

    # Find indirect bless permission.
    $query = qq{SELECT groups.id
                FROM groups, group_group_map AS ggm
                WHERE groups.id = ggm.grantor_id
                  AND ggm.member_id IN ($grouplist)
                  AND ggm.grant_type = ?
               } . $dbh->sql_group_by('id');
    foreach (@{$dbh->selectall_arrayref($query, undef,
                                        (GROUP_BLESS))}) {
        # Merge indirect bless permissions into permission variable.
        $vars->{'permissions'}{${$_}[0]}{'indirectbless'} = 1;
    }
}

sub edit_processing {
    my $otherUser = shift;
    my $user = Bugzilla->user;
    my $template = Bugzilla->template;

    $user->in_group('editusers') || $user->can_see_user($otherUser)
        || ThrowUserError('auth_failure', {reason => "not_visible",
                                           action => "modify",
                                           object => "user"});

    userDataToVars($otherUser->id);
    $vars->{'token'} = issue_session_token('edit_user');

    $template->process('admin/users/edit.html.tmpl', $vars)
       || ThrowTemplateError($template->error());
}<|MERGE_RESOLUTION|>--- conflicted
+++ resolved
@@ -70,11 +70,8 @@
     my $matchstr      = trim($cgi->param('matchstr'));
     my $matchtype     = $cgi->param('matchtype');
     my $grouprestrict = $cgi->param('grouprestrict') || '0';
-<<<<<<< HEAD
-=======
     # 0 = disabled only, 1 = enabled only, 2 = everyone
     my $is_enabled    = $cgi->param('is_enabled') // 2;
->>>>>>> 28144059
     my $query = 'SELECT DISTINCT userid, login_name, realname, is_enabled, ' .
                 $dbh->sql_date_format('last_seen_date', '%Y-%m-%d') . ' AS last_seen_date ' .
                 'FROM profiles';
@@ -279,7 +276,6 @@
         $otherUser->set_disable_mail($cgi->param('disable_mail'));
         $otherUser->set_extern_id($cgi->param('extern_id'))
             if defined($cgi->param('extern_id'));
-<<<<<<< HEAD
         $otherUser->set_password_change_required($cgi->param('password_change_required'));
         $otherUser->set_password_change_reason(
             $otherUser->password_change_required
@@ -289,80 +285,13 @@
         if ($user->in_group('bz_can_disable_mfa') && $otherUser->mfa && $cgi->param('mfa') eq '') {
             $otherUser->set_mfa('');
         }
-        $changes = $otherUser->update();
-    }
-
-    # Update group settings.
-    my $sth_add_mapping = $dbh->prepare(
-        qq{INSERT INTO user_group_map (
-                  user_id, group_id, isbless, grant_type
-                 ) VALUES (
-                  ?, ?, ?, ?
-                 )
-          });
-    my $sth_remove_mapping = $dbh->prepare(
-        qq{DELETE FROM user_group_map
-            WHERE user_id = ?
-              AND group_id = ?
-              AND isbless = ?
-              AND grant_type = ?
-          });
-
-    my @groupsAddedTo;
-    my @groupsRemovedFrom;
-    my @groupsGrantedRightsToBless;
-    my @groupsDeniedRightsToBless;
-
-    # Regard only groups the user is allowed to bless and skip all others
-    # silently.
-    # XXX: checking for existence of each user_group_map entry
-    #      would allow to display a friendlier error message on page reloads.
-    userDataToVars($otherUserID);
-    my $permissions = $vars->{'permissions'};
-    foreach my $blessable (@{$user->bless_groups()}) {
-        my $id = $blessable->id;
-        my $name = $blessable->name;
-
-        # Change memberships.
-        my $groupid = $cgi->param("group_$id") || 0;
-        if ($groupid != $permissions->{$id}->{'directmember'}) {
-            if (!$groupid) {
-                $sth_remove_mapping->execute(
-                    $otherUserID, $id, 0, GRANT_DIRECT);
-                push(@groupsRemovedFrom, $name);
-            } else {
-                $sth_add_mapping->execute(
-                    $otherUserID, $id, 0, GRANT_DIRECT);
-                push(@groupsAddedTo, $name);
-            }
-        }
-=======
->>>>>>> 28144059
 
         # Update bless groups
         my @bless_ids = grep { s/bless_// } keys %{ Bugzilla->cgi->Vars };
         $otherUser->set_bless_groups({ set => \@bless_ids });
     }
-<<<<<<< HEAD
-    if (@groupsAddedTo || @groupsRemovedFrom) {
-        $dbh->do(qq{INSERT INTO profiles_activity (
-                           userid, who,
-                           profiles_when, fieldid,
-                           oldvalue, newvalue
-                          ) VALUES (
-                           ?, ?, now(), ?, ?, ?
-                          )
-                   },
-                 undef,
-                 ($otherUserID, $userid,
-                  get_field_id('bug_group'),
-                  join(', ', @groupsRemovedFrom), join(', ', @groupsAddedTo)));
-        Bugzilla->memcached->clear_config({ key => "user_groups.$otherUserID" })
-    }
-    # XXX: should create profiles_activity entries for blesser changes.
-=======
     $changes = $otherUser->update();
->>>>>>> 28144059
+    Bugzilla->memcached->clear_config({ key => "user_groups.$otherUserID" });
 
     $dbh->bz_commit_transaction();
 
