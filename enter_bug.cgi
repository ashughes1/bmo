--- conflicted
+++ resolved
@@ -33,11 +33,8 @@
 use Bugzilla::Field;
 use Bugzilla::Status;
 use Bugzilla::UserAgent;
-<<<<<<< HEAD
-=======
 
 use List::MoreUtils qw(none);
->>>>>>> 28144059
 
 my $user = Bugzilla->login(LOGIN_REQUIRED);
 
@@ -54,7 +51,6 @@
 
 # All pages point to the same part of the documentation.
 $vars->{'doc_section'} = 'using/filing.html';
-<<<<<<< HEAD
 
 if (!$vars->{'disable_guided'}) {
     # Purpose: force guided format for newbies
@@ -64,8 +60,6 @@
     $cgi->delete('format') 
         if ($cgi->param('format') && ($cgi->param('format') eq "__default__"));
 }
-=======
->>>>>>> 28144059
 
 my $product_name = trim($cgi->param('product') || '');
 # Will contain the product object the bug is created in.
@@ -287,19 +281,12 @@
     $default{'component_'}    = formvalue('component');
     $default{'priority'}      = formvalue('priority', Bugzilla->params->{'defaultpriority'});
     $default{'bug_severity'}  = formvalue('bug_severity', Bugzilla->params->{'defaultseverity'});
-<<<<<<< HEAD
 
     # BMO - use per-product default hw/os
     $default{'rep_platform'}  = formvalue('rep_platform', $product->default_platform // detect_platform());
     $default{'op_sys'}        = formvalue('op_sys', $product->default_op_sys // detect_op_sys());
     $vars->{'rep_platform'}   = detect_platform();
     $vars->{'rep_op_sys'}     = detect_op_sys();
-=======
-    $default{'rep_platform'}  = formvalue('rep_platform', 
-                                          Bugzilla->params->{'defaultplatform'} || detect_platform());
-    $default{'op_sys'}        = formvalue('op_sys', 
-                                          Bugzilla->params->{'defaultopsys'} || detect_op_sys());
->>>>>>> 28144059
 
     $vars->{'alias'}          = formvalue('alias');
     $vars->{'short_desc'}     = formvalue('short_desc');
@@ -309,10 +296,7 @@
     $vars->{'blocked'}        = formvalue('blocked');
     $vars->{'deadline'}       = formvalue('deadline');
     $vars->{'estimated_time'} = formvalue('estimated_time');
-<<<<<<< HEAD
     $vars->{'bug_ignored'}    = formvalue('bug_ignored');
-=======
->>>>>>> 28144059
     $vars->{'see_also'}       = formvalue('see_also');
 
     $vars->{'cc'}             = join(', ', $cgi->param('cc'));
