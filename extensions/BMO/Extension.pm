# -*- Mode: perl; indent-tabs-mode: nil -*-
#
# The contents of this file are subject to the Mozilla Public
# License Version 1.1 (the "License"); you may not use this file
# except in compliance with the License. You may obtain a copy of
# the License at http://www.mozilla.org/MPL/
#
# Software distributed under the License is distributed on an "AS
# IS" basis, WITHOUT WARRANTY OF ANY KIND, either express or
# implied. See the License for the specific language governing
# rights and limitations under the License.
#
# The Original Code is the BMO Bugzilla Extension.
#
# The Initial Developer of the Original Code is Gervase Markham.
# Portions created by the Initial Developer are Copyright (C) 2010 the
# Initial Developer. All Rights Reserved.
#
# Contributor(s):
#   Gervase Markham <gerv@gerv.net>
#   David Lawrence <dkl@mozilla.com>
#   Byron Jones <glob@mozilla.com>
#

package Bugzilla::Extension::BMO;
use strict;
use base qw(Bugzilla::Extension);

use Bugzilla::Constants;
use Bugzilla::Error;
use Bugzilla::Field;
use Bugzilla::Group;
use Bugzilla::Mailer;
use Bugzilla::Product;
use Bugzilla::Status;
use Bugzilla::Token;
use Bugzilla::Install::Filesystem;
use Bugzilla::User;
use Bugzilla::User::Setting;
use Bugzilla::Util;

use Date::Parse;
use DateTime;
use Encode qw(find_encoding encode_utf8);
use Scalar::Util qw(blessed);
use Sys::Syslog qw(:DEFAULT setlogsock);

use Bugzilla::Extension::BMO::Constants;
use Bugzilla::Extension::BMO::FakeBug;
use Bugzilla::Extension::BMO::Data;

our $VERSION = '0.1';

#
# Monkey-patched methods
#

BEGIN {
    *Bugzilla::Bug::last_closed_date = \&_last_closed_date;
    *Bugzilla::Product::default_security_group = \&_default_security_group;
    *Bugzilla::Product::default_security_group_obj = \&_default_security_group_obj;
    *Bugzilla::Product::group_always_settable = \&_group_always_settable;
    *Bugzilla::check_default_product_security_group = \&_check_default_product_security_group;
}

sub template_before_process {
    my ($self, $args) = @_;
    my $file = $args->{'file'};
    my $vars = $args->{'vars'};

    $vars->{'cf_hidden_in_product'} = \&cf_hidden_in_product;

    if ($file =~ /^list\/list/) {
        # Purpose: enable correct sorting of list table
        # Matched to changes in list/table.html.tmpl
        my %db_order_column_name_map = (
            'map_components.name' => 'component',
            'map_products.name' => 'product',
            'map_reporter.login_name' => 'reporter',
            'map_assigned_to.login_name' => 'assigned_to',
            'delta_ts' => 'opendate',
            'creation_ts' => 'changeddate',
        );

        my @orderstrings = split(/,\s*/, $vars->{'order'});

        # contains field names of the columns being used to sort the table.
        my @order_columns;
        foreach my $o (@orderstrings) {
            $o =~ s/bugs.//;
            $o = $db_order_column_name_map{$o} if 
                               grep($_ eq $o, keys(%db_order_column_name_map));
            next if (grep($_ eq $o, @order_columns));
            push(@order_columns, $o);
        }

        $vars->{'order_columns'} = \@order_columns;

        # fields that have a custom sortkey. (So they are correctly sorted 
        # when using js)
        my @sortkey_fields = qw(bug_status resolution bug_severity priority
                                rep_platform op_sys);

        my %columns_sortkey;
        foreach my $field (@sortkey_fields) {
            $columns_sortkey{$field} = _get_field_values_sort_key($field);
        }
        $columns_sortkey{'target_milestone'} = _get_field_values_sort_key('milestones');

        $vars->{'columns_sortkey'} = \%columns_sortkey;
    }
    elsif ($file =~ /^bug\/create\/create[\.-](.*)/) {
        my $format = $1;
        if (!$vars->{'cloned_bug_id'}) {
            # Allow status whiteboard values to be bookmarked
            $vars->{'status_whiteboard'} = 
                               Bugzilla->cgi->param('status_whiteboard') || "";
        }

        # Purpose: for pretty product chooser
        $vars->{'format'} = Bugzilla->cgi->param('format');

        if ($format eq 'doc.html.tmpl') {
            my $versions = Bugzilla::Product->new({ name => 'Core' })->versions;
            $vars->{'versions'} = [ reverse @$versions ];
        }
        elsif ($format eq 'dbi.html.tmpl') {
            $vars->{mozilla_project} = Bugzilla::Field->new({ name => 'cf_mozilla_project' });
        }
    }


    if ($file =~ /^list\/list/ || $file =~ /^bug\/create\/create[\.-]/) {
        # hack to allow the bug entry templates to use check_can_change_field 
        # to see if various field values should be available to the current user.
        $vars->{'default'} = Bugzilla::Extension::BMO::FakeBug->new($vars->{'default'} || {});
    }

    if ($file =~ /^attachment\/diff-header\./) {
        my $attachid = $vars->{attachid} ? $vars->{attachid} : $vars->{newid};
        $vars->{attachment} = Bugzilla::Attachment->new({ id => $attachid, cache => 1 })
            if $attachid;
    }
}

sub page_before_template {
    my ($self, $args) = @_;
    my $page = $args->{'page_id'};
    my $vars = $args->{'vars'};

    if ($page eq 'user_activity.html') {
        require Bugzilla::Extension::BMO::Reports::UserActivity;
        Bugzilla::Extension::BMO::Reports::UserActivity::report($vars);

    } elsif ($page eq 'triage_reports.html') {
        require Bugzilla::Extension::BMO::Reports::Triage;
        Bugzilla::Extension::BMO::Reports::Triage::report($vars);
    }
    elsif ($page eq 'group_admins.html') {
        require Bugzilla::Extension::BMO::Reports::Groups;
        Bugzilla::Extension::BMO::Reports::Groups::admins_report($vars);
    }
    elsif ($page eq 'group_membership.html' or $page eq 'group_membership.txt') {
        require Bugzilla::Extension::BMO::Reports::Groups;
        Bugzilla::Extension::BMO::Reports::Groups::membership_report($page, $vars);
    }
    elsif ($page eq 'group_members.html' or $page eq 'group_members.json') {
        require Bugzilla::Extension::BMO::Reports::Groups;
        Bugzilla::Extension::BMO::Reports::Groups::members_report($vars);
    }
    elsif ($page eq 'email_queue.html') {
        require Bugzilla::Extension::BMO::Reports::EmailQueue;
        Bugzilla::Extension::BMO::Reports::EmailQueue::report($vars);
    }
    elsif ($page eq 'release_tracking_report.html') {
        require Bugzilla::Extension::BMO::Reports::ReleaseTracking;
        Bugzilla::Extension::BMO::Reports::ReleaseTracking::report($vars);
    }
    elsif ($page eq 'product_security_report.html') {
        require Bugzilla::Extension::BMO::Reports::ProductSecurity;
        Bugzilla::Extension::BMO::Reports::ProductSecurity::report($vars);
    }
    elsif ($page eq 'fields.html') {
        # Recently global/field-descs.none.tmpl and bug/field-help.none.tmpl
        # were changed for better performance and are now only loaded once.
        # I have not found an easy way to allow our hook template to check if
        # it is called from pages/fields.html.tmpl. So we set a value in request_cache
        # that our hook template can see. 
        Bugzilla->request_cache->{'bmo_fields_page'} = 1;
    }
    elsif ($page eq 'query_database.html') {
        query_database($vars);
    }
}

sub _get_field_values_sort_key {
    my ($field) = @_;
    my $dbh = Bugzilla->dbh;
    my $fields = $dbh->selectall_arrayref(
         "SELECT value, sortkey FROM $field
        ORDER BY sortkey, value");

    my %field_values;
    foreach my $field (@$fields) {
        my ($value, $sortkey) = @$field;
        $field_values{$value} = $sortkey;
    }
    return \%field_values;
}

sub active_custom_fields {
    my ($self, $args) = @_;
    my $fields    = $args->{'fields'};
    my $params    = $args->{'params'};
    my $product   = $params->{'product'};
    my $component = $params->{'component'};

    return if !$product;

    my $product_name   = blessed $product ? $product->name : $product;
    my $component_name = blessed $component ? $component->name : $component;

    my @tmp_fields;
    foreach my $field (@$$fields) { 
        next if cf_hidden_in_product($field->name, $product_name, $component_name);
        push(@tmp_fields, $field);
    }
    $$fields = \@tmp_fields;
}

sub cf_hidden_in_product {
    my ($field_name, $product_name, $component_name) = @_;

    # If used in buglist.cgi, we pass in one_product which is a Bugzilla::Product
    # elsewhere, we just pass the name of the product.
    $product_name = blessed($product_name)
                    ? $product_name->name
                    : $product_name;

    # Also in buglist.cgi, we pass in a list of components instead 
    # of a single component name everywhere else.
    my $component_list = [];
    if ($component_name) {
        $component_list = ref $component_name
                          ? $component_name
                          : [ $component_name ];
    }

    foreach my $field_re (keys %$cf_visible_in_products) {
        if ($field_name =~ $field_re) {
            # If no product given, for example more than one product
            # in buglist.cgi, then hide field by default
            return 1 if !$product_name;

            my $products = $cf_visible_in_products->{$field_re};
            foreach my $product (keys %$products) {
                my $components = $products->{$product};

                my $found_component = 0;
                if (@$components) {
                    foreach my $component (@$components) {
                        if (ref($component) eq 'Regexp') {
                            if (grep($_ =~ $component, @$component_list)) {
                                $found_component = 1;
                                last;
                            }
                        } else {
                            if (grep($_ eq $component, @$component_list)) {
                                $found_component = 1;
                                last;
                            }
                        }
                    }
                }

                # If product matches and at at least one component matches
                # from component_list (if a matching component was required), 
                # we allow the field to be seen
                if ($product eq $product_name && (!@$components || $found_component)) {
                    return 0;
                }
            }
            return 1;
        }
    }

    return 0;
}

# Purpose: CC certain email addresses on bugmail when a bug is added or 
# removed from a particular group.
sub bugmail_recipients {
    my ($self, $args) = @_;
    my $bug = $args->{'bug'};
    my $recipients = $args->{'recipients'};
    my $diffs = $args->{'diffs'};

    if (@$diffs) {
        # Changed bug
        foreach my $ref (@$diffs) {
            my $old = $ref->{old};
            my $new = $ref->{new};
            my $fieldname = $ref->{field_name};

            if ($fieldname eq "bug_group") {
                _cc_if_special_group($old, $recipients);
                _cc_if_special_group($new, $recipients);
            }
        }
    } else {
        # Determine if it's a new bug, or a comment without a field change
        my $comment_count = scalar @{$bug->comments};
        if ($comment_count == 1) {
            # New bug
            foreach my $group (@{ $bug->groups_in }) {
                _cc_if_special_group($group->{'name'}, $recipients);
            }
        }
    }
}

sub _cc_if_special_group {
    my ($group, $recipients) = @_;
    
    return if !$group;
    
    if (exists $group_change_notification{$group}) {
        foreach my $login (@{ $group_change_notification{$group} }) {
            my $id = login_to_id($login);
            $recipients->{$id}->{+REL_CC} = Bugzilla::BugMail::BIT_DIRECT();
        }
    }
}

sub _check_trusted {
    my ($field, $trusted, $priv_results) = @_;
    
    my $needed_group = $trusted->{'_default'} || "";
    foreach my $dfield (keys %$trusted) {
        if ($field =~ $dfield) {
            $needed_group = $trusted->{$dfield};
        }
    }
    if ($needed_group && !Bugzilla->user->in_group($needed_group)) {
        push (@$priv_results, PRIVILEGES_REQUIRED_EMPOWERED);
    }              
}

sub _is_field_set {
    my $value = shift;
    return $value ne '---' && $value !~ /\?$/;
}

sub bug_check_can_change_field {
    my ($self, $args) = @_;
    my $bug = $args->{'bug'};
    my $field = $args->{'field'};
    my $new_value = $args->{'new_value'};
    my $old_value = $args->{'old_value'};
    my $priv_results = $args->{'priv_results'};
    my $user = Bugzilla->user;

    if ($field =~ /^cf/ && !@$priv_results && $new_value ne '---') {
        # "other" custom field setters restrictions
        if (exists $cf_setters->{$field}) {
            my $in_group = 0;
            foreach my $group (@{$cf_setters->{$field}}) {
                if ($user->in_group($group, $bug->product_id)) {
                    $in_group = 1;
                    last;
                }
            }
            if (!$in_group) {
                push (@$priv_results, PRIVILEGES_REQUIRED_EMPOWERED);
            }
        }
    }
    elsif ($field eq 'resolution' && $new_value eq 'EXPIRED') {
        # The EXPIRED resolution should only be settable by gerv.
        if ($user->login ne 'gerv@mozilla.org') {
            push (@$priv_results, PRIVILEGES_REQUIRED_EMPOWERED);
        }

    } elsif ($field eq 'resolution' && $new_value eq 'FIXED') {
        # You need at least canconfirm to mark a bug as FIXED
        if (!$user->in_group('canconfirm', $bug->{'product_id'})) {
            push (@$priv_results, PRIVILEGES_REQUIRED_EMPOWERED);
        }

    } elsif (
        ($field eq 'bug_status' && $old_value eq 'VERIFIED')
        || ($field eq 'dup_id' && $bug->status->name eq 'VERIFIED')
        || ($field eq 'resolution' && $bug->status->name eq 'VERIFIED')
    ) {
        # You need at least editbugs to reopen a resolved/verified bug
        if (!$user->in_group('editbugs', $bug->{'product_id'})) {
            push (@$priv_results, PRIVILEGES_REQUIRED_EMPOWERED);
        }

    } elsif ($user->in_group('canconfirm', $bug->{'product_id'})) {
        # Canconfirm is really "cantriage"; users with canconfirm can also mark 
        # bugs as DUPLICATE, WORKSFORME, and INCOMPLETE.
        if ($field eq 'bug_status'
            && is_open_state($old_value)
            && !is_open_state($new_value))
        {
            push (@$priv_results, PRIVILEGES_REQUIRED_NONE);
        }
        elsif ($field eq 'resolution' && 
               ($new_value eq 'DUPLICATE' ||
                $new_value eq 'WORKSFORME' ||
                $new_value eq 'INCOMPLETE'))
        {
            push (@$priv_results, PRIVILEGES_REQUIRED_NONE);
        }

    } elsif ($field eq 'bug_status') {
        # Disallow reopening of bugs which have been resolved for > 1 year
        if (is_open_state($new_value) 
            && !is_open_state($old_value)
            && $bug->resolution eq 'FIXED') 
        {
            my $days_ago = DateTime->now(time_zone => Bugzilla->local_timezone);
            $days_ago->subtract(days => 365);
            my $last_closed = datetime_from($bug->last_closed_date);
            if ($last_closed lt $days_ago) {
                push (@$priv_results, PRIVILEGES_REQUIRED_EMPOWERED);
            }
        }
    }
}

# link up various Mozilla-specific strings
sub bug_format_comment {
    my ($self, $args) = @_;
    my $regexes = $args->{'regexes'};

    # link UUIDs to crash-stats
    # Only match if not already in an URL using the negative lookbehind (?<!\/)
    push (@$regexes, {
        match => qr/(?<!\/)\b(?:UUID\s+|bp\-)([a-f0-9]{8}\-[a-f0-9]{4}\-[a-f0-9]{4}\-
                                       [a-f0-9]{4}\-[a-f0-9]{12})\b/x,
        replace => sub {
            my $args = shift;
            my $match = html_quote($args->{matches}->[0]);
            return qq{<a href="https://crash-stats.mozilla.com/report/index/$match">bp-$match</a>};
        }
    });

    # link to CVE/CAN security releases
    push (@$regexes, {
        match => qr/(?<!\/|=)\b((?:CVE|CAN)-\d{4}-\d{4})\b/,
        replace => sub {
            my $args = shift;
            my $match = html_quote($args->{matches}->[0]);
            return qq{<a href="http://cve.mitre.org/cgi-bin/cvename.cgi?name=$match">$match</a>};
        }
    });

    # link to svn.m.o
    push (@$regexes, {
        match => qr/\br(\d{4,})\b/,
        replace => sub {
            my $args = shift;
            my $match = html_quote($args->{matches}->[0]);
            return qq{<a href="http://viewvc.svn.mozilla.org/vc?view=rev&amp;revision=$match">r$match</a>};
        }
    });

    # link bzr commit messages
    push (@$regexes, {
        match => qr/\b(Committing\s+to:\sbzr\+ssh:\/\/
                    (?:[^\@]+\@)?(bzr\.mozilla\.org[^\n]+)\n.*?\bCommitted\s)
                    (revision\s(\d+))/sx,
        replace => sub {
            my $args = shift;
            my $preamble = html_quote($args->{matches}->[0]);
            my $url = html_quote($args->{matches}->[1]);
            my $text = html_quote($args->{matches}->[2]);
            my $id = html_quote($args->{matches}->[3]);
            $url =~ s/\s+$//;
            $url =~ s/\/$//;
            return qq{$preamble<a href="http://$url/revision/$id">$text</a>};
        }
    });

    # link to hg.m.o
    # Note: for grouping in this regexp, always use non-capturing parentheses.
    my $hgrepos = join('|', qw!(?:releases/)?comm-[\w.]+ 
                               (?:releases/)?mozilla-[\w.]+
                               (?:releases/)?mobile-[\w.]+
                               tracemonkey
                               tamarin-[\w.]+
                               camino!);

    push (@$regexes, {
        match => qr/\b(($hgrepos)\s+changeset:?\s+(?:\d+:)?([0-9a-fA-F]{12}))\b/,
        replace => sub {
            my $args = shift;
            my $text = html_quote($args->{matches}->[0]);
            my $repo = html_quote($args->{matches}->[1]);
            my $id   = html_quote($args->{matches}->[2]);
            $repo = 'integration/mozilla-inbound' if $repo eq 'mozilla-inbound';
            return qq{<a href="https://hg.mozilla.org/$repo/rev/$id">$text</a>};
        }
    });
}

sub quicksearch_map {
    my ($self, $args) = @_;
    my $map = $args->{'map'};

    foreach my $name (keys %$map) {
        if ($name =~ /cf_crash_signature$/) {
            $map->{'sig'} = $name;
        }
    }
}

sub object_end_of_create {
    my ($self, $args) = @_;
    my $class = $args->{class};

    if ($class eq 'Bugzilla::User') {
        my $user = $args->{object};

        # Log real IP addresses for auditing
        _syslog(sprintf('[audit] <%s> created user %s', remote_ip(), $user->login));

        # Add default searches to new user's footer
        my $dbh = Bugzilla->dbh;

        my $sharer = Bugzilla::User->new({ name => 'nobody@mozilla.org' })
            or return;
        my $group = Bugzilla::Group->new({ name => 'everyone' })
            or return;

        foreach my $definition (@default_named_queries) {
            my ($namedquery_id) = _get_named_query($sharer->id, $group->id, $definition);
            $dbh->do(
                "INSERT INTO namedqueries_link_in_footer(namedquery_id,user_id) VALUES (?,?)",
                undef,
                $namedquery_id, $user->id
            );
        }

    } elsif ($class eq 'Bugzilla::Bug') {
        # Log real IP addresses for auditing
        _syslog(sprintf('[audit] <%s> created bug %s', remote_ip(), $args->{object}->id));
    }
}

sub _get_named_query {
    my ($sharer_id, $group_id, $definition) = @_;
    my $dbh = Bugzilla->dbh;
    # find existing namedquery
    my ($namedquery_id) = $dbh->selectrow_array(
        "SELECT id FROM namedqueries WHERE userid=? AND name=?",
        undef,
        $sharer_id, $definition->{name}
    );
    return $namedquery_id if $namedquery_id;
    # create namedquery
    $dbh->do(
        "INSERT INTO namedqueries(userid,name,query) VALUES (?,?,?)",
        undef,
        $sharer_id, $definition->{name}, $definition->{query}
    );
    $namedquery_id = $dbh->bz_last_key();
    # and share it
    $dbh->do(
        "INSERT INTO namedquery_group_map(namedquery_id,group_id) VALUES (?,?)",
        undef,
        $namedquery_id, $group_id,
    );
    return $namedquery_id;
}

# Automatically CC users to bugs based on group & product
sub bug_end_of_create {
    my ($self, $args) = @_;
    my $bug = $args->{'bug'};

    foreach my $group_name (keys %group_auto_cc) {
        my $group_obj = Bugzilla::Group->new({ name => $group_name });
        if ($group_obj && $bug->in_group($group_obj)) {
            my $ra_logins = exists $group_auto_cc{$group_name}->{$bug->product}
                            ? $group_auto_cc{$group_name}->{$bug->product}
                            : $group_auto_cc{$group_name}->{'_default'};
            foreach my $login (@$ra_logins) {
                $bug->add_cc($login);
            }
        }
    }
}

# detect github pull requests and set a unique content-type
sub attachment_process_data {
    my ($self, $args) = @_;
    my $attributes = $args->{attributes};

    # must be a text attachment
    return unless $attributes->{mimetype} eq 'text/plain';

    # check the attachment size, and get attachment content if it isn't too large
    my $data = $attributes->{data};
    my $url;
    if (blessed($data) && blessed($data) eq 'Fh') {
        # filehandle
        my $size = -s $data;
        return if $size > 256;
        sysread($data, $url, $size);
        seek($data, 0, 0);
    } else {
        # string
        return if length($data) > 256;
        $url = $data;
    }

    # trim and check for the pull request url
    return unless defined $url;
    $url = trim($url);
    return if $url =~ /\s/;

    if ($url =~ m#^https://github\.com/[^/]+/[^/]+/pull/\d+/?$#i) {
        $attributes->{mimetype} = GITHUB_PR_CONTENT_TYPE;
        $attributes->{ispatch}  = 0;
    }
    elsif ($url =~ m#^https://reviewboard(?:-dev)?\.allizom\.org/r/\d+/?#i) {
        $attributes->{mimetype} = RB_REQUEST_CONTENT_TYPE;
        $attributes->{ispatch}  = 0;
    }
}

# redirect automatically to github urls
sub attachment_view {
    my ($self, $args) = @_;
    my $attachment = $args->{attachment};
    my $cgi = Bugzilla->cgi;

    # don't redirect if the content-type is specified explicitly
    return if defined $cgi->param('content_type');

    # must be our github content-type
    return unless
        $attachment->contenttype eq GITHUB_PR_CONTENT_TYPE
        or $attachment->contenttype eq RB_REQUEST_CONTENT_TYPE;

    # redirect
    print $cgi->redirect(trim($attachment->data));
    exit;
}

sub install_before_final_checks {
    my ($self, $args) = @_;
    
    # Add product chooser setting (although it was added long ago, so add_setting
    # will just return every time).
    add_setting('product_chooser', 
                ['pretty_product_chooser', 'full_product_chooser'],
                'pretty_product_chooser');

    # Migrate from 'gmail_threading' setting to 'bugmail_new_prefix'
    my $dbh = Bugzilla->dbh;
    if ($dbh->selectrow_array("SELECT 1 FROM setting WHERE name='gmail_threading'")) {
        $dbh->bz_start_transaction();
        $dbh->do("UPDATE profile_setting
                     SET setting_value='on-temp'
                   WHERE setting_name='gmail_threading' AND setting_value='Off'");
        $dbh->do("UPDATE profile_setting
                     SET setting_value='off'
                   WHERE setting_name='gmail_threading' AND setting_value='On'");
        $dbh->do("UPDATE profile_setting
                     SET setting_value='on'
                   WHERE setting_name='gmail_threading' AND setting_value='on-temp'");
        $dbh->do("UPDATE profile_setting
                     SET setting_name='bugmail_new_prefix'
                   WHERE setting_name='gmail_threading'");
        $dbh->do("DELETE FROM setting WHERE name='gmail_threading'");
        $dbh->bz_commit_transaction();
    }
}

# Migrate old is_active stuff to new patch (is in core in 4.2), The old column
# name was 'is_active', the new one is 'isactive' (no underscore).
sub install_update_db {
    my $dbh = Bugzilla->dbh;
    
    if ($dbh->bz_column_info('milestones', 'is_active')) {
        $dbh->do("UPDATE milestones SET isactive = 0 WHERE is_active = 0;");
        $dbh->bz_drop_column('milestones', 'is_active');
        $dbh->bz_drop_column('milestones', 'is_searchable');
    }
}

sub _last_closed_date {
    my ($self) = @_;
    my $dbh = Bugzilla->dbh;

    return $self->{'last_closed_date'} if defined $self->{'last_closed_date'};

    my $closed_statuses = "'" . join("','", map { $_->name } closed_bug_statuses()) . "'";
    my $status_field_id = get_field_id('bug_status');

    $self->{'last_closed_date'} = $dbh->selectrow_array("
        SELECT bugs_activity.bug_when
          FROM bugs_activity
         WHERE bugs_activity.fieldid = ?
               AND bugs_activity.added IN ($closed_statuses)
               AND bugs_activity.bug_id = ?
      ORDER BY bugs_activity.bug_when DESC " . $dbh->sql_limit(1),
        undef, $status_field_id, $self->id
    );

    return $self->{'last_closed_date'};
}

sub field_end_of_create {
    my ($self, $args) = @_;
    my $field = $args->{'field'};

    # Create an IT bug so Mozilla's DBAs so they can update the grants for metrics

    if (Bugzilla->params->{'urlbase'} ne 'https://bugzilla.mozilla.org/'
        && Bugzilla->params->{'urlbase'} ne 'https://bugzilla.allizom.org/')
    {
        return;
    }

    my $name = $field->name;

    if (Bugzilla->usage_mode == USAGE_MODE_CMDLINE) {
        Bugzilla->set_user(Bugzilla::User->check({ name => 'nobody@mozilla.org' }));
        print "Creating IT permission grant bug for new field '$name'...";
    }

    my $bug_data = {
        short_desc   => "Custom field '$name' added to bugzilla.mozilla.org",
        product      => 'mozilla.org',
        component    => 'Server Operations: Database',
        bug_severity => 'normal',
        op_sys       => 'All',
        rep_platform => 'All',
        version      => 'other',
    };

    my $comment = <<COMMENT;
The custom field '$name' has been added to the BMO database.
Please run the following on bugzilla1.db.scl3.mozilla.com:
COMMENT

    if ($field->type == FIELD_TYPE_SINGLE_SELECT
        || $field->type == FIELD_TYPE_MULTI_SELECT) {
        $comment .= <<COMMENT;
  GRANT SELECT ON `bugs`.`$name` TO 'metrics'\@'10.22.70.20_';
  GRANT SELECT ON `bugs`.`$name` TO 'metrics'\@'10.22.70.21_';
COMMENT
    }
    if ($field->type == FIELD_TYPE_MULTI_SELECT) {
        $comment .= <<COMMENT;
  GRANT SELECT ON `bugs`.`bug_$name` TO 'metrics'\@'10.22.70.20_';
  GRANT SELECT ON `bugs`.`bug_$name` TO 'metrics'\@'10.22.70.21_';
COMMENT
    }
    if ($field->type != FIELD_TYPE_MULTI_SELECT) {
        $comment .= <<COMMENT;
  GRANT SELECT ($name) ON `bugs`.`bugs` TO 'metrics'\@'10.22.70.20_';
  GRANT SELECT ($name) ON `bugs`.`bugs` TO 'metrics'\@'10.22.70.21_';
COMMENT
    }

    $bug_data->{'comment'} = $comment;

    my $old_error_mode = Bugzilla->error_mode;
    Bugzilla->error_mode(ERROR_MODE_DIE);

    my $new_bug = eval { Bugzilla::Bug->create($bug_data) };

    my $error = $@;
    undef $@;
    Bugzilla->error_mode($old_error_mode);

    if ($error || !($new_bug && $new_bug->{'bug_id'})) {
        warn "Error creating IT bug for new field $name: $error";
        if (Bugzilla->usage_mode == USAGE_MODE_CMDLINE) {
            print "\nError: $error\n";
        }
    }
    else {
        Bugzilla::BugMail::Send($new_bug->id, { changer => Bugzilla->user });
        if (Bugzilla->usage_mode == USAGE_MODE_CMDLINE) {
            print "bug " . $new_bug->id . " created.\n";
        }
    }
}

sub webservice {
    my ($self,  $args) = @_;

    my $dispatch = $args->{dispatch};
    $dispatch->{BMO} = "Bugzilla::Extension::BMO::WebService";
}

our $search_content_matches;
BEGIN {
    $search_content_matches = \&Bugzilla::Search::_content_matches;
}

sub search_operator_field_override {
    my ($self, $args) = @_;
    my $search = $args->{'search'};
    my $operators = $args->{'operators'};

    my $cgi = Bugzilla->cgi;
    my @comments = $cgi->param('comments');
    my $exclude_comments = scalar(@comments) && !grep { $_ eq '1' } @comments;

    if ($cgi->param('query_format')
        && $cgi->param('query_format') eq 'specific'
        && $exclude_comments
    ) {
        # use the non-comment operator
        $operators->{'content'}->{matches} = \&_short_desc_matches;
        $operators->{'content'}->{notmatches} = \&_short_desc_matches;

    } else {
        # restore default content operator
        $operators->{'content'}->{matches} = $search_content_matches;
        $operators->{'content'}->{notmatches} = $search_content_matches;
    }
}

sub _short_desc_matches {
    # copy of Bugzilla::Search::_content_matches with comment searching removed

    my ($self, $args) = @_;
    my ($chart_id, $joins, $fields, $operator, $value) =
        @$args{qw(chart_id joins fields operator value)};
    my $dbh = Bugzilla->dbh;

    # Add the fulltext table to the query so we can search on it.
    my $table = "bugs_fulltext_$chart_id";
    push(@$joins, { table => 'bugs_fulltext', as => $table });

    # Create search terms to add to the SELECT and WHERE clauses.
    my ($term, $rterm) =
        $dbh->sql_fulltext_search("$table.short_desc", $value, 2);
    $rterm = $term if !$rterm;

    # The term to use in the WHERE clause.
    if ($operator =~ /not/i) {
        $term = "NOT($term)";
    }
    $args->{term} = $term;

    my $current = $self->COLUMNS->{'relevance'}->{name};
    $current = $current ? "$current + " : '';
    # For NOT searches, we just add 0 to the relevance.
    my $select_term = $operator =~ /not/ ? 0 : "($current$rterm)";
    $self->COLUMNS->{'relevance'}->{name} = $select_term;
}

sub mailer_before_send {
    my ($self, $args) = @_;
    my $email = $args->{email};

    _log_sent_email($email);

    # $bug->mentors is added by the Review extension
    if (Bugzilla::Bug->can('mentors')) {
        _add_mentors_header($email);
    }

    # see bug 844724
    if ($email->header('to') && $email->header('to') eq 'sync-1@bugzilla.tld') {
        $email->header_set('to', 'mei.kong@tcl.com');
    }

    # attachments disabled, see bug 714488
    return;

    # If email is a request for a review, add the attachment itself
    # to the email as an attachment. Attachment must be content type
    # text/plain and below a certain size. Otherwise the email already 
    # contain a link to the attachment. 
    if ($email
        && $email->header('X-Bugzilla-Type') eq 'request'
        && ($email->header('X-Bugzilla-Flag-Requestee') 
            && $email->header('X-Bugzilla-Flag-Requestee') eq $email->header('to'))) 
    {
        my $body = $email->body;

        if (my ($attach_id) = $body =~ /Attachment\s+(\d+)\s*:/) {
            my $attachment = Bugzilla::Attachment->new($attach_id);
            if ($attachment 
                && $attachment->ispatch 
                && $attachment->contenttype eq 'text/plain'
                && $attachment->linecount 
                && $attachment->linecount < REQUEST_MAX_ATTACH_LINES) 
            {
                # Don't send a charset header with attachments, as they might 
                # not be UTF-8, unless we can properly detect it.
                my $charset;
                if (Bugzilla->feature('detect_charset')) {
                    my $encoding = detect_encoding($attachment->data);
                    if ($encoding) {
                        $charset = find_encoding($encoding)->mime_name;
                    }
                }

                my $attachment_part = Email::MIME->create(
                    attributes => {
                        content_type => $attachment->contenttype,
                        filename     => $attachment->filename,
                        disposition  => "attachment",
                    },
                    body => $attachment->data,
                );
                $attachment_part->charset_set($charset) if $charset;

                $email->parts_add([ $attachment_part ]);
            }
        }       
    }
}

# Log a summary of bugmail sent to the syslog, for auditing and monitoring
sub _log_sent_email {
    my $email = shift;

    my $recipient = $email->header('to');
    return unless $recipient;

    my $subject = $email->header('Subject');

    my $bug_id = $email->header('X-Bugzilla-ID');
    if (!$bug_id && $subject =~ /[\[\(]Bug (\d+)/i) {
        $bug_id = $1;
    }
    $bug_id = $bug_id ? "bug-$bug_id" : '-';

    my $message_type;
    my $type = $email->header('X-Bugzilla-Type');
    my $reason = $email->header('X-Bugzilla-Reason');
    if ($type eq 'whine' || $type eq 'request' || $type eq 'admin') {
        $message_type = $type;
    } elsif ($reason && $reason ne 'None') {
        $message_type = $reason;
    } else {
        $message_type = $email->header('X-Bugzilla-Watch-Reason');
    }
    $message_type ||= $type || '?';

    $subject =~ s/[\[\(]Bug \d+[\]\)]\s*//;

    _syslog("[bugmail] $recipient ($message_type) $bug_id $subject");
}

# Add X-Bugzilla-Mentors field to bugmail
sub _add_mentors_header {
    my $email = shift;
    return unless my $bug_id = $email->header('X-Bugzilla-ID');
    return unless my $bug = Bugzilla::Bug->new({ id => $bug_id, cache => 1 });
    return unless my $mentors = $bug->mentors;
    return unless @$mentors;
    $email->header_set('X-Bugzilla-Mentors', join(', ', map { $_->login } @$mentors));
}

sub _syslog {
    my $message = shift;
    openlog('apache', 'cons,pid', 'local4');
    syslog('notice', encode_utf8($message));
    closelog();
}

sub post_bug_after_creation {
    my ($self, $args) = @_;
    return unless my $format = Bugzilla->input_params->{format};
    my $bug = $args->{vars}->{bug};

    if ($format eq 'employee-incident'
        && $bug->component eq 'Server Operations: Desktop Issues')
    {
        $self->_post_employee_incident_bug($args);
    }
    elsif ($format eq 'swag') {
        $self->_post_gear_bug($args);
    }
<<<<<<< HEAD
    elsif ($format eq 'dbi') {
        $self->_post_dbi_bug($args);
    }
=======
>>>>>>> e944ebab
}

sub _post_employee_incident_bug {
    my ($self, $args) = @_;
    my $vars = $args->{vars};
    my $bug = $vars->{bug};

    my $error_mode_cache = Bugzilla->error_mode;
    Bugzilla->error_mode(ERROR_MODE_DIE);

    my $template = Bugzilla->template;
    my $cgi = Bugzilla->cgi;

    my ($investigate_bug, $ssh_key_bug);
    my $old_user = Bugzilla->user;
    eval {
        Bugzilla->set_user(Bugzilla::User->new({ name => 'nobody@mozilla.org' }));
        my $new_user = Bugzilla->user;

        # HACK: User needs to be in the editbugs and primary bug's group to allow
        # setting of dependencies.
        $new_user->{'groups'} = [ Bugzilla::Group->new({ name => 'editbugs' }),
                                    Bugzilla::Group->new({ name => 'infra' }),
                                    Bugzilla::Group->new({ name => 'infrasec' }) ];

        my $recipients = { changer => $new_user };
        $vars->{original_reporter} = $old_user;

        my $comment;
        $cgi->param('display_action', '');
        $template->process('bug/create/comment-employee-incident.txt.tmpl', $vars, \$comment)
            || ThrowTemplateError($template->error());

        $investigate_bug = Bugzilla::Bug->create({
            short_desc        => 'Investigate Lost Device',
            product           => 'mozilla.org',
            component         => 'Security Assurance: Incident',
            status_whiteboard => '[infrasec:incident]',
            bug_severity      => 'critical',
            cc                => [ 'jstevensen@mozilla.com' ],
            groups            => [ 'infrasec' ],
            comment           => $comment,
            op_sys            => 'All',
            rep_platform      => 'All',
            version           => 'other',
            dependson         => $bug->bug_id,
        });
        $bug->set_all({ blocked => { add => [ $investigate_bug->bug_id ] }});
        Bugzilla::BugMail::Send($investigate_bug->id, $recipients);

        Bugzilla->set_user($old_user);
        $vars->{original_reporter} = '';
        $comment = '';
        $cgi->param('display_action', 'ssh');
        $template->process('bug/create/comment-employee-incident.txt.tmpl', $vars, \$comment)
            || ThrowTemplateError($template->error());

        $ssh_key_bug = Bugzilla::Bug->create({
            short_desc        => 'Disable/Regenerate SSH Key',
            product           => $bug->product,
            component         => $bug->component,
            bug_severity      => 'critical',
            cc                => $bug->cc,
            groups            => [ map { $_->{name} } @{ $bug->groups } ],
            comment           => $comment,
            op_sys            => 'All',
            rep_platform      => 'All',
            version           => 'other',
            dependson         => $bug->bug_id,
        });
        $bug->set_all({ blocked => { add => [ $ssh_key_bug->bug_id ] }});
        Bugzilla::BugMail::Send($ssh_key_bug->id, $recipients);
    };
    my $error = $@;

    Bugzilla->set_user($old_user);
    Bugzilla->error_mode($error_mode_cache);

    if ($error || !$investigate_bug || !$ssh_key_bug) {
        warn "Failed to create additional employee-incident bug: $error" if $error;
        $vars->{'message'} = 'employee_incident_creation_failed';
    }
}

sub _post_gear_bug {
    my ($self, $args) = @_;
    my $vars = $args->{vars};
    my $bug = $vars->{bug};
    my $input = Bugzilla->input_params;

    my ($team, $code) = $input->{teamcode} =~ /^(.+?) \((\d+)\)$/;
    my @request = (
        "Date Required: $input->{date_required}",
        "$input->{firstname} $input->{lastname}",
        $input->{email},
        $input->{mozspace},
        $team,
        $code,
        $input->{purpose},
    );
    my @recipient = (
        "$input->{shiptofirstname} $input->{shiptolastname}",
        $input->{shiptoemail},
        $input->{shiptoaddress1},
        $input->{shiptoaddress2},
        $input->{shiptocity},
        $input->{shiptostate},
        $input->{shiptopostcode},
        $input->{shiptocountry},
        "Phone: $input->{shiptophone}",
        $input->{shiptoidrut},
    );

    # the csv has 14 item fields
    my @items = map { trim($_) } split(/\n/, $input->{items});
    my @csv;
    while (@items) {
        my @batch;
        if (scalar(@items) > 14) {
            @batch = splice(@items, 0, 14);
        }
        else {
            @batch = @items;
            push @batch, '' for scalar(@items)..13;
            @items = ();
        }
        push @csv, [ @request, @batch, @recipient ];
    }

    # csv quoting and concat
    foreach my $line (@csv) {
        foreach my $field (@$line) {
            if ($field =~ s/"/""/g || $field =~ /,/) {
                $field = qq#"$field"#;
            }
        }
        $line = join(',', @$line);
    }

    $self->_add_attachment($args, {
        data        => join("\n", @csv),
        description => "Items (CSV)",
        filename    => "gear_" . $bug->id . ".csv",
        mimetype    => "text/csv",
    });
}

<<<<<<< HEAD
sub _post_dbi_bug {
    my ($self, $args) = @_;
    my $vars = $args->{vars};
    my $bug = $vars->{bug};
    my $input = Bugzilla->input_params;

    require JSON;

    $input->{interface} = [ $input->{interface} ] unless ref $input->{interface};
    my $json = {
        objective       => $input->{short_desc},
        audience        => $input->{audience},
        project         => $input->{cf_mozilla_project},
        impact_number   => $input->{impact_number},
        due_date        => $input->{cf_due_date},

        source          => $input->{source},
        elements        => $input->{elements},
        calculations    => $input->{calculations},
        goal            => $input->{goal},
        impact          => $input->{impact},

        interfaces      => ( ref($input->{interface}) ? $input->{interface} : [ $input->{interface} ] ),
        public          => $input->{public},
        frequency       => $input->{frequency},
    };
    $self->_add_attachment($args, {
        bug         => $bug,
        creation_ts => $bug->creation_ts,
        data        => JSON::to_json($json),
        description => 'D&BI Request (JSON)',
        filename    => 'dbi.json',
        ispatch     => 0,
        isprivate   => 0,
        mimetype    => 'text/plain',
    });
}

=======
>>>>>>> e944ebab
sub _add_attachment {
    my ($self, $args, $attachment_args) = @_;

    my $bug = $args->{vars}->{bug};
    $attachment_args->{bug}         = $bug;
    $attachment_args->{creation_ts} = $bug->creation_ts;
    $attachment_args->{ispatch}     = 0 unless exists $attachment_args->{ispatch};
    $attachment_args->{isprivate}   = 0 unless exists $attachment_args->{isprivate};

    # If the attachment cannot be successfully added to the bug,
    # we notify the user, but we don't interrupt the bug creation process.
    my $old_error_mode = Bugzilla->error_mode;
    Bugzilla->error_mode(ERROR_MODE_DIE);
    my $attachment;
    eval {
        $attachment = Bugzilla::Attachment->create($attachment_args);
    };
    warn "$@" if $@;
    Bugzilla->error_mode($old_error_mode);

    if ($attachment) {
        # Insert comment for attachment
        $bug->add_comment('', { isprivate  => 0,
                                type       => CMT_ATTACHMENT_CREATED,
                                extra_data => $attachment->id });
        $bug->update($bug->creation_ts);
        delete $bug->{attachments};
    }
    else {
        $args->{vars}->{'message'} = 'attachment_creation_failed';
    }
}

sub buglist_columns {
    my ($self, $args) = @_;
    my $columns = $args->{columns};
    $columns->{'cc_count'} = {
        name => '(SELECT COUNT(*) FROM cc WHERE cc.bug_id = bugs.bug_id)',
        title => 'CC Count',
    };
    $columns->{'dupe_count'} = {
        name => '(SELECT COUNT(*) FROM duplicates WHERE duplicates.dupe_of = bugs.bug_id)',
        title => 'Duplicate Count',
    };
}

sub enter_bug_start {
    my ($self, $args) = @_;
    # if configured with create_bug_formats, force users into a custom bug
    # format (can be overridden with a __standard__ format)
    my $cgi = Bugzilla->cgi;
    if ($cgi->param('format') && $cgi->param('format') eq '__standard__') {
        $cgi->delete('format');
    } elsif (my $format = forced_format($cgi->param('product'))) {
        $cgi->param('format', $format);
    }

    # If product eq 'mozilla.org' and format eq 'itrequest', then
    # switch to the new 'Infrastructure & Operations' product.
    if ($cgi->param('product') && $cgi->param('product') eq 'mozilla.org'
        && $cgi->param('format') && $cgi->param('format') eq 'itrequest')
    {
        $cgi->param('product', 'Infrastructure & Operations');
    }
}

sub forced_format {
    # note: this is also called from the guided bug entry extension
    my ($product) = @_;
    return undef unless defined $product;

    # always work on the correct product name
    $product = Bugzilla::Product->new({ name => $product, cache => 1 })
        unless blessed($product);
    return undef unless $product;

    # check for a forced-format entry
    my $forced = $create_bug_formats{$product->name}
        || return;

    # should this user be included?
    my $user = Bugzilla->user;
    my $include = ref($forced->{include}) ? $forced->{include} : [ $forced->{include} ];
    foreach my $inc (@$include) {
        return $forced->{format} if $user->in_group($inc);
    }

    return undef;
}

sub query_database {
    my ($vars) = @_;

    # validate group membership
    my $user = Bugzilla->user;
    $user->in_group('query_database')
        || ThrowUserError('auth_failure', { group  => 'query_database',
                                            action => 'access',
                                            object => 'query_database' });

    # read query
    my $input = Bugzilla->input_params;
    my $query = $input->{query};
    $vars->{query} = $query;

    if ($query) {
        trick_taint($query);
        $vars->{executed} = 1;

        # add limit if missing
        if ($query !~ /\sLIMIT\s+\d+\s*$/si) {
            $query .= ' LIMIT 1000';
            $vars->{query} = $query;
        }

        # log query
        _syslog(sprintf("[db_query] %s %s", $user->login, $query));

        # connect to database and execute
        # switching to the shadow db gives us a read-only connection
        my $dbh = Bugzilla->switch_to_shadow_db();
        my $sth;
        eval {
            $sth = $dbh->prepare($query);
            $sth->execute();
        };
        if ($@) {
            $vars->{sql_error} = $@;
            return;
        }

        # build result
        my $columns = $sth->{NAME};
        my $rows;
        while (my @row = $sth->fetchrow_array) {
            push @$rows, \@row;
        }

        # return results
        $vars->{columns} = $columns;
        $vars->{rows} = $rows;
    }
}

# you can always file bugs into a product's default security group, as well as
# into any of the groups in @always_fileable_groups
sub _group_always_settable {
    my ($self, $group) = @_;
    return
        $group->name eq $self->default_security_group
        || ((grep { $_ eq $group->name } @always_fileable_groups) ? 1 : 0);
}

sub _default_security_group {
    my ($self) = @_;
    return exists $product_sec_groups{$self->name}
        ? $product_sec_groups{$self->name}
        : $product_sec_groups{_default};
}

sub _default_security_group_obj {
    my ($self) = @_;
    return unless my $group_name = $self->default_security_group;
    return Bugzilla::Group->new({ name => $group_name, cache => 1 })
}

# called from the verify version, component, and group page.
# if we're making a group invalid, stuff the default group into the cgi param
# to make it checked by default.
sub _check_default_product_security_group {
    my ($self, $product, $invalid_groups, $optional_group_controls) = @_;
    return unless my $group = $product->default_security_group_obj;
    if (@$invalid_groups) {
        my $cgi = Bugzilla->cgi;
        my @groups = $cgi->param('groups');
        push @groups, $group->name unless grep { $_ eq $group->name } @groups;
        $cgi->param('groups', @groups);
    }
}

sub install_filesystem {
    my ($self, $args) = @_;
    my $files = $args->{files};
    my $extensions_dir = bz_locations()->{extensionsdir};
    $files->{"$extensions_dir/BMO/bin/migrate-github-pull-requests.pl"} = {
        perms => Bugzilla::Install::Filesystem::OWNER_EXECUTE
    };
}

__PACKAGE__->NAME;<|MERGE_RESOLUTION|>--- conflicted
+++ resolved
@@ -986,12 +986,9 @@
     elsif ($format eq 'swag') {
         $self->_post_gear_bug($args);
     }
-<<<<<<< HEAD
     elsif ($format eq 'dbi') {
         $self->_post_dbi_bug($args);
     }
-=======
->>>>>>> e944ebab
 }
 
 sub _post_employee_incident_bug {
@@ -1139,7 +1136,6 @@
     });
 }
 
-<<<<<<< HEAD
 sub _post_dbi_bug {
     my ($self, $args) = @_;
     my $vars = $args->{vars};
@@ -1178,8 +1174,6 @@
     });
 }
 
-=======
->>>>>>> e944ebab
 sub _add_attachment {
     my ($self, $args, $attachment_args) = @_;
 
