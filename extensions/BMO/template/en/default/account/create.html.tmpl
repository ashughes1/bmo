--- conflicted
+++ resolved
@@ -120,11 +120,7 @@
 
   <div id="right-blurb">
     <p>
-<<<<<<< HEAD
-      Great!  There are four things to know and do:
-=======
       Great!  There are a few things to know and do:
->>>>>>> 39ace7e5
     </p>
     <ol>
     <li>
