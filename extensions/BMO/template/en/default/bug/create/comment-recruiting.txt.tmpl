[%# This Source Code Form is subject to the terms of the Mozilla Public
  # License, v. 2.0. If a copy of the MPL was not distributed with this
  # file, You can obtain one at http://mozilla.org/MPL/2.0/.
  #
  # This Source Code Form is "Incompatible With Secondary Licenses", as
  # defined by the Mozilla Public License, v. 2.0.
  #%]

[%#
  # IMPORTANT
  #
  # If you update this template, you must also update the parsing code in
  # extensions/BMO/lib/Reports/Recruiting.pm
  #
  #%]

[% USE Bugzilla %]
[% cgi = Bugzilla.cgi %]

Position Job Family Title:
[%+ cgi.param('position_job_family_title') %]

Cost Center:
[%+ cgi.param('cost_center') %]

Hiring Manager:
[%+ cgi.param('hiring_manager_name') %]

Hiring Manager Workday Title:
[%+ cgi.param('hiring_manager_workday_title') %]

Director Authority:
[%+ cgi.param('director_authority') %]

VP Authority:
[%+ cgi.param('vp_authority') %]

HRBP:
[%+ cgi.param('hrbp_name') %]

Employment Type:
[%+ cgi.param('employment_type') %]

<<<<<<< HEAD
Desired Location:
=======
Desired Locations:
>>>>>>> 10bf6d40
[%+ cgi.param("desired_location").join(', ') %]

Job Level:
[%+ cgi.param('job_level') %]

Comp Grade:
[%+ cgi.param("comp_grade") %]

Is this new headcount or backfill?
[%+ cgi.param("new_or_backfill") %]

Name of Backfill:
[%+ cgi.param('backfill_name') %]

Are you hiring multiple of this position this year?
[%+ cgi.param("multiple") %]

Please include Job Family:
[%+ cgi.param("job_family") %]

What part of your strategic plan does this role impact?
[%+ cgi.param("plan_impact") %]

Why is this critical for success?
[%+ cgi.param("critical_success") %]<|MERGE_RESOLUTION|>--- conflicted
+++ resolved
@@ -41,11 +41,7 @@
 Employment Type:
 [%+ cgi.param('employment_type') %]
 
-<<<<<<< HEAD
-Desired Location:
-=======
 Desired Locations:
->>>>>>> 10bf6d40
 [%+ cgi.param("desired_location").join(', ') %]
 
 Job Level:
