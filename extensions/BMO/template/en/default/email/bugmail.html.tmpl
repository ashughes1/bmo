--- conflicted
+++ resolved
@@ -14,11 +14,7 @@
 <head>
   <base href="[% urlbase FILTER html %]">
   <style>
-<<<<<<< HEAD
-    .comment { font-size: 120% !important; }
-=======
     .comment { font-size: initial !important; }
->>>>>>> 10bf6d40
   </style>
 </head>
 <body style="font-family: sans-serif">
