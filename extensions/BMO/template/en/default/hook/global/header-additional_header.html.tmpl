[%#
  # The contents of this file are subject to the Mozilla Public
  # License Version 1.1 (the "License"); you may not use this file
  # except in compliance with the License. You may obtain a copy of
  # the License at http://www.mozilla.org/MPL/
  #
  # Software distributed under the License is distributed on an "AS
  # IS" basis, WITHOUT WARRANTY OF ANY KIND, either express or
  # implied. See the License for the specific language governing
  # rights and limitations under the License.
  #
  # The Original Code is the BMOHeader Bugzilla Extension.
  #
  # The Initial Developer of the Original Code is Reed Loden.
  # Portions created by the Initial Developer are Copyright (C) 2010 the
  # Initial Developer. All Rights Reserved.
  #
  # Contributor(s):
  #   Reed Loden <reed@reedloden.com>
  #%]

<link rel="shortcut icon" href="extensions/BMO/web/images/favicon.ico">
[% IF bug %]
<link id="shorturl" rev="canonical" href="https://bugzil.la/[% bug.bug_id FILTER uri %]">
[% END %]

[%# *** Bug List Navigation *** %]
[% IF bug %]
  [% SET my_search = user.recent_search_for(bug) %]
  [% IF my_search %]
    [% SET last_bug_list = my_search.bug_list %]
    [% SET this_bug_idx = lsearch(last_bug_list, bug.id) %]
    <link rel="Up" href="buglist.cgi?regetlastlist=
                         [%- my_search.id FILTER uri %]">
    <link rel="First" href="show_bug.cgi?id=
                            [%- last_bug_list.first FILTER uri %]&amp;list_id=
                            [%- my_search.id FILTER uri %]">
    <link rel="Last" href="show_bug.cgi?id=
                           [%- last_bug_list.last FILTER uri %]&amp;list_id=
                           [%- my_search.id FILTER uri %]">
    [% IF this_bug_idx > 0 %]
      [% prev_bug = this_bug_idx - 1 %]
      <link rel="Prev" href="show_bug.cgi?id=
                             [%- last_bug_list.$prev_bug FILTER uri %]&amp;list_id=
                             [%- my_search.id FILTER uri %]">
    [% END %]
    [% IF this_bug_idx + 1 < last_bug_list.size %]
      [% next_bug = this_bug_idx + 1 %]
      <link rel="Next" href="show_bug.cgi?id=
                             [%- last_bug_list.$next_bug FILTER uri %]&amp;list_id=
                             [%- my_search.id FILTER uri %]">
    [% END %]
  [% END %]
<<<<<<< HEAD
[% END %]

[% IF urlbase == 'https://bugzilla.mozilla.org/'
      || urlbase == 'https://bugzilla-dev.allizom.org/' %]
  <script type="text/javascript">
    var _gaq = _gaq || [];
    [% IF bug.defined && bug.groups_in.size %] 
      _gaq.push(["_set", "title", "[%+ bug.id FILTER none %] – (private bug)"]);
    [% END %]
    _gaq.push(['_setAccount', 'UA-36116321-3']);
    _gaq.push(['_trackPageview', window.location.pathname]);
    (function() {
      var ga = document.createElement('script'); ga.type = 'text/javascript'; ga.async = true;
      ga.src = ('https:' == document.location.protocol ? 'https://ssl' : 'http://www') + '.google-analytics.com/ga.js';
      var s = document.getElementsByTagName('script')[0]; s.parentNode.insertBefore(ga, s);
    })();
  </script>
=======
>>>>>>> 02954330
[% END %]<|MERGE_RESOLUTION|>--- conflicted
+++ resolved
@@ -51,24 +51,4 @@
                              [%- my_search.id FILTER uri %]">
     [% END %]
   [% END %]
-<<<<<<< HEAD
-[% END %]
-
-[% IF urlbase == 'https://bugzilla.mozilla.org/'
-      || urlbase == 'https://bugzilla-dev.allizom.org/' %]
-  <script type="text/javascript">
-    var _gaq = _gaq || [];
-    [% IF bug.defined && bug.groups_in.size %] 
-      _gaq.push(["_set", "title", "[%+ bug.id FILTER none %] – (private bug)"]);
-    [% END %]
-    _gaq.push(['_setAccount', 'UA-36116321-3']);
-    _gaq.push(['_trackPageview', window.location.pathname]);
-    (function() {
-      var ga = document.createElement('script'); ga.type = 'text/javascript'; ga.async = true;
-      ga.src = ('https:' == document.location.protocol ? 'https://ssl' : 'http://www') + '.google-analytics.com/ga.js';
-      var s = document.getElementsByTagName('script')[0]; s.parentNode.insertBefore(ga, s);
-    })();
-  </script>
-=======
->>>>>>> 02954330
 [% END %]