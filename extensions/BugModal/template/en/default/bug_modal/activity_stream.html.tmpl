[%# This Source Code Form is subject to the terms of the Mozilla Public
  # License, v. 2.0. If a copy of the MPL was not distributed with this
  # file, You can obtain one at http://mozilla.org/MPL/2.0/.
  #
  # This Source Code Form is "Incompatible With Secondary Licenses", as
  # defined by the Mozilla Public License, v. 2.0.
  #%]

<div id="comment-actions">
  [% IF user.id && user.settings.comment_box_position.value == 'after_comments' %]
    <button type="button" id="add-comment-btn" class="minor">Add Comment &darr;</button>
  [% ELSE %]
    <button type="button" id="bottom-btn" class="minor">Bottom &darr;</button>
  [% END %]
  <div class="dropdown">
<<<<<<< HEAD
    <button type="button" role="button" id="comment-tags-btn" arai-haspopup="true" aria-label="Tags Menu"
      aria-expanded="false" aria-controls="comment-tags-menu" class="dropdown-button minor">Tags &#9662;</button>
    <ul id="comment-tags-menu" role="menu" tabindex="0" class="dropdown-content" style="display:none">
      <li class="dropdown-separator">
=======
    <button type="button" id="comment-tags-btn" arai-haspopup="true" aria-label="Tags Menu"
      aria-expanded="false" aria-controls="comment-tags-menu" class="dropdown-button minor">Tags &#9662;</button>
    <ul id="comment-tags-menu" role="menu" tabindex="0" class="dropdown-content" style="display:none">
      <li class="dropdown-separator" role="presentation">
>>>>>>> e2134a12
        <a role="menuitem" tabindex="-1" data-comment-tag="">Reset</a>
      </li>
    </ul>
  </div>
  <div class="dropdown">
<<<<<<< HEAD
    <button type="button" role="button" id="view-menu-btn" arai-haspopup="true" aria-label="View Menu"
      aria-expanded="false" aria-controls="view-menu" class="dropdown-button minor">View &#9662;</button>
    <ul id="view-menu" role="menu" tabindex="0" class="dropdown-content" style="display:none">
      <li class="dropdown-separator"><a id="view-reset" role="menuitem" tabindex="-1">Reset</a></li>
      <li><a id="view-collapse-all" role="menuitem" tabindex="-1">Collapse All</a></li>
      <li><a id="view-expand-all" role="menuitem" tabindex="-1">Expand All</a></li>
      <li class="dropdown-separator"><a id="view-comments-only" role="menuitem" tabindex="-1">Comments Only</a></li>
      <li><a id="view-toggle-cc" role="menuitem" tabindex="-1">Show CC Changes</a></li>
      [% IF treeherder %]
        <li><a id="view-toggle-treeherder" role="menuitem" data-userid="[% treeherder.id FILTER none %]">Hide Treeherder Comments</a></li>
=======
    <button type="button" id="view-menu-btn" arai-haspopup="true" aria-label="View Menu"
      aria-expanded="false" aria-controls="view-menu" class="dropdown-button minor">View &#9662;</button>
    <ul id="view-menu" role="menu" tabindex="0" class="dropdown-content" style="display:none">
      <li class="dropdown-separator" role="presentation">
        <a id="view-reset" role="menuitem" tabindex="-1">Reset</a>
      </li>
      <li role="presentation">
        <a id="view-collapse-all" role="menuitem" tabindex="-1">Collapse All</a>
      </li>
      <li role="presentation">
        <a id="view-expand-all" role="menuitem" tabindex="-1">Expand All</a>
      </li>
      <li class="dropdown-separator" role="presentation">
        <a id="view-comments-only" role="menuitem" tabindex="-1">Comments Only</a>
      </li>
      <li role="presentation">
        <a id="view-toggle-cc" role="menuitem" tabindex="-1">Show CC Changes</a>
      </li>
      [% IF treeherder %]
        <li role="presentation">
          <a id="view-toggle-treeherder" role="menuitem" data-userid="[% treeherder.id FILTER none %]">Hide Treeherder Comments</a>
        </li>
>>>>>>> e2134a12
      [% END %]
    </ul>
   </div>
</div>

[%
  PROCESS bug/time.html.tmpl;

  FOREACH change_set IN bug.activity_stream;
    extra_class = change_set.comment.collapsed ? " ca-" _ change_set.comment.author.id : "";
    IF change_set.cc_only;
      '<div class="change-set cc-only' _ extra_class _ '" id="' _ change_set.id _ '" style="display:none">';
    ELSE;
      '<div class="change-set' _ extra_class _ '" id="' _ change_set.id _ '">';
    END;

    extra_class = "";
    IF change_set.user_id == bug.assigned_to.id;
      extra_class = "assignee";
    ELSIF change_set.user_id == bug.reporter.id;
      extra_class = "reporter";
    END;

    IF change_set.comment;
      PROCESS comment_header comment=change_set.comment;
    ELSE;
      PROCESS activity_header activities=change_set.activity id=change_set.id;
    END;

    IF change_set.comment != "";
      PROCESS comment_body comment=change_set.comment;
    END;
    FOREACH activity IN change_set.activity;
      PROCESS activity_body activity=activity change_set=change_set;
    END;

    '</div>';
  END;
%]

[% IF user.can_tag_comments %]
  <div id="ctag" style="display:none">
    <input id="ctag-add" size="10" placeholder="add tag"
      maxlength="[% constants.MAX_COMMENT_TAG_LENGTH FILTER html %]">
    <button type="button" id="ctag-close" class="minor">X</button>
    <a href="https://wiki.mozilla.org/BMO/comment_tagging" target="_blank" title="About Comment Tagging">Help</a>
  </div>
  <div id="ctag-error" style="display:none">
    <a href="#" class="close-btn" data-for="ctag-error">x</a>
    <span id="ctag-error-message"></span>
  </div>
[% END %]

[% BLOCK comment_header %]
  <div class="comment" data-id="[% comment.id FILTER none %]" data-no="[% comment.count FILTER none %]">
    [%# normal comment header %]
    <table class="layout-table change-head [% extra_class FILTER none %]" id="ch-[% comment.count FILTER none %]"
      [% IF comment.collapsed +%] style="display:none"[% END %]>
      <tr>
        <td rowspan="2" class="change-gravatar">
          [% INCLUDE bug_modal/user.html.tmpl
              u = comment.author
              gravatar_size = 32
              gravatar_only = 1
          %]
        </td>

        <td class="change-author">
          [% INCLUDE bug_modal/user.html.tmpl
              u = comment.author
          %]
          [% IF extra_class %]
            <span class="user-role">([% extra_class.ucfirst FILTER none %])</span>
          [% END %]
          [% Hook.process('user', 'bug/comments.html.tmpl') %]
        </td>

        <td class="comment-actions">
          [% IF user.is_insider && bug.check_can_change_field('longdesc', 0, 1) %]
            [% IF comment.is_private %]
              <div class="comment-private edit-hide bz_private">
                Private
              </div>
            [% END %]
            <div class="comment-private edit-show" style="display:none">
              <input type="hidden" value="1" name="defined_isprivate_[% comment.id FILTER none %]">
              <input type="checkbox" name="isprivate_[% comment.id FILTER none %]"
                  id="is-private-[% comment.id FILTER none %]"
                  class="is-private" value="1" [%= "checked" IF comment.is_private %]>
              <label for="is-private-[% comment.id FILTER none %]">Private</label>
            </div>
          [% END %]
          [% Hook.process('comment_action', 'bug_modal/activity_stream.html.tmpl') %]
          [% IF user.id %]
            [% IF user.can_tag_comments %]
              <button class="tag-btn minor" type="button"
                data-id="[% comment.id FILTER none %]"
                data-no="[% comment.count FILTER none %]"
              >Tag</button>
            [% END %]
            <button type="button" class="reply-btn minor"
              data-reply-id="[% comment.count FILTER none %]"
              data-reply-name="[% comment.author.name || comment.author.moz_nick FILTER html %]"
              >Reply</button>
          [% END %]
          <button type="button" class="change-spinner minor" id="cs-[% comment.count FILTER none %]">-</button>
        </td>
      </tr>

      <tr id="cr-[% comment.count FILTER none %]" [%= IF comment.collapsed %]style="display:none"[% END %]>
        <td colspan="2">
          <h3 class="change-name">
            <a href="show_bug.cgi?id=[% bug.bug_id FILTER none %]#c[% comment.count FILTER none %]">
              [% comment.count == 0 ? "Description" : "Comment " _ comment.count ~%]
            </a>
          </h3>
          &bull;
          <div class="change-time">
            [% INCLUDE bug_modal/rel_time.html.tmpl ts=comment.creation_ts %]
          </div>
        </td>
      </tr>

      <tr id="ctag-[% comment.count FILTER none %]">
        <td colspan="2" class="comment-tags">
          [% FOREACH tag IN comment.tags ~%]
            <span class="comment-tag">
              [%~ "<a>x</a>" IF user.can_tag_comments %][% tag FILTER html ~%]
            </span>
          [%~ END %]
        </td>
      </tr>
    </table>

    [%# default-collapsed comment header %]
    [% IF comment.collapsed %]
      <table class="layout-table change-head default-collapsed" id="cc-[% comment.count FILTER none %]">
      <tr>
        <td class="comment-collapse-reason"
            [% IF user.setting("ui_use_absolute_time") == "on" %]
            title="[% comment.author.moz_nick FILTER html %] [[% comment.creation_ts FILTER time("%Y-%m-%d %H:%M %Z") FILTER html %]]">
            [% ELSE %]
            title="[% comment.author.moz_nick FILTER html %] [[% comment.creation_ts FILTER time_duration FILTER html %]]">
            [% END %]
            Comment hidden ([% comment.collapsed_reason FILTER html %])
        </td>
        <td class="comment-actions">
          <button type="button" class="change-spinner minor" id="ccs-[% comment.count FILTER none %]">
            [%~ comment.collapsed ? "+" : "-" ~%]
          </button>
        </td>
      </tr>
      </table>
    [% END %]
  </div>
[% END %]

[% BLOCK activity_header %]
  [% action = activities.0 %]
  <div class="change" id="a[% id FILTER none %]">
    <table class="layout-table change-head [% extra_class FILTER none %]">
      <tr>
        <td rowspan="2" class="change-gravatar">
          [% INCLUDE bug_modal/user.html.tmpl
              u = action.who
              gravatar_size = 32
              gravatar_only = 1
          %]
        </td>
        <td class="change-author">
          [% INCLUDE bug_modal/user.html.tmpl
              u = action.who
          %]
          [% IF extra_class %]
            <span class="user-role">([% extra_class.ucfirst FILTER none %])</span>
          [% END %]
        </td>
        <td class="comment-actions">
          <button type="button" class="change-spinner minor" id="as-[% id FILTER none %]">-</button>
        </td>
      </tr>
      <tr id="ar-[% id FILTER none %]">
        <td colspan="2">
          <h3 class="change-name">
            <a href="show_bug.cgi?id=[% bug.bug_id FILTER none %]#[% id FILTER none %]">Updated</a>
          </h3>
          &bull;
          <div class="change-time">
            [% INCLUDE bug_modal/rel_time.html.tmpl ts=action.when %]
          </div>
        </td>
      </tr>
    </table>
  </div>
[% END %]

[% BLOCK comment_body %]
  <pre class="comment-text [%= "bz_private" IF comment.is_private %]" id="ct-[% comment.count FILTER none %]"
    [% IF comment.collapsed +%] style="display:none"[% END ~%]
  >[% FILTER collapse %]
    [% IF comment.is_about_attachment && comment.attachment.is_image ~%]
      <a href="attachment.cgi?id=[% comment.attachment.id FILTER none %]"
        title="[% comment.attachment.description FILTER html %]"
        class="lightbox"><img src="extensions/BugModal/web/image.png" width="16" height="16"></a>
    [% END %]
  [% END %]
  [%~ comment.body_full FILTER quoteUrls(bug, comment) ~%]</pre>
[% END %]

[%
  BLOCK activity_body;
    classes = "activity";
    style = "";
    IF activity.cc_only && !change_set.cc_only;
      classes = classes _ " cc-only";
      style = ' style="display:none"';
    END;
    IF change_set.comment && change_set.comment.collapsed;
      style = ' style="display:none"';
    END;
    '<div class="' _ classes _ '"' _ style _ '>';

    FOREACH change IN activity.changes;
      IF change.fieldname == 'cc' && !activity.cc_only && !change_set.cc_only;
        '<div class="change cc-only" style="display:none">';
      ELSE;
        '<div class="change">';
      END;

      IF change.attachid;
        %]
        <a href="attachment.cgi?id=[% change.attachid FILTER none %]&amp;action=edit"
           title="[% change.attach.description FILTER html %]"
           class="[% "bz_obsolete" IF change.attach.isobsoletee %]"
        >Attachment #[% change.attachid FILTER none %]</a> -
        [%+
      END;

      IF change.buglist;
        IF change.fieldname == 'has_dupe';
          label = "Duplicate of this " _ terms.bug;
        ELSIF change.fieldname == 'dupe_of';
          label = "Duplicate of " _ terms.bug;
        ELSE;
          label = field_descs.${change.fieldname};
        END;
        IF change.added != '';
          label _ ": " FILTER html;
          PROCESS add_change value=change.added;
        END;
        IF change.removed != '';
          IF change.added != '';
            "<br>";
          END;
          "No longer ";
          label FILTER lcfirst;
          ": ";
          PROCESS add_change value=change.removed;
        END;

      ELSE;
        IF change.fieldname == 'longdescs.isprivate';
          # reference the comment that was made private/public in the field label
          %]
          <a href="#c[% change.comment.count FILTER none %]">
            Comment [% change.comment.count FILTER none %]</a> is private:
          [%+
        ELSE;
          field_descs.${change.fieldname} _ ": " FILTER html;
        END;

        IF change.removed != '';
          IF change.added == '';
            '<span class="activity-deleted">';
          END;
          PROCESS add_change value=change.removed;
          IF change.added == '';
            '</span>';
          ELSE;
            ' &rarr; ';
          END;
        END;
        IF change.fieldname == 'cf_user_story';
          %](updated)[%
        ELSE;
          PROCESS add_change value=change.added;
        END;
      END;

      '</div>';
    END;
    '</div>';
  END;

  BLOCK add_change;
    SWITCH change.fieldname;

      CASE [ 'estimated_time', 'remaining_time', 'work_time' ];
        PROCESS formattimeunit time_unit=value;

      CASE 'bug_file_loc';
        %]
        <a href="[% value FILTER html %]" target="_blank" rel="noreferrer"
           class="bug-url" data-safe="[% is_safe_url(value) ? 1 : 0 %]"
        >[% value FILTER truncate(40) FILTER html %]</a>
        [%

      CASE 'see_also';
        FOREACH see_also IN value;
          IF see_also.bug_id;
            "$terms.bug $see_also.bug_id" FILTER bug_link(see_also.bug_id);
          ELSE;
            %]
            <a href="[% see_also.url FILTER html %]" target="_blank" rel="noreferrer">[% see_also.url FILTER html %]</a>
            [%
          END;
          ", " UNLESS loop.last;
        END;

      CASE [ 'assigned_to', 'reporter', 'qa_contact', 'cc', 'flagtypes.name' ];
        value FILTER email;

      CASE;
        IF change.fieldtype == constants.FIELD_TYPE_DATETIME;
          INCLUDE bug_modal/rel_time.html.tmpl ts=value;

        ELSIF change.buglist;
          value FILTER bug_list_link;

        ELSE;
          value FILTER truncate(256, '&hellip;') FILTER html;

        END;
    END;
  END;
%]<|MERGE_RESOLUTION|>--- conflicted
+++ resolved
@@ -13,34 +13,15 @@
     <button type="button" id="bottom-btn" class="minor">Bottom &darr;</button>
   [% END %]
   <div class="dropdown">
-<<<<<<< HEAD
-    <button type="button" role="button" id="comment-tags-btn" arai-haspopup="true" aria-label="Tags Menu"
-      aria-expanded="false" aria-controls="comment-tags-menu" class="dropdown-button minor">Tags &#9662;</button>
-    <ul id="comment-tags-menu" role="menu" tabindex="0" class="dropdown-content" style="display:none">
-      <li class="dropdown-separator">
-=======
     <button type="button" id="comment-tags-btn" arai-haspopup="true" aria-label="Tags Menu"
       aria-expanded="false" aria-controls="comment-tags-menu" class="dropdown-button minor">Tags &#9662;</button>
     <ul id="comment-tags-menu" role="menu" tabindex="0" class="dropdown-content" style="display:none">
       <li class="dropdown-separator" role="presentation">
->>>>>>> e2134a12
         <a role="menuitem" tabindex="-1" data-comment-tag="">Reset</a>
       </li>
     </ul>
   </div>
   <div class="dropdown">
-<<<<<<< HEAD
-    <button type="button" role="button" id="view-menu-btn" arai-haspopup="true" aria-label="View Menu"
-      aria-expanded="false" aria-controls="view-menu" class="dropdown-button minor">View &#9662;</button>
-    <ul id="view-menu" role="menu" tabindex="0" class="dropdown-content" style="display:none">
-      <li class="dropdown-separator"><a id="view-reset" role="menuitem" tabindex="-1">Reset</a></li>
-      <li><a id="view-collapse-all" role="menuitem" tabindex="-1">Collapse All</a></li>
-      <li><a id="view-expand-all" role="menuitem" tabindex="-1">Expand All</a></li>
-      <li class="dropdown-separator"><a id="view-comments-only" role="menuitem" tabindex="-1">Comments Only</a></li>
-      <li><a id="view-toggle-cc" role="menuitem" tabindex="-1">Show CC Changes</a></li>
-      [% IF treeherder %]
-        <li><a id="view-toggle-treeherder" role="menuitem" data-userid="[% treeherder.id FILTER none %]">Hide Treeherder Comments</a></li>
-=======
     <button type="button" id="view-menu-btn" arai-haspopup="true" aria-label="View Menu"
       aria-expanded="false" aria-controls="view-menu" class="dropdown-button minor">View &#9662;</button>
     <ul id="view-menu" role="menu" tabindex="0" class="dropdown-content" style="display:none">
@@ -63,10 +44,9 @@
         <li role="presentation">
           <a id="view-toggle-treeherder" role="menuitem" data-userid="[% treeherder.id FILTER none %]">Hide Treeherder Comments</a>
         </li>
->>>>>>> e2134a12
       [% END %]
     </ul>
-   </div>
+  </div>
 </div>
 
 [%
