[%# This Source Code Form is subject to the terms of the Mozilla Public
  # License, v. 2.0. If a copy of the MPL was not distributed with this
  # file, You can obtain one at http://mozilla.org/MPL/2.0/.
  #
  # This Source Code Form is "Incompatible With Secondary Licenses", as
  # defined by the Mozilla Public License, v. 2.0.
  #%]

[%
  USE Bugzilla;

  bug_modal = 1;

  # only edit one bug
  UNLESS bug.defined;
    bug = bugs.0;
  END;
  bugid = bug.id;

  # these are used in a few places
  is_cced = bug.cc.contains(user.login);
  unassigned = (bug.assigned_to.login == "nobody@mozilla.org")
               || (bug.assigned_to.login.search('\.bugs$'));

  # custom fields that have custom rendering, or should not be rendered
  rendered_custom_fields = [
    'cf_user_story',
    'cf_last_resolved',
  ];

  # all custom fields
  custom_fields = Bugzilla.active_custom_fields(product => bug.product_obj, component => bug.component_obj, bug_id => bug.id);

  # extract needinfo flags
  needinfo = [];
  FOREACH flag_type IN bug.flag_types;
    IF flag_type.name == 'needinfo';
    needinfo_flag_type = flag_type;
      FOREACH flag IN flag_type.flags;
        IF flag.status == '?';
          needinfo.push(flag);
        END;
      END;
    END;
  END;

  # count attachments
  active_attachments = 0;
  obsolete_attachments = 0;
  FOREACH attachment IN bug.attachments;
    NEXT IF attachment.isprivate && !(user.is_insider || attachment.attacher.id == user.id);
    IF attachment.isobsolete;
      obsolete_attachments = obsolete_attachments + 1;
    ELSE;
      active_attachments = active_attachments + 1;
    END;
  END;

  # count set bug flags (excluding needinfo)
  has_bug_flags = 0;
  FOREACH flag IN bug.flags;
    NEXT IF flag.name == 'needinfo';
    has_bug_flags = 1;
    LAST;
  END;

  # count set project/tracking/blocking flags
  tracking_flags_has = 0;
  tracking_flags_set = 0;
  project_flags_has = 0;
  project_flags_set = 0;
  blocking_flags_has = 0;
  blocking_flags_set = 0;
  FOREACH flag IN tracking_flags;
    is_set = flag.bug_flag(bug.id).value != "---";
    IF flag.flag_type == "tracking";
      tracking_flags_has = 1;
      IF is_set;
        tracking_flags_set = 1;
      END;
    END;
    IF flag.flag_type == "project";
      project_flags_has = 1;
      IF is_set;
        project_flags_set = 1;
      END;
    END;
    IF flag.flag_type == 'blocking';
      blocking_flags_has = 1;
      IF is_set;
        blocking_flags_set = 1;
      END;
    END;
  END;

  # build firefox flags subtitle
  firefox_flags = [];
  firefox_fixed_versions = [];
  tracking_flags_title = "Firefox Tracking Flags";
  # project flags
  FOREACH row IN tracking_flags_table;
    NEXT UNLESS row.type == "project";
    status_value = row.status.bug_flag(bug.id).value;
    NEXT IF status_value == "---";
    firefox_flags.push(row.name _ ":" _ status_value);
  END;
  # tracking flags title and subtitle
  FOREACH row IN tracking_flags_table;
    NEXT UNLESS row.type == "tracking";
    tracking_value = row.tracking ? row.tracking.bug_flag(bug.id).value : "---";
    status_value = row.status.bug_flag(bug.id).value || "---";
    NEXT IF tracking_value == "---" && status_value == "---";
    blurb = row.name;
    IF tracking_value != "---";
      blurb = blurb _ tracking_value;
    END;
    IF status_value != "---";
      blurb = blurb _ " " _ status_value;
      IF status_value == "fixed" || status_value == "verified";
        flag_name = row.name;
        IF flag_name.substr(0, 7) == "firefox";
          IF firefox_fixed_versions.0 == "";
            firefox_fixed_versions.0 = "Firefox " _ flag_name.substr(7);
          END;
        ELSIF flag_name.substr(0, 4) == "b2g-";
          IF firefox_fixed_versions.1 == "";
            firefox_fixed_versions.1 = "Firefox OS " _ flag_name.substr(4);
          END;
        END;
      END;
    END;
    firefox_flags.push(blurb);
    IF row.name.search("^thunderbird");
      tracking_flags_title = "Thunderbird Tracking Flags";
    ELSIF row.name.search("^seamonkey");
      tracking_flags_title = "SeaMonkey Tracking Flags";
    END;
  END;
  firefox_fixed_version = firefox_fixed_versions.join(", ");
  IF firefox_flags.size;
    firefox_flags_subtitle = firefox_flags.join(", ");
  ELSE;
    firefox_flags_subtitle = "Not tracked";
  END;
%]

[% IF user.id %]
  <form name="changeform" id="changeform" method="post" action="process_bug.cgi"[% IF bug.groups_in.size %] autocomplete="nope"[% END %]>
  <input type="hidden" name="delta_ts" value="[% bug.delta_ts FILTER html %]">
  <input type="hidden" name="longdesclength" value="[% bug.comments.size FILTER html %]">
  <input type="hidden" name="id" id="bug_id" value="[% bug.bug_id FILTER html %]">
  <input type="hidden" name="format" value="modal">
  <input type="hidden" name="editing" id="editing" value="">
  <input type="hidden" name="token" value="[% issue_hash_token([bug.id, bug.delta_ts]) FILTER html %]">

  [% PROCESS bug_modal/navigate.html.tmpl %]
[% END %]

[%# === header === %]

<div id="xhr-error" style="display:none"></div>
<div id="floating-message" style="display:none">
  <div id="floating-message-text"></div>
</div>

[% WRAPPER bug_modal/module.html.tmpl
    title = ""
%]
  <div id="summary-container">
    [%# bug id, alias, and summary %]
    [% WRAPPER bug_modal/field.html.tmpl
        container = 1
        no_label = 1
        view_only = 1
    %]
      <div id="field-value-bug_id">
        [% this_bug_href = "show_bug.cgi?id=$bug.id" %]
        [% IF cgi.param("format") %]
          [% format_uri = cgi.param("format") FILTER uri %]
          [% this_bug_href = this_bug_href _ "&format=" _ format_uri %]
        [% END %]
        <a id="this-bug" href="[% this_bug_href FILTER html %]">
          [%~ terms.Bug _ " " _ bug.id FILTER none ~%]
        </a>
        [% IF bug.alias %]
          <span class="edit-hide">
            ([% bug.alias FILTER html %])
          </span>
        [% END %]
      </div>
    [% END %]
    [% WRAPPER bug_modal/field.html.tmpl
        container = 1
        no_label = 1
        hide_on_edit = 1
    %]
      <h1 id="field-value-short_desc">[% bug.short_desc FILTER quoteUrls(bug) %]</h1>
    [% END %]

    [%# alias %]
    [% INCLUDE bug_modal/field.html.tmpl
        field = bug_fields.alias
        field_type = constants.FIELD_TYPE_FREETEXT
        hide_on_view = 1
        short_width = 1
        help = "https://wiki.mozilla.org/BMO/UserGuide/BugFields#alias"
    %]

    [%# summary %]
    [% INCLUDE bug_modal/field.html.tmpl
        field = bug_fields.short_desc
        field_type = constants.FIELD_TYPE_FREETEXT
        hide_on_view = 1
        help = "https://wiki.mozilla.org/BMO/UserGuide/BugFields#short_desc"
    %]

    [%# status summary %]
    [% WRAPPER bug_modal/field.html.tmpl
        name = "status_summary"
        no_label = 1
        hide_on_edit = 1
    %]
      <b>
        [% bug.bug_status FILTER html %]
        [%+ bug.resolution FILTER html IF bug.resolution %]
      </b>
      [% IF bug.resolution == "FIXED"
            && bug.target_milestone
            && bug.target_milestone != "---"
      %]
        in [% firefox_fixed_version || bug.target_milestone FILTER html %]
      [% ELSIF bug.dup_id %]
        of [% terms.bug _ " $bug.dup_id" FILTER bug_link(bug.dup_id) FILTER none %]
      [% ELSIF bug.resolution == "" %]
        <div id="status-assignee">
          [%
            IF unassigned;
              "Unassigned";
            ELSE;
              "Assigned to ";
              INCLUDE bug_modal/user.html.tmpl u=bug.assigned_to nick_only=1;
            END;
          %]
        </div>
      [% END %]
      [% IF needinfo.size %]
        <div id="status-needinfo">
          [%~ IF needinfo.size == 1 %]
            [%
              ni = needinfo.0;
              activity_id = bug.find_activity_id_for_flag(ni);
            %]
            [% IF activity_id %]
              (<a href="#[% activity_id FILTER none %]"
            [% ELSE %]
              (<span
            [% END %]
            [% IF user.setting("ui_use_absolute_time") == "on" %]
              class="flag-name-status abs-time-title[% " activity-ref" IF activity_id %]"
              title="[% ni.creation_date FILTER time("%Y-%m-%d %H:%M %Z") FILTER html %]"
            [% ELSE %]
              class="flag-name-status rel-time-title[% " activity-ref" IF activity_id %]"
              title="[% ni.creation_date FILTER time_duration FILTER html %]"
            [% END %]
              data-time="[% ni.creation_date FILTER epoch FILTER none %]"
            >NeedInfo
            [% activity_id ? "</a>" : "</span>" %]
            from
            [%
              IF ni.requestee;
                INCLUDE bug_modal/user.html.tmpl u=ni.requestee nick_only=1;
              ELSE;
                "anyone";
              END;
            %])
          [% ELSE %]
            (Needinfo from [% needinfo.size FILTER none %] people)
          [% END ~%]
        </div>
      [% END %]
    [% END %]
  </div>

  [%# buttons %]

  <div id="mode-container">
    <div>
      [% IF user.id %]
        <button type="button" id="cancel-btn" class="minor" style="display:none">Cancel</button>
        <button type="button" id="mode-btn" class="major">
          <span id="mode-btn-readonly" title="Enable editing fields for [% terms.bug %] metadata">Edit [% terms.Bug %]</span>
          <span id="mode-btn-loading">
            <img id="edit-throbber" src="extensions/BugModal/web/throbber.gif" width="16" height="11">
            Fetching
          </span>
        </button>
        <button type="submit" id="commit-btn" class="save-btn major" style="display:none">Save Changes</button>
      [% END %]
    </div>
    <div class="button-row">
      [% IF bug.assigned_to.id == user.id || user.in_group("editbugs") %]
        <button type="button" id="copy-summary" class="minor"
          title="Copy [% terms.bug %] number and summary to your clipboard">Copy Summary</button>
        <div id="clip-container" style="display:none"><input type="text" id="clip"></div>
      [% END %]
      [% IF user.id %]
        <button type="button" class="minor" id="cc-btn" data-is-cced="[% is_cced ? 1 : 0 %]">
          [% is_cced ? "Stop Following" : "Follow" %]
        </button>
      [% END %]
      <div class="dropdown">
        <button role="button" id="action-menu-btn" aria-haspopup="true" aria-label="Actions Menu"
          aria-expanded="false" aria-controls="action-menu" class="dropdown-button minor">&#9662;</button>
        <ul class="dropdown-content" id="action-menu" role="menu" style="display:none;">
          <li><a id="action-reset" role="menuitem" tabindex="-1">Reset Sections</a></li>
          <li><a id="action-expand-all" role="menuitem" tabindex="-1">Expand All Sections</a></li>
          <li class="dropdown-separator">
            <a id="action-collapse-all" role="menuitem" tabindex="-1">Collapse All Sections</a>
          </li>
          [% IF user.id %]
            <li><a id="action-add-comment" role="menuitem" tabindex="-1">Add Comment</a></li>
          [% END %]
          <li class="dropdown-separator">
            <a id="action-last-comment" role="menuitem" tabindex="-1">Last Comment</a>
          </li>
          <li><a id="action-history" role="menuitem" tabindex="-1">History</a></li>
        </ul>
      </div>
    </div>
    <div id="user-guide">
      <a title="User guide for [% terms.Bugzilla %]" href="https://wiki.mozilla.org/BMO/UserGuide">Get help with this page</a>
    </div>
  </div>
[% END %]

[%# === status === %]
[% IF readable_bug_status_json %]
    [% readable_bug_status_span = BLOCK -%]
        [%- %]<span id="readable-bug-status" data-readable-bug-status="[% readable_bug_status_json FILTER html %]"></span>
    [% END %]

    [% subtitle = [{ unfiltered = readable_bug_status_span }] %]
[% END %]

[% WRAPPER bug_modal/module.html.tmpl
    title = "Status"
%]
  [% WRAPPER fields_lhs %]

    [%# product %]
    [% can_edit_product   = bug.check_can_change_field("product", 0, 1) %]
    [% filtered_product   = bug.product_obj.name FILTER uri %]
    [% filtered_component = bug.component_obj.name FILTER uri %]
    [% WRAPPER bug_modal/field.html.tmpl
        field        = bug_fields.product
        field_type   = constants.FIELD_TYPE_SINGLE_SELECT
        hide_on_edit = can_edit_product
        help         = "describecomponents.cgi?product=$filtered_product"
    %]
<<<<<<< HEAD
      <span role="button" aria-label="show product information" aria-expanded="false" tabindex="0"
            class="spin-latch" id="product-latch" data-latch="product" data-for="product">&#9656;</span>
      <div title="show product information" tabindex="0" class="spin-toggle"
           id="product-name" data-latch="product" data-for="product">
        [% bug.product FILTER html %]
      </div>
      <div id="product-info" style="display:none">
        [% bug.product_obj.description FILTER html_light %]
      </div>
=======
      <span aria-owns="product-name product-latch">
        <span role="button" aria-label="show product information" aria-expanded="false" tabindex="0"
              class="spin-latch" id="product-latch" data-latch="product" data-for="product">&#9656;</span>
        <div title="show product information" tabindex="0" class="spin-toggle"
             id="product-name" data-latch="product" data-for="product">
          [% bug.product FILTER html %]
        </div>
        <div id="product-info" style="display:none">
          [% bug.product_obj.description FILTER html_light %]
        </div>
      </span>
>>>>>>> 2b95a515
    [% END %]
    [% WRAPPER bug_modal/field.html.tmpl
        field          = bug_fields.product
        field_type     = constants.FIELD_TYPE_SINGLE_SELECT
        hide_on_view   = 1
        hide_on_edit   = !can_edit_product
        append_content = 1
        help           = "describecomponents.cgi?product=$filtered_product"
    %]
      <span id="product-search-container">
        [% INCLUDE prodcompsearch/form.html.tmpl
            id            = "pcs"
            custom_select = 1
            hidden        = 1
            throbber      = "product-throbber"
        %]
        <button id="product-search" type="button" class="minor">Search</button>
        <button id="product-search-cancel" type="button" class="minor" style="display:none">X</button>
        <img id="product-throbber" src="extensions/BugModal/web/throbber.gif"
          width="16" height="11" style="display:none">
        <img id="product-search-error" class="tt" src="extensions/BugModal/web/error.png"
          width="16" height="16" style="display:none">
      </span>
    [% END %]

    [%# component %]
    [% WRAPPER bug_modal/field.html.tmpl
        field      = bug_fields.component
        field_type = constants.FIELD_TYPE_SINGLE_SELECT
        help       = "describecomponents.cgi?product=$filtered_product&component=$filtered_component#$filtered_component"

    %]
<<<<<<< HEAD
      <span role="button" aria-label="show component description" aria-expanded="false" tabindex="0"
            class="spin-latch" id="component-latch" data-latch="component" data-for="component">&#9656;</span>
      <div title="show component information" tabindex="0" class="spin-toggle" id="component-name"
           data-latch="#component-latch" data-for="component">
          [% bug.component FILTER html %]
      </div>
      <div id="component-info" style="display:none">
        <div>[% bug.component_obj.description FILTER html_light %]</div>
        <a href="buglist.cgi?component=[% bug.component FILTER uri %]&amp;
                [%~ %]product=[% bug.product FILTER uri %]&amp;
                [%~ %]bug_status=__open__" target="_blank">Other [% terms.Bugs %]</a>
      </div>
=======
      <span aria-owns="component-name component-latch">
        <span role="button" aria-label="show component description" aria-expanded="false" tabindex="0"
              class="spin-latch" id="component-latch" data-latch="component" data-for="component">&#9656;</span>
        <div title="show component information" tabindex="0" class="spin-toggle" id="component-name"
             data-latch="#component-latch" data-for="component">
            [% bug.component FILTER html %]
        </div>
        <div id="component-info" style="display:none">
          <div>[% bug.component_obj.description FILTER html_light %]</div>
          <a href="buglist.cgi?component=[% bug.component FILTER uri %]&amp;
                  [%~ %]product=[% bug.product FILTER uri %]&amp;
                  [%~ %]bug_status=__open__" target="_blank">Other [% terms.Bugs %]</a>
        </div>
      </span>
>>>>>>> 2b95a515
    [% END %]

    [%# importance %]
    [% WRAPPER bug_modal/field.html.tmpl
        label = "Importance"
        container = 1
        hide_on_view = bug.priority == "--" && bug.bug_severity == "normal"
        help = "https://wiki.mozilla.org/BMO/UserGuide/BugFields#priority"
        label_for = "priority"
    %]
      [% INCLUDE bug_modal/field.html.tmpl
          field = bug_fields.priority
          field_type = constants.FIELD_TYPE_SINGLE_SELECT
          no_indent = 1
          inline = 1
      %]
      [% INCLUDE bug_modal/field.html.tmpl
          field = bug_fields.bug_severity
          field_type = constants.FIELD_TYPE_SINGLE_SELECT
          inline = 1
      %]
      [% UNLESS cf_hidden_in_product('cf_rank', bug.product, bug.component, bug) %]
        [% rendered_custom_fields.push('cf_rank') %]
        [% INCLUDE bug_modal/field.html.tmpl
            field = bug_fields.cf_rank
            field_type = constants.FIELD_TYPE_INTEGER
            inline = 1
            label = "Rank"
            hide_on_view = bug.cf_rank == ""
            hide_on_edit = !user.in_group('rank-setters')
        %]
      [% END %]
    [% END %]

    [%# status, resolution %]
    [% IF bug.assigned_to.id != user.id %]
      [% WRAPPER bug_modal/field.html.tmpl
          name         = "status-view"
          container    = 1
          label        = "Status"
          hide_on_edit = 1
          help         = "https://wiki.mozilla.org/BMO/UserGuide/BugStatuses"
          label_for    = "bug_status"
      %]
        [% bug.bug_status FILTER html %]
        [%+ bug.resolution FILTER html IF bug.resolution %]
        [% IF bug.dup_id %]
          of [% terms.bug _ " $bug.dup_id" FILTER bug_link(bug.dup_id) FILTER none %]
        [% END %]
      [% END %]
    [% END %]

  [% END %]
  [% WRAPPER fields_rhs %]

    [%# creation time %]
    [% WRAPPER bug_modal/field.html.tmpl
        field = bug_fields.creation_ts
        label = "Reported"
        view_only = 1
        help = "https://wiki.mozilla.org/BMO/UserGuide/BugFields#creation_ts"
    %]
      [% INCLUDE bug_modal/rel_time.html.tmpl ts=bug.creation_ts %]
    [% END %]

    [%# last modified %]
    [% WRAPPER bug_modal/field.html.tmpl
        field = bug_fields.delta_ts
        label = "Modified"
        view_only = 1
        help = "https://wiki.mozilla.org/BMO/UserGuide/BugFields#delta_ts"
    %]
      [% INCLUDE bug_modal/rel_time.html.tmpl ts=bug.delta_ts %]
    [% END %]

  [% END %]

  [%# status/resolution knob %]
  [% WRAPPER bug_modal/field.html.tmpl
      name         = "status-edit"
      container    = 1
      label        = "Status"
      hide_on_view = bug.assigned_to.id != user.id
      help         = "https://wiki.mozilla.org/BMO/UserGuide/BugStatuses"
  %]
    [% INCLUDE status_block %]
  [% END %]
[% END %]

[% BLOCK status_block %]
  [% INCLUDE bug_modal/field.html.tmpl
      prefix = prefix
      field  = bug_fields.bug_status
      field_type = constants.FIELD_TYPE_SINGLE_SELECT
      editable = bug.choices.bug_status.size > 1
      values = bug.choices.bug_status
      inline = 1
      no_indent = 1
      edit_only = 1
  %]
  [% INCLUDE bug_modal/field.html.tmpl
      prefix = prefix
      field  = bug_fields.resolution
      field_type = constants.FIELD_TYPE_SINGLE_SELECT
      editable = bug.choices.resolution.size > (bug.resolution == "" ? 0 : 1)
      values = bug.choices.resolution
      inline = 1
      edit_only = 1
  %]
  [% UNLESS prefix %]
    <div id="assigned-container" style="display:none">
      <button type="button" class="minor" id="mark-as-assigned-btn">
        Mark as Assigned
      </button>
    </div>
  [% END %]
  [% IF bug.choices.resolution.only("name", "DUPLICATE").size %]
    <div id="[% prefix FILTER none %]duplicate-container">
      of
      <input id="[% prefix FILTER none %]dup_id" name="[% prefix FILTER none %]dup_id"
        size="6" value="[% bug.dup_id FILTER html %]">
    </div>
    <div id="[% prefix FILTER none %]duplicate-actions">
      <button type="button" class="minor" id="[% prefix FILTER none %]mark-as-dup-btn">
        Mark as Duplicate
      </button>
    </div>
  [% END %]
[% END %]

[%# === people === %]

[%
  sub = [];
  sub.push("Reporter: " _ bug.reporter.moz_nick);
  sub.push(unassigned ? "Unassigned" : "Assigned: " _ bug.assigned_to.moz_nick);
  IF bug.mentors.size;
    sub.push("Mentored");
  END;
  IF needinfo.size;
    sub.push("NeedInfo");
  END;
%]
[% WRAPPER bug_modal/module.html.tmpl
    title = "People"
    subtitle = sub
    collapsed = 1
%]
  [% WRAPPER fields_lhs %]

    [%# assignee %]
    [% WRAPPER bug_modal/field.html.tmpl
        field = bug_fields.assigned_to
        field_type = constants.FIELD_TYPE_USER
        hide_on_edit = 1
        help = "https://wiki.mozilla.org/BMO/UserGuide/BugFields#assigned_to"
    %]
      [% IF unassigned %]
        <i>Unassigned</i>
        [% IF bug.check_can_change_field("assigned_to", 0, 1) %]
          <button type="button" class="take-btn minor" data-field="assigned_to">Take</button>
        [% END %]
      [% ELSE %]
        [% INCLUDE bug_modal/user.html.tmpl u=bug.assigned_to %]
      [% END %]
    [% END %]
    [% WRAPPER bug_modal/field.html.tmpl
        field = bug_fields.assigned_to
        field_type = constants.FIELD_TYPE_USER
        hide_on_view = 1
        action = {
          class   = "take-btn"
          caption = "Take"
          hidden  = bug.assigned_to.id == user.id || !user.in_group("editbugs")
        }
        append_content = 1
        default = bug.component_obj.default_assignee.login
        help = "https://wiki.mozilla.org/BMO/UserGuide/BugFields#assigned_to"
    %]
      <div class="set-default-container" style="display:none">
        <input type="checkbox" id="set-default-assignee" name="set_default_assignee" class="set-default"
          value="1" data-for="assigned_to">
        <label for="set-default-assignee">Reset Assignee to default</label>
      </div>
    [% END %]

    [%# mentors %]
    [% WRAPPER bug_modal/field.html.tmpl
        field = bug_fields.bug_mentor
        field_type = constants.FIELD_TYPE_USERS
        name = "bug_mentors"
        label = "Mentors"
        value = bug.mentors.pluck("login")
        hide_on_view = bug.mentors.size == 0
        help = "https://wiki.mozilla.org/BMO/UserGuide/BugFields#bug_mentor"
    %]
      [%
        IF bug.mentors.size;
          FOREACH mentor IN bug.mentors;
            INCLUDE bug_modal/user.html.tmpl u=mentor;
          END;
        ELSE;
          "---";
        END;
      %]
    [% END %]

    [%# qa contact %]
    [% WRAPPER bug_modal/field.html.tmpl
        field = bug_fields.qa_contact
        field_type = constants.FIELD_TYPE_USER
        hide_on_view = bug.qa_contact == ""
        hide_on_edit = 1
        help = "https://wiki.mozilla.org/BMO/UserGuide/BugFields#qa_contact"
    %]
      [% INCLUDE bug_modal/user.html.tmpl u=bug.qa_contact %]
    [% END %]
    [% WRAPPER bug_modal/field.html.tmpl
        field = bug_fields.qa_contact
        field_type = constants.FIELD_TYPE_USER
        hide_on_view = 1
        append_content = 1
        default = (bug.component_obj.default_qa_contact.id ? bug.component_obj.default_qa_contact.login : '')
        help = "https://wiki.mozilla.org/BMO/UserGuide/BugFields#qa_contact"
    %]
      <div class="set-default-container" style="display:none">
        <input type="checkbox" id="set-default-qa-contact" name="set_default_qa_contact" class="set-default"
          value="1" data-for="qa_contact">
        <label for="set-default-qa-contact">Reset QA Contact to default</label>
      </div>
    [% END %]

  [% END %]
  [% WRAPPER fields_rhs %]

    [%# reporter %]
    [% INCLUDE bug_modal/field.html.tmpl
        field = bug_fields.reporter
        field_type = constants.FIELD_TYPE_USER
        view_only = 1
        help = "https://wiki.mozilla.org/BMO/UserGuide/BugFields#reporter"
    %]

    [%# triage owner %]
    [% INCLUDE bug_modal/field.html.tmpl
        field = bug_fields.triage_owner
        field_type = constants.FIELD_TYPE_USER
        value = bug.component_obj.triage_owner
        view_only = 1
        help = "https://wiki.mozilla.org/BMO/UserGuide/BugFields#triage_owner"
    %]

    [%# needinfo %]
    [% WRAPPER bug_modal/field.html.tmpl
        container = 1
        label = "NeedInfo From"
        hide_on_view = needinfo.size == 0
        hide_on_edit = 1
    %]
      [% INCLUDE bug_modal/flags.html.tmpl
          types = bug.flag_types.only("name", "needinfo")
          view_only = 1
      %]
    [% END %]
    [% IF needinfo.size %]
      [% WRAPPER bug_modal/field.html.tmpl
          container = 1
          label = "NeedInfo"
          hide_on_view = 1
          help = "https://wiki.mozilla.org/BMO/UserGuide/BugFields#needinfo"
      %]
        <button type="button" id="needinfo-scroll" class="minor">Update</button>
      [% END %]
    [% END %]

    [%# cc %]
    [% WRAPPER bug_modal/field.html.tmpl
        container = 1
        label = "CC"
        hide_on_view = bug.cc.size == 0
        help = "https://wiki.mozilla.org/BMO/UserGuide/BugFields#cc"
    %]

      [% IF user.id %]
        <div id="add-cc-container" style="display:none">
          [% INCLUDE global/userselect.html.tmpl
              id = "add-cc"
              name = "newcc"
              value = ""
              classes = [ "bz_userfield" ]
              multiple = 5
          %]
        </div>
      [% END %]

      [% IF bug.cc && bug.cc.size %]
<<<<<<< HEAD
        <span aria-owns="cc-latch cc-summary">
=======
        <span aria-owns="cc-summary cc-latch">
>>>>>>> 2b95a515
          [% IF user.id %]
            <input type="hidden" name="removecc" id="removecc">
            <span role="button" aria-label="show cc list" tabindex="0" id="cc-latch">&#9656;</span>
          [% END %]
<<<<<<< HEAD
          <span role="button" aria-label="show cc list" tabindex="0"
                id="cc-summary" data-count="[% bug.cc.size FILTER none %]">
=======
          <span role="button" tabindex="0" id="cc-summary" data-count="[% bug.cc.size FILTER none %]">
>>>>>>> 2b95a515
            [%
              IF bug.cc.size == 1;
                is_cced ? "Just you" : "1 person";
              ELSE;
                bug.cc.size _ " people";
              END;
            %]
          </span>
        </span>
      [% ELSE %]
        <i>Nobody</i>
      [% END %]

      [% IF user.id %]
        <button type="button" id="add-cc-btn" class="minor">Add</button>
      [% END %]

      [% IF bug.cc && bug.cc.size %]
        <div id="cc-list" style="display:none"></div>
      [% END %]
    [% END %]

  [% END %]
[% END %]

[%# === tracking === %]

[%
  col =
    (bug.version.lower == "unspecified" || bug.version.lower == "other" || bug.version == "---")
    && bug.target_milestone == "---"
    && !has_bug_flags
    && !project_flags_set
    && !tracking_flags_set
    && !blocking_flags_set;
  sub = [];
  open_deps = bug.depends_on_obj.only("resolution", "").size;
  IF open_deps;
    sub.push("Depends on: " _ open_deps _ " bug" _ (open_deps == 1 ? "" : "s"));
  END;
  open_deps = bug.blocks_obj.only("resolution", "").size;
  IF open_deps;
    sub.push("Blocks: " _ open_deps _ " bug" _ (open_deps == 1 ? "" : "s"));
  END;
  IF bug.keyword_objects.size;
    IF bug.keyword_objects.size <= 3;
      sub.push("{" _ bug.keyword_objects.pluck("name").join(", ") _ "}");
    ELSE;
      sub.push(bug.keyword_objects.size _ " keywords");
    END;
  END;
%]
[% WRAPPER bug_modal/module.html.tmpl
  title = "Tracking"
  subtitle = sub
  collapsed = col
%]
  [% WRAPPER fields_lhs %]

    [%# version %]
    [% INCLUDE bug_modal/field.html.tmpl
        field = bug_fields.version
        field_type = constants.FIELD_TYPE_SINGLE_SELECT
        help = "https://wiki.mozilla.org/BMO/UserGuide/BugFields#version"
    %]

    [%# milestone %]
    [% INCLUDE bug_modal/field.html.tmpl
        field = bug_fields.target_milestone
        field_type = constants.FIELD_TYPE_SINGLE_SELECT
        label = "Target"
        help = "https://wiki.mozilla.org/BMO/UserGuide/BugFields#target_milestone"
    %]

    [%# platform, op-sys %]
    [% WRAPPER bug_modal/field.html.tmpl
        container = 1
        label = "Platform"
        hide_on_view = (bug.rep_platform == 'All' && bug.op_sys == 'All')
          || (bug.rep_platform == 'Unspecified' && bug.op_sys == 'Unspecified')
        help = "https://wiki.mozilla.org/BMO/UserGuide/BugFields#rep_platform"
        label_for = "rep_platform"
    %]
      [% INCLUDE bug_modal/field.html.tmpl
          field = bug_fields.rep_platform
          field_type = constants.FIELD_TYPE_SINGLE_SELECT
          inline = 1
          no_indent = 1
      %]
      [% INCLUDE bug_modal/field.html.tmpl
          field = bug_fields.op_sys
          field_type = constants.FIELD_TYPE_SINGLE_SELECT
          inline = 1
      %]
      [% WRAPPER bug_modal/field.html.tmpl
          container = 1
          inline = 1
      %]
        [% Hook.process("after_op_sys", 'bug/edit.html.tmpl') %]
      [% END %]
    [% END %]

    [%# keywords %]
    [% WRAPPER bug_modal/field.html.tmpl
        field = bug_fields.keywords
        field_type = constants.FIELD_TYPE_KEYWORDS
        hide_on_view = bug.keyword_objects.size == 0
        help = "describekeywords.cgi"
    %]
      [% bug.keyword_objects.pluck("name").join(", ") || "---" FILTER html %]
    [% END %]

    [% UNLESS cf_hidden_in_product('cf_fx_iteration', bug.product, bug.component, bug) %]
      [% rendered_custom_fields.push('cf_fx_iteration') %]
      [% INCLUDE bug_modal/field.html.tmpl
          field = bug_fields.cf_fx_iteration
          field_type = bug_fields.cf_fx_iteration.type
          hide_on_view = bug.cf_iteration == ""
      %]
    [% END %]

    [% UNLESS cf_hidden_in_product('cf_fx_points', bug.product, bug.component, bug) %]
      [% rendered_custom_fields.push('cf_fx_points') %]
      [% INCLUDE bug_modal/field.html.tmpl
          field = bug_fields.cf_fx_points
          field_type = bug_fields.cf_fx_points.type
          hide_on_view = bug.cf_fx_points == ""
      %]
    [% END %]

    [% UNLESS cf_hidden_in_product('cf_cab_review', bug.product, bug.component, bug) %]
      [% rendered_custom_fields.push('cf_cab_review') %]
      [% IF bug.cf_cab_review == "---" %]
        [% WRAPPER bug_modal/field.html.tmpl
            field = bug_fields.cf_cab_review
            field_type = bug_fields.cf_cab_review.type
            container = 1
            hide_on_view = 1
        %]
          <span id="cab-review-gate">
            <a href="https://mozilla.service-now.com/change_request.do?sysparm_stack=change_request_list.do&amp;sys_id=-1&amp;sysparm_query=active=true" target="_blank">ServiceNow Change Request</a>
            <button id="cab-review-gate-close" type="button" class="minor">Use Flag</button>
          </span>
          <span id="cab-review-edit" style="display:none">
            [% INCLUDE bug_modal/field.html.tmpl
                field = bug_fields.cf_cab_review
                field_type = bug_fields.cf_cab_review.type
                inline = 1
                no_indent = 1
            %]
          </span>
        [% END %]
      [% ELSE %]
        [% INCLUDE bug_modal/field.html.tmpl
            field = bug_fields.cf_cab_review
            field_type = bug_fields.cf_cab_review.type
        %]
      [% END %]
    [% END %]

  [% END %]
  [% WRAPPER fields_rhs %]

    [%# depends on %]
    [% INCLUDE bug_modal/field.html.tmpl
        field = bug_fields.dependson
        field_type = constants.FIELD_TYPE_BUG_LIST
        values = bug.depends_on_obj
        hide_on_view = bug.dependson.size == 0
        help = "https://wiki.mozilla.org/BMO/UserGuide/BugFields#dependson"
    %]

    [%# blocks %]
    [% INCLUDE bug_modal/field.html.tmpl
        field = bug_fields.blocked
        field_type = constants.FIELD_TYPE_BUG_LIST
        values = bug.blocks_obj
        hide_on_view = bug.blocked.size == 0
        help = "https://wiki.mozilla.org/BMO/UserGuide/BugFields#blocks"
    %]

    [% IF bug.dependson.size + bug.blocked.size > 1 %]
      [% WRAPPER bug_modal/field.html.tmpl
          container = 1
          label = ""
          hide_on_edit = 1
      %]
        Dependency <a href="showdependencytree.cgi?id=[% bug.bug_id FILTER none %]&amp;hide_resolved=1">tree</a>
        / <a href="showdependencygraph.cgi?id=[% bug.bug_id FILTER none %]">graph</a>
      [% END %]
    [% END %]

    [%# duplicates %]
    [% IF bug.duplicates.size %]
      [% INCLUDE bug_modal/field.html.tmpl
          field = "duplicates"
          field_type = constants.FIELD_TYPE_BUG_LIST
          label = "Duplicates"
          values = bug.duplicates
          hide_on_edit = 1
          help = "https://wiki.mozilla.org/BMO/UserGuide/BugFields#duplicates"
      %]
    [% END %]

    [%# flags %]
    [% WRAPPER bug_modal/field.html.tmpl
        name = "bug_flags"
        container = 1
        label = terms.Bug _ " Flags"
        hide_on_view = !has_bug_flags
    %]
      [% INCLUDE bug_modal/flags.html.tmpl
          types = bug.flag_types.skip("name", "needinfo")
      %]
    [% END %]

  [% END %]
[% END %]

[% IF tracking_flags.size %]

  [%# === tracking flags === %]

  [% WRAPPER bug_modal/module.html.tmpl
      title = tracking_flags_title
      collapsed = 1
      subtitle = firefox_flags_subtitle
  %]
    [% WRAPPER fields_lhs %]

      [% UNLESS tracking_flags_set || project_flags_set || blocking_flags_set %]
        <p class="edit-hide">
          This [% terms.bug %] is not currently tracked.
        </p>
      [% END %]

      [% IF tracking_flags_has %]
        [%# tracking flags %]
        [% WRAPPER bug_modal/field.html.tmpl
            container    = 1
            label        = "Tracking Flags"
            hide_on_view = !tracking_flags_set
            help         = "https://wiki.mozilla.org/BMO/UserGuide#Tracking_Flags"
        %]
          [% INCLUDE bug_modal/tracking_flags.html.tmpl
              type = "tracking"
          %]
        [% END %]
      [% END %]

    [% END %]
    [% WRAPPER fields_rhs %]

      [% IF blocking_flags_has %]
        [%# blocking flags %]
        [% WRAPPER bug_modal/field.html.tmpl
            container = 1
            label = "Blocking Flags"
            hide_on_view = !blocking_flags_set
        %]
          [% INCLUDE bug_modal/tracking_flags.html.tmpl
              type = "blocking"
          %]
        [% END %]
      [% END %]

      [% IF project_flags_has %]
        [%# project flags %]
        [% WRAPPER bug_modal/field.html.tmpl
            container    = 1
            label        = "Project Flags"
            hide_on_view = !project_flags_set
            help         = "https://wiki.mozilla.org/BMO/UserGuide#Tracking_Flags"
        %]
          [% INCLUDE bug_modal/tracking_flags.html.tmpl
              type = "project"
          %]
        [% END %]
      [% END %]

    [% END %]
  [% END %]

[% END %]

[%# === details === %]

[%
  sub = [];
  IF bug.status_whiteboard != "";
    sub.push(bug.status_whiteboard.truncate(256, '&hellip;'));
  END;
  IF bug.cf_crash_signature != "";
    sub.push("crash signature");
  END;
  IF bug.bug_file_loc != "";
    loc_html = INCLUDE bug_url_link link_text="URL";
    sub.push({ unfiltered => loc_html });
  END;
%]
[% WRAPPER bug_modal/module.html.tmpl
  title = "Details"
  collapsed = 1
  subtitle = sub
%]
  [% WRAPPER fields_lhs %]

    [%# whiteboard %]
    [% WRAPPER bug_modal/field.html.tmpl
        field = bug_fields.status_whiteboard
        field_type = constants.FIELD_TYPE_FREETEXT
        help = "https://wiki.mozilla.org/BMO/UserGuide/Whiteboard"
    %]
      [% bug.status_whiteboard == "" ? "---" : bug.status_whiteboard FILTER html %]
    [% END %]

    [%# votes %]
    [% IF bug.product_obj.votesperuser %]
      [% WRAPPER bug_modal/field.html.tmpl
          container = 1
          label = "Votes"
          help = "https://wiki.mozilla.org/BMO/UserGuide/BugFields#votes"
      %]
        [% bug.votes FILTER html %]
        vote[% "s" IF bug.votes != 1 %]
        [% IF user.id %]
          <button type="button" class="minor" id="vote-btn">
            [% bug.user_votes ? "Remove vote" : "Vote" %]
          </button>
        [% END %]
      [% END %]
    [% END %]

    [%# custom fields (except textarea) %]
    [%
      FOREACH field = custom_fields;
        NEXT IF field.type == constants.FIELD_TYPE_EXTENSION || field.type == constants.FIELD_TYPE_TEXTAREA;
        NEXT IF rendered_custom_fields.exists(field.name);
        NEXT IF cf_hidden_in_product(field.name, bug.product, bug.component, bug);
        cf_value = bug.${field.name};
        IF field.type == constants.FIELD_TYPE_SINGLE_SELECT;
          has_value = cf_value != "---";
        ELSIF field.type == constants.FIELD_TYPE_MULTI_SELECT;
          has_value = cf_value.size != 0;
        ELSE;
          has_value = cf_value != "";
        END;
        INCLUDE bug_modal/field.html.tmpl
          field = field
          field_type = field.type
          hide_on_view = !has_value;
      END;
    %]

    [% Hook.process('details_lhs') %]
  [% END %]
  [% WRAPPER fields_rhs %]

    [%# url %]
    [% WRAPPER bug_modal/field.html.tmpl
        field = bug_fields.bug_file_loc
        field_type = constants.FIELD_TYPE_FREETEXT
        hide_on_view = bug.bug_file_loc == ""
        help = "https://wiki.mozilla.org/BMO/UserGuide/BugFields#bug_file_loc"
    %]
      [% INCLUDE bug_url_link %]
    [% END %]

    [%# see also %]
    [% INCLUDE bug_modal/field.html.tmpl
        field = bug_fields.see_also
        field_type = constants.FIELD_TYPE_BUG_URLS
        values = bug.see_also
        hide_on_view = bug.see_also.size == 0
        help = "https://wiki.mozilla.org/BMO/UserGuide/BugFields#see_also"
    %]

    [% Hook.process('details_rhs') %]
  [% END %]

  [%# custom fields (textarea) %]
  [%
    FOREACH field IN custom_fields;
      NEXT IF field.type != constants.FIELD_TYPE_TEXTAREA;
      Hook.process('custom_field-' _ field.name);
      NEXT IF rendered_custom_fields.exists(field.name);
      INCLUDE bug_modal/field.html.tmpl
        field = field
        field_type = field.type
        hide_on_view = bug.${field.name} == "" || bug.${field.name} == "---";
    END;
  %]
[% END %]

[%# === groups === %]

[% WRAPPER bug_modal/module.html.tmpl
  title = "Security"
  collapsed = 1
  subtitle = bug.groups_in.size ? bug.groups_in.pluck("description").join(", ") : "public"
  hide_on_view = bug.groups_in.size == 0
  hide_on_edit = bug.groups.size == 0 && !bug.product_obj.default_security_group
%]
  [% INCLUDE bug_modal/groups.html.tmpl %]
[% END %]

[%# === user story === %]

[% IF bug.user_story_visible.0 %]
  [% WRAPPER bug_modal/module.html.tmpl
    title = "User Story"
    hide_on_view = bug.cf_user_story == ""
    collapsed = bug.cf_user_story == ""
    no_collapse_persist = 1
    subtitle = ""
  %]
    [% IF user.id %]
      <div id="user-story-actions">
        [% IF bug.check_can_change_field('cf_user_story', 0, 1) %]
          <button type="button" class="minor" id="user-story-edit-btn">Edit</button>
        [% END %]
        [% IF bug.cf_user_story != "" && bug.check_can_change_field('longdesc', 0, 1) %]
          <button type="button" class="minor" id="user-story-reply-btn">Reply</button>
        [% END %]
      </div>
    [% END %]
    <pre id="user-story">[% bug.cf_user_story FILTER quoteUrls(bug) %]</pre>
    [% IF user.id %]
      <textarea id="cf_user_story" name="cf_user_story" style="display:none" rows="10" cols="80">
        [%~ bug.cf_user_story FILTER html ~%]
      </textarea>
    [% END %]
  [% END %]
[% END %]

[%# === timetracking === %]
[% IF user.is_timetracker %]
  [%
    PROCESS bug/time.html.tmpl;
    sub = [];
    IF bug.estimated_time > 0;
      estimated_time = PROCESS formattimeunit time_unit = bug.estimated_time;
      sub.push("Estimated: $estimated_time");
    END;
    IF bug.remaining_time > 0;
      remaining_time = PROCESS formattimeunit time_unit = bug.remaining_time;
      sub.push("Remaining: $remaining_time");
    END;
    IF bug.deadline;
      sub.push("Deadline: " _ bug.deadline);
    END;
  %]
  [% WRAPPER bug_modal/module.html.tmpl
    title     = "Time Tracking"
    collapsed = 1
    no_collapse_persist = 1
    subtitle = sub
  %]
    [% WRAPPER fields_lhs %]
      [% estimated_time = PROCESS formattimeunit time_unit = bug.estimated_time %]
      [% INCLUDE bug_modal/field.html.tmpl
         field        = bug_fields.estimated_time
         field_type   = constants.FIELD_TYPE_FREETEXT
         value        = estimated_time
         hide_on_view = 0
         short_width  = 1
         help = "https://wiki.mozilla.org/BMO/UserGuide/BugFields#estimated_time"
      %]
      [% current_estimate = PROCESS formattimeunit time_unit = (bug.actual_time + bug.remaining_time) %]
      [% INCLUDE bug_modal/field.html.tmpl
         label = "Current Est"
         value = current_estimate
         view_only = 1
         help = "https://wiki.mozilla.org/BMO/UserGuide/BugFields#current_estimate"
      %]
      [% hours_worked = PROCESS formattimeunit time_unit = bug.actual_time %]
      [% WRAPPER bug_modal/field.html.tmpl
         field_type  = constants.FIELD_TYPE_FREETEXT
         label       = "Hours Worked"
         name        = "work_time"
         value       = '0.0'
         short_width = 1
         help = "https://wiki.mozilla.org/BMO/UserGuide/BugFields#work_time"
      %]
        [% PROCESS formattimeunit time_unity = bug.actual_time %]
      [% END %]
      [% hours_left = PROCESS formattimeunit time_unit = bug.remaining_time %]
      [% INCLUDE bug_modal/field.html.tmpl
         field       = bug_fields.remaining_time
         field_type  = constants.FIELD_TYPE_FREETEXT
         value       = hours_left
         short_width = 1
         help = "https://wiki.mozilla.org/BMO/UserGuide/BugFields#remaining_time"
      %]
    [% END %]

    [% WRAPPER fields_rhs %]
      [% percentage_complete = PROCESS calculatepercentage act = bug.actual_time rem = bug.remaining_time %]
      [% INCLUDE bug_modal/field.html.tmpl
         label     = "% Complete"
         value     = percentage_complete
         view_only = 1
         help = "https://wiki.mozilla.org/BMO/UserGuide/BugFields#percentage_complete"
      %]
      [% time_gain = PROCESS formattimeunit  time_unit = bug.estimated_time - (bug.actual_time + bug.remaining_time) %]
      [% INCLUDE bug_modal/field.html.tmpl
         label = "Gain"
         value = time_gain
         view_only = 1
         help = "https://wiki.mozilla.org/BMO/UserGuide/BugFields#gain"
      %]
      [% INCLUDE bug_modal/field.html.tmpl
         field      = bug_fields.deadline
         field_type = constants.FIELD_TYPE_DATE
         value      = bug.deadline
         help = "https://wiki.mozilla.org/BMO/UserGuide/BugFields#deadline"
      %]
      <div>
        <a href="summarize_time.cgi?id=[% bug.bug_id FILTER none %]&amp;do_depends=1">
          Summarize time (including time for [% terms.bugs %]
          blocking this [% terms.bug %])</a>
      </div>
    [% END %]
  [% END %]
[% END %]

[%# === extensions which are modules === %]

[% Hook.process('module') %]

[%# === attachments === %]

[% IF active_attachments || obsolete_attachments %]
  [%
    sub = [];
    IF active_attachments;
      sub.push(active_attachments _ " attachment" _ (active_attachments == 1 ? "" : "s"));
    END;
    IF obsolete_attachments;
      sub.push(obsolete_attachments _ " obsolete attachment" _ (obsolete_attachments == 1 ? "" : "s"));
    END;
  %]
  [% WRAPPER bug_modal/module.html.tmpl
      title = "Attachments"
      subtitle = sub
      collapsed = active_attachments == 0
  %]
    [% INCLUDE bug_modal/attachments.html.tmpl
        active_attachments = active_attachments
        obsolete_attachments = obsolete_attachments
    %]
  [% END %]
[% END %]

[%# === initialise module visibility === %]

<script [% script_nonce FILTER none %]>
  init_module_visibility();
</script>

[%# === top (between modules and comments) actions === %]

[% IF user.id %]
  <div id="top-actions">
    <a href="attachment.cgi?bugid=[% bug.id FILTER uri %]&amp;action=enter" id="attachments-add-link">Attach File</a>
    [%+ Hook.process('top_actions') %]
    <button type="submit" class="save-btn major" id="top-save-btn" style="display:none">Save Changes</button>
  </div>
[% END %]

[% Hook.process('after_modules') %]

[%# === comments === %]

[%
  IF user.settings.comment_box_position.value == 'before_comments';
    INCLUDE new_comment;
  END;
  INCLUDE bug_modal/activity_stream.html.tmpl stream=bug.activity_stream;
  IF user.settings.comment_box_position.value == 'after_comments';
    INCLUDE new_comment;
  END;
%]

[%# === bottom actions === %]

<div id="bottom-actions">
  <div id="bottom-right-actions">
    <button type="button" id="top-btn" class="minor">Top &uarr;</button>
    <div class="dropdown">
      <button role="button" id="format-btn" aria-haspopup="true" aria-label="Format [% terms.Bug %] Menu"
        aria-expanded="false" aria-controls="format-menu" class="dropdown-button minor">Format [% terms.Bug %] &#9652;</button>
      <ul class="dropdown-content menu-up" id="format-menu" role="menu" style="display:none;">
        <li>
          <a href="show_bug.cgi?format=multiple&amp;id=[% bug.id FILTER uri %]" role="menuitem" tabindex="-1">For Printing</a>
        </li>
        <li>
          <a href="show_bug.cgi?ctype=xml&amp;id=[% bug.id FILTER uri %]" role="menuitem" tabindex="-1">XML</a>
        </li>
        <li>
          <a href="show_bug.cgi?format=default&amp;id=[% bug.id FILTER uri %]" role="menuitem" tabindex="-1">Legacy</a>
        </li>
        [% IF bug.groups_in.size == 0 %]
          <li>
            <a href="rest/bug/[% bug.id FILTER uri %]" role="menuitem" tabindex="-1">JSON</a>
          </li>
        [% END %]
      </ul>
    </div>
    [% IF user.id %]
      <div class="dropdown">
        <button role="button" id="new-bug-btn" aria-haspopup="true" aria-label="New/Clone [% terms.Bug %] Menu"
          aria-expanded="false" aria-controls="new-bug-menu" class="dropdown-button minor">New/Clone [% terms.Bug %] &#9652;</button>
        <ul class="dropdown-content menu-up" id="new-bug-menu" role="menu" style="display:none;">
          <li>
            <a href="enter_bug.cgi" role="menuitem" tabindex="-1" target="_blank">
              Create a new [% terms.bug %]</a>
          </li>
          <li>
            <a href="enter_bug.cgi?product=[% bug.product FILTER uri %]"
               role="menuitem" tabindex="-1" target="_blank">&#8230; in this product</a>
          </li>
          <li class="dropdown-separator">
            <a href="enter_bug.cgi?product=[% bug.product FILTER uri %]&amp;component=[% bug.component FILTER uri %]"
               role="menuitem" tabindex="-1" target="_blank">&#8230; in this component</a>
          </li>
          <li>
            <a href="enter_bug.cgi?format=__default__&amp;product=[% bug.product FILTER uri %]&amp;blocked=[% bug.id FILTER uri %]"
               role="menuitem" tabindex="-1" target="_blank">&#8230; that blocks this [% terms.bug %]</a>
          </li>
          <li class="dropdown-separator">
            <a href="enter_bug.cgi?format=__default__&amp;product=[% bug.product FILTER uri %]&amp;dependson=[% bug.id FILTER uri %]"
               role="menuitem" tabindex="-1" target="_blank">&#8230; that depends on this [% terms.bug %]</a>
          </li>
          <li>
            <a href="enter_bug.cgi?format=__default__&amp;product=[% bug.product FILTER uri %]&amp;cloned_bug_id=[% bug.id FILTER uri %]"
               role="menuitem" tabindex="-1" target="_blank">&#8230; as a clone of this [% terms.bug %]</a>
          </li>
          <li>
            <a href="enter_bug.cgi?format=__default__&amp;cloned_bug_id=[% terms.bug FILTER uri %]"
               role="menuitem" tabindex="-1" target="_blank">&#8230; as a clone, in a different product</a>
          </li>
        </ul>
      </div>
    [% END %]
  </div>
</div>

[% IF user.id %]
  </form>
[% END %]

[%# === blocks === %]

[% BLOCK new_comment %]
  [%# === new comment === %]
  [%
    IF user.id;
      INCLUDE bug_modal/new_comment.html.tmpl;
    ELSE;
      %]
        <div id="new-comment-notice">
          You need to <a href="show_bug.cgi?id=[% bug.bug_id FILTER none %]&amp;GoAheadAndLogIn=1">log in</a>
          before you can comment on or make changes to this [% terms.bug %].
        </div>
      [%
    END;
  %]
  [%# === comment actions === %]
  [% IF user.id %]
    <div id="new-comment-actions">
      <button type="submit" class="save-btn major" id="bottom-save-btn">Save Changes</button>
      <div id="resolve-as">
        [%
          IF bug.resolution == "";
            seen_header = 0;
            FOREACH resolution IN ["FIXED", "INVALID", "DUPLICATE"];
              NEXT UNLESS bug.choices.resolution.only("name", resolution).size;
              IF NOT seen_header;
                seen_header = 1;
                " Resolve as ";
              END;
              %] <button type="button" class="minor resolution-btn">[% resolution FILTER html %]</button> [%
            END;
          ELSE;
            IF bug.choices.bug_status.only("name", "VERIFIED").size && bug.bug_status != "VERIFIED";
              %] <button type="button" class="minor status-btn" data-status="VERIFIED">VERIFY</button> [%
            END;
            IF bug.choices.bug_status.only("name", "REOPENED").size;
              %] <button type="button" class="minor status-btn" data-status="REOPENED">REOPEN</button> [%
            END;
          END;
        %]
      </div>
      <div id="bottom-status" style="display:none">
        [% INCLUDE status_block prefix="bottom-" %]
      </div>
    </div>
  [% END %]
[% END %]

[% BLOCK fields_lhs %]
  <div class="fields-lhs">[% content FILTER none %]</div>
[% END %]

[% BLOCK fields_rhs %]
  <div class="fields-rhs">[% content FILTER none %]</div>
[% END %]

[% BLOCK bug_url_link %]
[%
  IF !link_text.defined;
    link_text = bug.bug_file_loc FILTER truncate(40);
  END;
%]
  <a href="[% bug.bug_file_loc FILTER html %]" target="_blank"
     rel="noreferrer" title="[% bug.bug_file_loc FILTER truncate(256) FILTER html %]"
     class="bug-url" data-safe="[% is_safe_url(bug.bug_file_loc) ? 1 : 0 %]"
  >[% link_text FILTER html %]</a>
[% END %]<|MERGE_RESOLUTION|>--- conflicted
+++ resolved
@@ -357,17 +357,6 @@
         hide_on_edit = can_edit_product
         help         = "describecomponents.cgi?product=$filtered_product"
     %]
-<<<<<<< HEAD
-      <span role="button" aria-label="show product information" aria-expanded="false" tabindex="0"
-            class="spin-latch" id="product-latch" data-latch="product" data-for="product">&#9656;</span>
-      <div title="show product information" tabindex="0" class="spin-toggle"
-           id="product-name" data-latch="product" data-for="product">
-        [% bug.product FILTER html %]
-      </div>
-      <div id="product-info" style="display:none">
-        [% bug.product_obj.description FILTER html_light %]
-      </div>
-=======
       <span aria-owns="product-name product-latch">
         <span role="button" aria-label="show product information" aria-expanded="false" tabindex="0"
               class="spin-latch" id="product-latch" data-latch="product" data-for="product">&#9656;</span>
@@ -379,7 +368,6 @@
           [% bug.product_obj.description FILTER html_light %]
         </div>
       </span>
->>>>>>> 2b95a515
     [% END %]
     [% WRAPPER bug_modal/field.html.tmpl
         field          = bug_fields.product
@@ -412,20 +400,6 @@
         help       = "describecomponents.cgi?product=$filtered_product&component=$filtered_component#$filtered_component"
 
     %]
-<<<<<<< HEAD
-      <span role="button" aria-label="show component description" aria-expanded="false" tabindex="0"
-            class="spin-latch" id="component-latch" data-latch="component" data-for="component">&#9656;</span>
-      <div title="show component information" tabindex="0" class="spin-toggle" id="component-name"
-           data-latch="#component-latch" data-for="component">
-          [% bug.component FILTER html %]
-      </div>
-      <div id="component-info" style="display:none">
-        <div>[% bug.component_obj.description FILTER html_light %]</div>
-        <a href="buglist.cgi?component=[% bug.component FILTER uri %]&amp;
-                [%~ %]product=[% bug.product FILTER uri %]&amp;
-                [%~ %]bug_status=__open__" target="_blank">Other [% terms.Bugs %]</a>
-      </div>
-=======
       <span aria-owns="component-name component-latch">
         <span role="button" aria-label="show component description" aria-expanded="false" tabindex="0"
               class="spin-latch" id="component-latch" data-latch="component" data-for="component">&#9656;</span>
@@ -440,7 +414,6 @@
                   [%~ %]bug_status=__open__" target="_blank">Other [% terms.Bugs %]</a>
         </div>
       </span>
->>>>>>> 2b95a515
     [% END %]
 
     [%# importance %]
@@ -737,21 +710,12 @@
       [% END %]
 
       [% IF bug.cc && bug.cc.size %]
-<<<<<<< HEAD
-        <span aria-owns="cc-latch cc-summary">
-=======
         <span aria-owns="cc-summary cc-latch">
->>>>>>> 2b95a515
           [% IF user.id %]
             <input type="hidden" name="removecc" id="removecc">
             <span role="button" aria-label="show cc list" tabindex="0" id="cc-latch">&#9656;</span>
           [% END %]
-<<<<<<< HEAD
-          <span role="button" aria-label="show cc list" tabindex="0"
-                id="cc-summary" data-count="[% bug.cc.size FILTER none %]">
-=======
           <span role="button" tabindex="0" id="cc-summary" data-count="[% bug.cc.size FILTER none %]">
->>>>>>> 2b95a515
             [%
               IF bug.cc.size == 1;
                 is_cced ? "Just you" : "1 person";
