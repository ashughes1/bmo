--- conflicted
+++ resolved
@@ -812,21 +812,9 @@
 /* theme */
 
 #bugzilla-body {
-<<<<<<< HEAD
-    margin: 5px !important;
-    max-width: 1200px !important;
-    min-width: 800px !important;
-    width: 100% !important;
-}
-
-#footer {
-    max-width: 1200px !important;
-    min-width: 800px !important;
-=======
     max-width: 1200px;
     min-width: 800px;
     width: 100%;
->>>>>>> e2134a12
 }
 
 .vcard {
