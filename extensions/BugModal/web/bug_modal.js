--- conflicted
+++ resolved
@@ -10,23 +10,13 @@
     if (!module.attr('id'))
         return;
     var latch = module.find('.module-latch');
-<<<<<<< HEAD
-=======
     var spinner = module.find('.module-spinner');
->>>>>>> 2b95a515
     var content = $(module.children('.module-content')[0]);
     var duration = fast ? 0 : 200;
 
     function slide_done() {
         var is_visible = content.is(':visible');
-<<<<<<< HEAD
-        latch.attr({
-=======
-        spinner.attr({
->>>>>>> 2b95a515
-            'aria-expanded': is_visible,
-            'aria-label': is_visible ? latch.data('label-expanded') : latch.data('label-collapsed'),
-        });
+        spinner.html(is_visible ? '&#9662;' : '&#9656;');
         if (BUGZILLA.user.settings.remember_collapsed)
             localStorage.setItem(module.attr('id') + '.visibility', is_visible ? 'show' : 'hide');
     }
