/* This Source Code Form is subject to the terms of the Mozilla Public
 * License, v. 2.0. If a copy of the MPL was not distributed with this file,
 * You can obtain one at http://mozilla.org/MPL/2.0/.
 *
 * This Source Code Form is "Incompatible With Secondary Licenses", as
 * defined by the Mozilla Public License, v. 2.0. */

$(function() {
    'use strict';

    // comment collapse/expand

    function toggleChange(spinner, forced) {
        var spinnerID = spinner.attr('id');
        var id = spinnerID.substring(spinnerID.indexOf('-') + 1);

        var activitySelector = $('#view-toggle-cc').data('shown') === '1' ? '.activity' : '.activity:not(.cc-only)';

        // non-comment toggle
        if (spinnerID.substr(0, 1) == 'a') {
            var changeSet = spinner.parents('.change-set');
            if (forced == 'hide') {
                changeSet.find(activitySelector).hide();
                changeSet.find('.gravatar').css('width', '16px').css('height', '16px');
                $('#ar-' + id).hide();
                spinner.text('+');
            }
            else if (forced == 'show' || forced == 'reset') {
                changeSet.find(activitySelector).show();
                changeSet.find('.gravatar').css('width', '32px').css('height', '32px');
                $('#ar-' + id).show();
                spinner.text('-');
            }
            else {
                changeSet.find(activitySelector).slideToggle('fast', function() {
                    $('#ar-' + id).toggle();
                    if (changeSet.find(activitySelector + ':visible').length) {
                        changeSet.find('.gravatar').css('width', '32px').css('height', '32px');
                        spinner.text('-');
                    }
                    else {
                        changeSet.find('.gravatar').css('width', '16px').css('height', '16px');
                        spinner.text('+');
                    }
                });
            }
            return;
        }

        // find the "real spinner", which is the one on the non-default-collapsed block
        var realSpinner = $('#cs-' + id);
        var defaultCollapsed = realSpinner.data('ch');
        if (defaultCollapsed === undefined) {
            defaultCollapsed = spinner.attr('id').substring(0, 4) === 'ccs-';
            realSpinner.data('ch', defaultCollapsed);
        }
        if (forced === 'reset') {
            forced = defaultCollapsed ? 'hide' : 'show';
        }

        // comment toggle
        if (forced === 'hide') {
            if (defaultCollapsed) {
                $('#ch-' + id).hide();
                $('#cc-' + id).show();
            }
            $('#ct-' + id).hide();
            if (BUGZILLA.user.id !== 0)
                $('#ctag-' + id).hide();
            $('#c' + id).find(activitySelector).hide();
            $('#c' + id).find('.comment-tags').hide();
            $('#c' + id).find('.comment-tags').hide();
            $('#c' + id).find('.gravatar').css('width', '16px').css('height', '16px');
            $('#cr-' + id).hide();
            realSpinner.text('+');
        }
        else if (forced == 'show') {
            if (defaultCollapsed) {
                $('#cc-' + id).hide();
                $('#ch-' + id).show();
            }
            $('#ct-' + id).show();
            if (BUGZILLA.user.id !== 0)
                $('#ctag-' + id).show();
            $('#c' + id).find(activitySelector).show();
            $('#c' + id).find('.comment-tags').show();
            $('#c' + id).find('.comment-tags').show();
            $('#c' + id).find('.gravatar').css('width', '32px').css('height', '32px');
            $('#cr-' + id).show();
            realSpinner.text('-');
        }
        else {
            $('#ct-' + id).slideToggle('fast', function() {
                $('#c' + id).find(activitySelector).toggle();
                if ($('#ct-' + id + ':visible').length) {
                    $('#c' + id).find('.comment-tags').show();
                    realSpinner.text('-');
                    $('#cr-' + id).show();
                    if (BUGZILLA.user.id !== 0)
                        $('#ctag-' + id).show();
                    $('#c' + id).find('.gravatar').css('width', '32px').css('height', '32px');
                    if (defaultCollapsed) {
                        $('#cc-' + id).hide();
                        $('#ch-' + id).show();
                    }
                }
                else {
                    $('#c' + id).find('.comment-tags').hide();
                    realSpinner.text('+');
                    $('#cr-' + id).hide();
                    if (BUGZILLA.user.id !== 0)
                        $('#ctag-' + id).hide();
                    $('#c' + id).find('.gravatar').css('width', '16px').css('height', '16px');
                    if (defaultCollapsed) {
                        $('#ch-' + id).hide();
                        $('#cc-' + id).show();
                    }
                }
            });
        }
    }

    $('.change-spinner')
        .click(function(event) {
            event.preventDefault();
            toggleChange($(this));
        });

    // view and tag menus

    $('#view-reset')
        .click(function() {
            $('.change-spinner:visible').each(function() {
                toggleChange($(this), 'reset');
            });
        });

    $('#view-collapse-all')
        .click(function() {
            $('.change-spinner:visible').each(function() {
                toggleChange($(this), 'hide');
            });
        });

    $('#view-expand-all')
        .click(function() {
            $('.change-spinner:visible').each(function() {
                toggleChange($(this), 'show');
            });
        });

    $('#view-comments-only')
        .click(function() {
            $('.change-spinner:visible').each(function() {
                toggleChange($(this), this.id.substr(0, 3) === 'cs-' ? 'show' : 'hide');
            });
        });

    $('#view-toggle-cc')
        .click(function() {
            var that = $(this);
            var item = $('.context-menu-item.hover');
            if (that.data('shown') === '1') {
                that.data('shown', '0');
                item.text('Show CC Changes');
                $('.cc-only').hide();
            }
            else {
                that.data('shown', '1');
                item.text('Hide CC Changes');
                $('.cc-only').show();
            }
        });

    $('#view-toggle-treeherder')
        .click(function() {
            var that = $(this);
            console.log(that.data('userid'));
            var item = $('.context-menu-item.hover');
            if (that.data('hidden') === '1') {
                that.data('hidden', '0');
                item.text('Hide Treeherder Comments');
                $('.ca-' + that.data('userid')).show();
            }
            else {
                that.data('hidden', '1');
                item.text('Show Treeherder Comments');
                $('.ca-' + that.data('userid')).hide();
            }
        });

    function updateTagsMenu() {
        var tags = [];
        $('.comment-tags').each(function() {
            $.each(tagsFromDom($(this)), function() {
                var tag = this.toLowerCase();
                if (tag in tags) {
                    tags[tag]++;
                }
                else {
                    tags[tag] = 1;
                }
            });
        });
        var tagNames = Object.keys(tags);
        tagNames.sort();

        var btn = $('#comment-tags-btn');
        if (tagNames.length === 0) {
            btn.hide();
            return;
        }
        btn.show();

        // clear out old li items. Always leave the first one (Reset)
        var $li = $('#comment-tags-menu li');
        for (var i = 1, l = $li.length; i < l; i++) {
            $li.eq(i).remove();
        }

        // add new li items
        $.each(tagNames, function(key, value) {
            $('#comment-tags-menu')
<<<<<<< HEAD
                .append($('<li>')
=======
                .append($('<li role="presentation">')
>>>>>>> e2134a12
                    .append($('<a role="menuitem" tabindex="-1" data-comment-tag="' + value + '">')
                        .append(value + ' (' + tags[value] + ')')));
        });

        $('a[data-comment-tag]').each(function() {
            $(this).click(function() {
                var $that = $(this);
                var tag = $that.data('comment-tag');
                if (tag === '') {
                    $('.change-spinner:visible').each(function() {
                        toggleChange($(this), 'reset');
                    });
                    return;
                }
                var firstComment = false;
                $('.change-spinner:visible').each(function() {
                    var $that = $(this);
                    var commentTags = tagsFromDom($that.parents('.comment').find('.comment-tags'));
                    var hasTag = $.inArrayIn(tag, commentTags) >= 0;
                    toggleChange($that, hasTag ? 'show' : 'hide');
                    if (hasTag && !firstComment) {
                        firstComment = $that;
                    }
                });
                if (firstComment)
                    $.scrollTo(firstComment);
            });
        });
    }

    //
    // anything after this point is only executed for logged in users
    //

    if (BUGZILLA.user.id === 0) return;

    // comment tagging

    function taggingError(commentNo, message) {
        $('#ctag-' + commentNo + ' .comment-tags').append($('#ctag-error'));
        $('#ctag-error-message').text(message);
        $('#ctag-error').show();
    }

    function deleteTag(event) {
        event.preventDefault();
        $('#ctag-error').hide();

        var that = $(this);
        var comment = that.parents('.comment');
        var commentNo = comment.data('no');
        var commentID = comment.data('id');
        var tag = that.parent('.comment-tag').contents().filter(function() {
            return this.nodeType === 3;
        }).text();
        var container = that.parents('.comment-tags');

        // update ui
        that.parent('.comment-tag').remove();
        renderTags(commentNo, tagsFromDom(container));
        updateTagsMenu();

        // update bugzilla
        bugzilla_ajax(
            {
                url: 'rest/bug/comment/' + commentID + '/tags',
                type: 'PUT',
                data: { remove: [ tag ] },
                hideError: true
            },
            function(data) {
                renderTags(commentNo, data);
                updateTagsMenu();
            },
            function(message) {
                taggingError(commentNo, message);
            }
        );
    }
    $('.comment-tag a').click(deleteTag);

    function tagsFromDom(commentTagsDiv) {
        return commentTagsDiv
            .find('.comment-tag')
            .contents()
            .filter(function() { return this.nodeType === 3; })
            .map(function() { return $(this).text(); })
            .toArray();
    }

    function renderTags(commentNo, tags) {
        cancelRefresh();
        var root = $('#ctag-' + commentNo + ' .comment-tags');
        root.find('.comment-tag').remove();
        $.each(tags, function() {
            var span = $('<span/>').addClass('comment-tag').text(this);
            if (BUGZILLA.user.can_tag) {
                span.prepend($('<a>x</a>').click(deleteTag));
            }
            root.append(span);
        });
        $('#ctag-' + commentNo + ' .comment-tags').append($('#ctag-error'));
    }

    var refreshXHR;

    function refreshTags(commentNo, commentID) {
        cancelRefresh();
        refreshXHR = bugzilla_ajax(
            {
                url: 'rest/bug/comment/' + commentID + '?include_fields=tags',
                hideError: true
            },
            function(data) {
                refreshXHR = false;
                renderTags(commentNo, data.comments[commentID].tags);
            },
            function(message) {
                refreshXHR = false;
                taggingError(commentNo, message);
            }
        );
    }

    function cancelRefresh() {
        if (refreshXHR) {
            refreshXHR.abort();
            refreshXHR = false;
        }
    }

    $('#ctag-add')
        .devbridgeAutocomplete({
            serviceUrl: function(query) {
                return 'rest/bug/comment/tags/' + encodeURIComponent(query);
            },
            params: {
                Bugzilla_api_token: (BUGZILLA.api_token ? BUGZILLA.api_token : '')
            },
            deferRequestBy: 250,
            minChars: 3,
            tabDisabled: true,
            autoSelectFirst: true,
            triggerSelectOnValidInput: false,
            transformResult: function(response) {
                response = $.parseJSON(response);
                return {
                    suggestions: $.map(response, function(tag) {
                        return { value: tag };
                    })
                };
            },
            formatResult: function(suggestion, currentValue) {
                // disable <b> wrapping of matched substring
                return suggestion.value.htmlEncode();
            }
        })
        .keydown(function(event) {
            if (event.which === 27) {
                event.preventDefault();
                $('#ctag-close').click();
            }
            else if (event.which === 13) {
                event.preventDefault();
                $('#ctag-error').hide();

                var ctag = $('#ctag');
                var newTags = $('#ctag-add').val().trim().split(/[ ,]/);
                var commentNo = ctag.data('commentNo');
                var commentID = ctag.data('commentID');

                $('#ctag-close').click();

                // update ui
                var tags = tagsFromDom($(this).parents('.comment-tags'));
                var dirty = false;
                var addTags = [];
                $.each(newTags, function(index, value) {
                    if ($.inArrayIn(value, tags) == -1)
                        addTags.push(value);
                });
                if (addTags.length === 0)
                    return;

                // validate
                try {
                    $.each(addTags, function(index, value) {
                        if (value.length < BUGZILLA.constant.min_comment_tag_length) {
                            throw 'Comment tags must be at least ' +
                                BUGZILLA.constant.min_comment_tag_length + ' characters.';
                        }
                        if (value.length > BUGZILLA.constant.max_comment_tag_length) {
                            throw 'Comment tags cannot be longer than ' +
                                BUGZILLA.constant.min_comment_tag_length + ' characters.';
                        }
                    });
                } catch(ex) {
                    taggingError(commentNo, ex);
                    return;
                }

                Array.prototype.push.apply(tags, addTags);
                tags.sort();
                renderTags(commentNo, tags);

                // update bugzilla
                bugzilla_ajax(
                    {
                        url: 'rest/bug/comment/' + commentID + '/tags',
                        type: 'PUT',
                        data: { add: addTags },
                        hideError: true
                    },
                    function(data) {
                        renderTags(commentNo, data);
                        updateTagsMenu();
                    },
                    function(message) {
                        taggingError(commentNo, message);
                        refreshTags(commentNo, commentID);
                    }
                );
            }
        });

    $('#ctag-close')
        .click(function(event) {
            event.preventDefault();
            $('#ctag').hide().data('commentNo', '');
        });

    $('.tag-btn')
        .click(function(event) {
            event.preventDefault();
            var that = $(this);
            var commentNo = that.data('no');
            var commentID = that.data('id');
            var ctag = $('#ctag');
            $('#ctag-error').hide();

            // toggle -> hide
            if (ctag.data('commentNo') === commentNo) {
                ctag.hide().data('commentNo', '');
                window.focus();
                return;
            }
            ctag.data('commentNo', commentNo);
            ctag.data('commentID', commentID);

            // kick off a refresh of the tags
            refreshTags(commentNo, commentID);

            // expand collapsed comments
            if ($('#ct-' + commentNo + ':visible').length === 0) {
                $('#cs-' + commentNo + ', #ccs-' + commentNo).click();
            }

            // move, show, and focus tagging ui
            ctag.prependTo('#ctag-' + commentNo + ' .comment-tags').show();
            $('#ctag-add').val('').focus();
        });

    $('.close-btn')
        .click(function(event) {
            event.preventDefault();
            $('#' + $(this).data('for')).hide();
        });

    updateTagsMenu();
});<|MERGE_RESOLUTION|>--- conflicted
+++ resolved
@@ -221,11 +221,7 @@
         // add new li items
         $.each(tagNames, function(key, value) {
             $('#comment-tags-menu')
-<<<<<<< HEAD
-                .append($('<li>')
-=======
                 .append($('<li role="presentation">')
->>>>>>> e2134a12
                     .append($('<a role="menuitem" tabindex="-1" data-comment-tag="' + value + '">')
                         .append(value + ' (' + tags[value] + ')')));
         });
