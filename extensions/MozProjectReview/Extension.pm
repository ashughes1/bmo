--- conflicted
+++ resolved
@@ -93,11 +93,7 @@
 
     if ($do_sec_review) {
         $child_params->{'bug_data'} = {
-<<<<<<< HEAD
-            short_desc   => 'Rapid Risk Assessment: ' . $bug->short_desc,
-=======
             short_desc   => 'RRA: ' . $bug->short_desc,
->>>>>>> 74c6f997
             product      => 'Enterprise Information Security',
             component    => 'Rapid Risk Analysis',
             bug_severity => 'normal',
