# This Source Code Form is subject to the terms of the Mozilla Public
# License, v. 2.0. If a copy of the MPL was not distributed with this
# file, You can obtain one at http://mozilla.org/MPL/2.0/.
#
# This Source Code Form is "Incompatible With Secondary Licenses", as
# defined by the Mozilla Public License, v. 2.0.

package Bugzilla::Extension::MyDashboard::Queries;

use strict;

use Bugzilla;
use Bugzilla::Bug;
use Bugzilla::CGI;
use Bugzilla::Search;
use Bugzilla::Flag;
use Bugzilla::Status qw(is_open_state);
use Bugzilla::Util qw(format_time datetime_from);

use Bugzilla::Extension::MyDashboard::Util qw(open_states quoted_open_states);
use Bugzilla::Extension::MyDashboard::TimeAgo qw(time_ago);

use DateTime;

use base qw(Exporter);
our @EXPORT = qw(
    QUERY_ORDER
    SELECT_COLUMNS
    QUERY_DEFS
    query_bugs
    query_flags
);

# Default sort order
use constant QUERY_ORDER => ("changeddate desc", "bug_id");

# List of columns that we will be selecting. In the future this should be configurable
# Share with buglist.cgi?
use constant SELECT_COLUMNS => qw(
    bug_id
    bug_status
    short_desc
    changeddate
);

sub QUERY_DEFS {
    my $user = Bugzilla->user;

    my @query_defs = (
        {
            name        => 'assignedbugs',
            heading     => 'Assigned to You',
            description => 'The bug has been assigned to you and it is not resolved or closed yet.',
            params      => {
                'bug_status'        => ['__open__'],
                'emailassigned_to1' => 1,
                'emailtype1'        => 'exact',
                'email1'            => $user->login
            }
        },
        {
            name        => 'newbugs',
            heading     => 'New Reported by You',
            description => 'You reported the bug but nobody has accepted it yet.',
            params      => {
                'bug_status'     => ['UNCONFIRMED', 'NEW'],
                'emailreporter1' => 1,
                'emailtype1'     => 'exact',
                'email1'         => $user->login
            }
        },
        {
            name        => 'inprogressbugs',
            heading     => "In Progress Reported by You",
            description => 'You reported the bug, the developer accepted the bug and is hopefully working on it.',
            params      => {
                'bug_status'     => [ map { $_->name } grep($_->name ne 'UNCONFIRMED' && $_->name ne 'NEW', open_states()) ],
                'emailreporter1' => 1,
                'emailtype1'     => 'exact',
                'email1'         => $user->login
            }
        },
        {
            name        => 'openccbugs',
            heading     => "You Are CC'd On",
            description => 'You are in the CC list of the bug, so you are watching it.',
            params      => {
                'bug_status' => ['__open__'],
                'emailcc1'   => 1,
                'emailtype1' => 'exact',
                'email1'     => $user->login
            }
        },
    );

    if (Bugzilla->params->{'useqacontact'}) {
        push(@query_defs, {
            name        => 'qacontactbugs',
            heading     => 'You Are QA Contact',
            description => 'You are the qa contact on this bug and it is not resolved or closed yet.',
            params      => {
                'bug_status'       => ['__open__'],
                'emailqa_contact1' => 1,
                'emailtype1'       => 'exact',
                'email1'           => $user->login
            }
        });
    }

    if ($user->showmybugslink) {
        my $query = Bugzilla->params->{mybugstemplate};
        my $login = $user->login;
        $query =~ s/%userid%/$login/;
        $query =~ s/^buglist.cgi\?//;
        push(@query_defs, {
            name        => 'mybugs',
            heading     => "My Bugs",
            saved       => 1,
            params      => $query,
        });
    }

    foreach my $q (@{$user->queries}) {
        next if !$q->in_mydashboard;
        push(@query_defs, { name    => $q->name,
                            saved   => 1,
                            params  => $q->url });
    }

    return @query_defs;
}

sub query_bugs {
    my $qdef     = shift;
    my $dbh      = Bugzilla->dbh;
    my $user     = Bugzilla->user;
    my $date_now = DateTime->now(time_zone => $user->timezone);

    ## HACK to remove POST
    delete $ENV{REQUEST_METHOD};

    my $params = new Bugzilla::CGI($qdef->{params});

    my $search = new Bugzilla::Search( fields => [ SELECT_COLUMNS ],
                                       params => scalar $params->Vars,
                                       order  => [ QUERY_ORDER ]);
    my $data = $search->data;

    my @bugs;
    foreach my $row (@$data) {
        my $bug = {};
        foreach my $column (SELECT_COLUMNS) {
            $bug->{$column} = shift @$row;
            if ($column eq 'changeddate') {
                $bug->{$column} = format_time($bug->{$column});
                my $date_then = datetime_from($bug->{$column});
                $bug->{'changeddate_fancy'} = time_ago($date_then, $date_now);
            }
        }
        push(@bugs, $bug);
    }

    return (\@bugs, $params->canonicalise_query());
}

sub query_flags {
    my ($type, $include_closed) = @_;
    my $user     = Bugzilla->user;
    my $dbh      = Bugzilla->dbh;
    my $date_now = DateTime->now(time_zone => $user->timezone);

    ($type ne 'requestee' || $type ne 'requester')
        || ThrowCodeError('param_required', { param => 'type' });

    my $match_params = { status => '?' };

    if ($type eq 'requestee') {
        $match_params->{'requestee_id'} = $user->id;
    }
    else {
        $match_params->{'setter_id'} = $user->id;
    }

    my $matched = Bugzilla::Flag->match($match_params);

    return [] if !@$matched;

    my @unfiltered_flags;
    my %all_bugs; # Use hash to filter out duplicates
    foreach my $flag (@$matched) {
        next if ($flag->attach_id && $flag->attachment->isprivate && !$user->is_insider);

        my $data = {
            id          => $flag->id,
            type        => $flag->type->name,
            status      => $flag->status,
            attach_id   => $flag->attach_id,
            is_patch    => $flag->attach_id ? $flag->attachment->ispatch : 0,
            bug_id      => $flag->bug_id,
            requester   => $flag->setter->login,
            requestee   => $flag->requestee ? $flag->requestee->login : '',
            updated     => $flag->modification_date,
        };
        push(@unfiltered_flags, $data);

        # Record bug id for later retrieval of status/summary
        $all_bugs{$flag->{'bug_id'}}++;
    }

    # Filter the bug list based on permission to see the bug
    my %visible_bugs = map { $_ => 1 } @{ $user->visible_bugs([ keys %all_bugs ]) };

    return [] if !scalar keys %visible_bugs;

    # Get all bug statuses and summaries in one query instead of loading
    # many separate bug objects
    my $bug_rows = $dbh->selectall_arrayref("SELECT bug_id, bug_status, short_desc
                                               FROM bugs
                                              WHERE " . $dbh->sql_in('bug_id', [ keys %visible_bugs ]),
                                            { Slice => {} });
    foreach my $row (@$bug_rows) {
        $visible_bugs{$row->{'bug_id'}} = {
            bug_status => $row->{'bug_status'},
            short_desc => $row->{'short_desc'}
        };
    }

    # Now drop out any flags for bugs the user cannot see
    # or if the user did not want to see closed bugs
    my @filtered_flags;
    foreach my $flag (@unfiltered_flags) {
        # Skip this flag if the bug is not visible to the user
        next if !$visible_bugs{$flag->{'bug_id'}};

        # Skip closed unless user requested closed bugs
        next if (!$include_closed
                 && !is_open_state($visible_bugs{$flag->{'bug_id'}}->{'bug_status'}));

        # Include bug status and summary with each flag
        $flag->{'bug_status'}  = $visible_bugs{$flag->{'bug_id'}}->{'bug_status'};
        $flag->{'bug_summary'} = $visible_bugs{$flag->{'bug_id'}}->{'short_desc'};

<<<<<<< HEAD
    # Format the updated date specific to the user's timezone and add the fancy version
    foreach my $flag (@$flags) {
=======
        # Format the updated date specific to the user's timezone
        # and add the fancy human readable version
>>>>>>> c69cbc80
        $flag->{'updated'} = format_time($flag->{'updated'});
        my $date_then = datetime_from($flag->{'updated'});
        $flag->{'updated_epoch'} = $date_then->epoch;
        $flag->{'updated_fancy'} = time_ago($date_then, $date_now);

        push(@filtered_flags, $flag);
    }

    return [] if !@filtered_flags;

    # Sort by most recently updated
    return [ sort { $b->{'updated_epoch'} <=> $a->{'updated_epoch'} } @filtered_flags ];
}

1;<|MERGE_RESOLUTION|>--- conflicted
+++ resolved
@@ -240,13 +240,8 @@
         $flag->{'bug_status'}  = $visible_bugs{$flag->{'bug_id'}}->{'bug_status'};
         $flag->{'bug_summary'} = $visible_bugs{$flag->{'bug_id'}}->{'short_desc'};
 
-<<<<<<< HEAD
-    # Format the updated date specific to the user's timezone and add the fancy version
-    foreach my $flag (@$flags) {
-=======
         # Format the updated date specific to the user's timezone
         # and add the fancy human readable version
->>>>>>> c69cbc80
         $flag->{'updated'} = format_time($flag->{'updated'});
         my $date_then = datetime_from($flag->{'updated'});
         $flag->{'updated_epoch'} = $date_then->epoch;
