--- conflicted
+++ resolved
@@ -23,11 +23,7 @@
   add_comment_to_revision create_private_revision_policy
   edit_revision_policy get_attachment_revisions get_bug_role_phids
   get_revisions_by_ids intersect is_attachment_phab_revision
-<<<<<<< HEAD
-  make_revision_public make_revision_private);
-=======
   make_revision_public make_revision_private set_revision_subscribers);
->>>>>>> 84e1a018
 use Bugzilla::Extension::Push::Constants;
 use Bugzilla::Extension::Push::Util qw(is_public);
 
@@ -129,11 +125,7 @@
     foreach my $revision (@revisions) {
         my $revision_phid = $revision->{phid};
 
-<<<<<<< HEAD
-        if ($is_public) {
-=======
         if ( $is_public && $group_change ) {
->>>>>>> 84e1a018
             Bugzilla->audit(sprintf(
               'Making revision %s public for bug %s',
               $revision->{id},
@@ -141,20 +133,13 @@
             ));
             make_revision_public($revision_phid);
         }
-<<<<<<< HEAD
-        else {
-=======
         elsif ( !$is_public && $group_change ) {
->>>>>>> 84e1a018
             Bugzilla->audit(sprintf(
               'Giving revision %s a custom policy for bug %s',
               $revision->{id},
               $bug->id
             ));
-<<<<<<< HEAD
-=======
             my $policy_phid = create_private_revision_policy( $bug, \@set_groups );
->>>>>>> 84e1a018
             edit_revision_policy( $revision_phid, $policy_phid, $subscribers );
         }
         elsif ( !$is_public && !$group_change ) {
