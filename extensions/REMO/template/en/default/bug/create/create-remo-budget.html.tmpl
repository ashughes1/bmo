--- conflicted
+++ resolved
@@ -64,11 +64,7 @@
 
 <h1>Mozilla Reps - Budget Request Form</h1>
 
-<<<<<<< HEAD
-<h3>IMPORTANT: Please make sure you read and comply with the Budget SOP <https://wiki.mozilla.org/ReMo/SOPs/Budget>
-=======
 <h3>IMPORTANT: Please make sure you read and comply with the <a href="https://wiki.mozilla.org/ReMo/SOPs/Budget">Budget SOP</a>
->>>>>>> 74c6f997
   before filling this form. Requests not following the procedure will be automatically rejected.</h3>
 
 <p>
@@ -307,11 +303,7 @@
 <tr class="odd">
   <td colspan="2">
     <textarea id="costadditional" name="costadditional" rows="5" cols="50"></textarea><br>
-<<<<<<< HEAD
-    Use the breakdown template doc <https://docs.google.com/spreadsheets/u/1/d/12FDeW3Qd5M2Mfpr8e7edCfXcUtqHP3lh3xwSln8w4G4/edit?usp=drive_web>
-=======
     Use the <a href="https://docs.google.com/spreadsheets/u/1/d/12FDeW3Qd5M2Mfpr8e7edCfXcUtqHP3lh3xwSln8w4G4/edit?usp=drive_web">breakdown template doc</a>
->>>>>>> 74c6f997
     and attach/link it from this [% terms.bug  %] in order to identify all individual costs and who is this budget covering.
   </td>
 </tr>
