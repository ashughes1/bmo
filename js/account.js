/* This Source Code Form is subject to the terms of the Mozilla Public
 * License, v. 2.0. If a copy of the MPL was not distributed with this file,
 * You can obtain one at http://mozilla.org/MPL/2.0/.
 *
 * This Source Code Form is "Incompatible With Secondary Licenses", as
 * defined by the Mozilla Public License, v. 2.0. */

$(function() {

    // account disabling

    $('#account-disable-toggle')
        .click(function(event) {
            event.preventDefault();
            var that = $(this);

            if (that.data('open')) {
                $('#account-disable-spinner').html('&#9656;');
                $('#account-disable').hide();
                that.data('open', false);
            }
            else {
                $('#account-disable-spinner').html('&#9662;');
                $('#account-disable').show();
                that.data('open', true);
            }
        });

    $('#account-disable-confirm')
        .click(function(event) {
            $('#account-disable-button').prop('disabled', !$(this).is(':checked'));
        })
        .prop('checked', false);

    $('#account-disable-button')
        .click(function(event) {
            $('#account_disable').val('1');
            document.userprefsform.submit();
        });

    $(window).on('pageshow', function() {
        $('#account_disable').val('');
    });

<<<<<<< HEAD
    // mfa

    $('#mfa-enable')
        .click(function(event) {
            event.preventDefault();
            $('#mfa-enable-container').show();
            $('#mfa-api-blurb').show();
            $(this).hide();
        });

    $('#mfa')
        .change(function(event) {
            var mfa = $(this).val();

            $('.mfa-provider').hide();
            $('#update').attr('disabled', true);
            if (mfa === '') {
                $('#mfa-confirm').hide();
            }
            else {
                $('#mfa-confirm').show();
                if (mfa === 'TOTP') {
                    $('#mfa-enable-totp').show();
                    $('#mfa-totp-throbber').show();
                    $('#mfa-totp-issued').hide();
                    var url = 'rest/user/mfa/totp/enroll' +
                        '?Bugzilla_api_token=' + encodeURIComponent(BUGZILLA.api_token);
                    $.ajax({
                        "url": url,
                        "contentType": "application/json",
                        "processData": false
                    })
                    .done(function(data) {
                        $('#mfa-totp-throbber').hide();
                        var iframe = $('#mfa-enable-totp-frame').contents();
                        iframe.find('#qr').attr('src', 'data:image/png;base64,' + data.png);
                        iframe.find('#secret').text(data.secret32);
                        $('#mfa-totp-issued').show();
                        $('#mfa-totp-enable-code').focus();
                        $('#update').attr('disabled', false);
                    })
                    .error(function(data) {
                        $('#mfa-totp-throbber').hide();
                        if (data.statusText === 'abort')
                            return;
                        var message = data.responseJSON ? data.responseJSON.message : 'Unexpected Error';
                        console.log(message);
                    });
                }
            }
        })
        .change();
=======
    // forgot password

    $('#forgot-password')
        .click(function(event) {
            event.preventDefault();
            $('#forgot-form').submit();
        });

    // mfa

    $('#mfa-select-totp')
        .click(function(event) {
            event.preventDefault();
            $('#mfa').val('TOTP');

            $('#mfa-select').hide();
            $('#update').attr('disabled', true);
            $('#mfa-totp-enable-code').attr('required', true);
            $('#mfa-confirm').show();
            $('.mfa-api-blurb').show();
            $('#mfa-enable-shared').show();
            $('#mfa-enable-totp').show();
            $('#mfa-totp-throbber').show();
            $('#mfa-totp-issued').hide();

            var url = 'rest/user/mfa/totp/enroll' +
                '?Bugzilla_api_token=' + encodeURIComponent(BUGZILLA.api_token);
            $.ajax({
                "url": url,
                "contentType": "application/json",
                "processData": false
            })
            .done(function(data) {
                $('#mfa-totp-throbber').hide();
                var iframe = $('#mfa-enable-totp-frame').contents();
                iframe.find('#qr').attr('src', 'data:image/png;base64,' + data.png);
                iframe.find('#secret').text(data.secret32);
                $('#mfa-totp-issued').show();
                $('#mfa-password').focus();
                $('#update').attr('disabled', false);
            })
            .error(function(data) {
                $('#mfa-totp-throbber').hide();
                if (data.statusText === 'abort')
                    return;
                var message = data.responseJSON ? data.responseJSON.message : 'Unexpected Error';
                console.log(message);
            });
        });

    $('#mfa-select-duo')
        .click(function(event) {
            event.preventDefault();
            $('#mfa').val('Duo');

            $('#mfa-select').hide();
            $('#update').attr('disabled', false);
            $('#mfa-duo-user').attr('required', true);
            $('#mfa-confirm').show();
            $('.mfa-api-blurb').show();
            $('#mfa-enable-shared').show();
            $('#mfa-enable-duo').show();
            $('#mfa-password').focus();
        });
>>>>>>> 2776e922

    $('#mfa-disable')
        .click(function(event) {
            event.preventDefault();
<<<<<<< HEAD
            $('#mfa-disable-container').show();
            $('#mfa-confirm').show();
            $('#mfa-api-blurb').hide();
            $('#mfa-totp-disable-code').focus();
            $('#update').attr('disabled', false);
=======
            $('.mfa-api-blurb, .mfa-buttons').hide();
            $('#mfa-disable-container, #mfa-auth-container').show();
            $('#mfa-confirm').show();
            $('#mfa-password').focus();
            $('#update').attr('disabled', false);
            $('.mfa-protected').hide();
            $(this).hide();
        });

    $('#mfa-recovery')
        .click(function(event) {
            event.preventDefault();
            $('.mfa-api-blurb, .mfa-buttons').hide();
            $('#mfa-recovery-container, #mfa-auth-container').show();
            $('#mfa-password').focus();
            $('#update').attr('disabled', false).val('Generate Printable Recovery Codes');
            $('#mfa-action').val('recovery');
>>>>>>> 2776e922
            $(this).hide();
        });

    var totp_popup;
    $('#mfa-totp-apps, #mfa-totp-text')
        .click(function(event) {
            event.preventDefault();
            totp_popup = $('#' + $(this).attr('id') + '-popup').bPopup({
                speed: 100,
                followSpeed: 100,
                modalColor: '#444'
            });
        });
    $('.mfa-totp-popup-close')
        .click(function(event) {
            event.preventDefault();
            totp_popup.close();
        });

    if ($('#mfa-action').length) {
        $('#update').attr('disabled', true);
<<<<<<< HEAD
        $(window).on('pageshow', function() {
            $('#mfa').val('').change();
        });
    }
=======
    }

    // api-key

    $('#apikey-toggle-revoked')
        .click(function(event) {
            event.preventDefault();
            $('.apikey_revoked.bz_tui_hidden').removeClass('bz_tui_hidden');
            if ($('.apikey_revoked').is(':visible')) {
                $('.apikey_revoked').hide();
                $(this).text('Show Revoked Keys');
            }
            else {
                $('.apikey_revoked').show();
                $(this).text('Hide Revoked Keys');
            }
        });

    $('#new_key')
        .change(function(event) {
            if ($(this).is(':checked')) {
                $('#new_description').focus();
            }
        });
>>>>>>> 2776e922
});<|MERGE_RESOLUTION|>--- conflicted
+++ resolved
@@ -42,60 +42,6 @@
         $('#account_disable').val('');
     });
 
-<<<<<<< HEAD
-    // mfa
-
-    $('#mfa-enable')
-        .click(function(event) {
-            event.preventDefault();
-            $('#mfa-enable-container').show();
-            $('#mfa-api-blurb').show();
-            $(this).hide();
-        });
-
-    $('#mfa')
-        .change(function(event) {
-            var mfa = $(this).val();
-
-            $('.mfa-provider').hide();
-            $('#update').attr('disabled', true);
-            if (mfa === '') {
-                $('#mfa-confirm').hide();
-            }
-            else {
-                $('#mfa-confirm').show();
-                if (mfa === 'TOTP') {
-                    $('#mfa-enable-totp').show();
-                    $('#mfa-totp-throbber').show();
-                    $('#mfa-totp-issued').hide();
-                    var url = 'rest/user/mfa/totp/enroll' +
-                        '?Bugzilla_api_token=' + encodeURIComponent(BUGZILLA.api_token);
-                    $.ajax({
-                        "url": url,
-                        "contentType": "application/json",
-                        "processData": false
-                    })
-                    .done(function(data) {
-                        $('#mfa-totp-throbber').hide();
-                        var iframe = $('#mfa-enable-totp-frame').contents();
-                        iframe.find('#qr').attr('src', 'data:image/png;base64,' + data.png);
-                        iframe.find('#secret').text(data.secret32);
-                        $('#mfa-totp-issued').show();
-                        $('#mfa-totp-enable-code').focus();
-                        $('#update').attr('disabled', false);
-                    })
-                    .error(function(data) {
-                        $('#mfa-totp-throbber').hide();
-                        if (data.statusText === 'abort')
-                            return;
-                        var message = data.responseJSON ? data.responseJSON.message : 'Unexpected Error';
-                        console.log(message);
-                    });
-                }
-            }
-        })
-        .change();
-=======
     // forgot password
 
     $('#forgot-password')
@@ -160,18 +106,10 @@
             $('#mfa-enable-duo').show();
             $('#mfa-password').focus();
         });
->>>>>>> 2776e922
 
     $('#mfa-disable')
         .click(function(event) {
             event.preventDefault();
-<<<<<<< HEAD
-            $('#mfa-disable-container').show();
-            $('#mfa-confirm').show();
-            $('#mfa-api-blurb').hide();
-            $('#mfa-totp-disable-code').focus();
-            $('#update').attr('disabled', false);
-=======
             $('.mfa-api-blurb, .mfa-buttons').hide();
             $('#mfa-disable-container, #mfa-auth-container').show();
             $('#mfa-confirm').show();
@@ -189,7 +127,6 @@
             $('#mfa-password').focus();
             $('#update').attr('disabled', false).val('Generate Printable Recovery Codes');
             $('#mfa-action').val('recovery');
->>>>>>> 2776e922
             $(this).hide();
         });
 
@@ -211,12 +148,6 @@
 
     if ($('#mfa-action').length) {
         $('#update').attr('disabled', true);
-<<<<<<< HEAD
-        $(window).on('pageshow', function() {
-            $('#mfa').val('').change();
-        });
-    }
-=======
     }
 
     // api-key
@@ -241,5 +172,4 @@
                 $('#new_description').focus();
             }
         });
->>>>>>> 2776e922
 });