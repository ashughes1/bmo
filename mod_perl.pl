--- conflicted
+++ resolved
@@ -52,16 +52,10 @@
 # Pre-compile the CGI.pm methods that we're going to use.
 Bugzilla::CGI->compile(qw(:cgi :push));
 
-<<<<<<< HEAD
-# This means that every httpd child will die after processing a request if it
-# is taking up more than $apache_size_limit of RAM all by itself, not counting RAM it is
-# sharing with the other httpd processes.
-=======
 use Apache2::SizeLimit;
 # This means that every httpd child will die after processing
 # a CGI if it is taking up more than 45MB of RAM all by itself,
 # not counting RAM it is sharing with the other httpd processes.
->>>>>>> c2265a62
 Apache2::SizeLimit->set_max_unshared_size(Bugzilla->localconfig->{apache_size_limit});
 
 my $cgi_path = Bugzilla::Constants::bz_locations()->{'cgi_path'};
