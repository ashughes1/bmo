#!/usr/bin/perl
# This Source Code Form is subject to the terms of the Mozilla Public
# License, v. 2.0. If a copy of the MPL was not distributed with this
# file, You can obtain one at http://mozilla.org/MPL/2.0/.
#
# This Source Code Form is "Incompatible With Secondary Licenses", as
# defined by the Mozilla Public License, v. 2.0.
use strict;
use warnings;
use 5.10.1;

use File::Basename;
use File::Spec;
BEGIN {
    require lib;
<<<<<<< HEAD
    my $dir = File::Spec->rel2abs(dirname(__FILE__));
=======
    my $dir = File::Spec->rel2abs(File::Spec->catdir(dirname(__FILE__), ".."));
>>>>>>> d18f5138
    lib->import($dir, File::Spec->catdir($dir, "lib"), File::Spec->catdir($dir, qw(local lib perl5)));
    chdir($dir);
}

use Bugzilla;
BEGIN { Bugzilla->extensions }

use Bugzilla::Elastic::Indexer;
use IO::Async::Timer::Periodic;
use IO::Async::Loop;
use Time::HiRes qw(time);

use Getopt::Long qw(:config gnu_getopt);

my ($debug_sql, $progress_bar, $once);
my $verbose = 0;

GetOptions(
    'verbose|v+'  => \$verbose,
    'debug-sql'    => \$debug_sql,
    'progress-bar' => \$progress_bar,
    'once|n'       => \$once,
);

if ($progress_bar) {
    $progress_bar = eval { require Term::ProgressBar; 1};
}

my $indexer = Bugzilla::Elastic::Indexer->new(
    $debug_sql ? ( debug_sql => 1 ) : (),
    $progress_bar ? ( progress_bar => 'Term::ProgressBar' ) : (),
);

$indexer->create_index;

my $loop = IO::Async::Loop->new;
my $timer = IO::Async::Timer::Periodic->new(
    first_interval => 0,
    interval       => 15,
    reschedule     => 'skip',

    on_tick => sub {
        my $start_users = time;
        say "indexing users" if $verbose;
        $indexer->bulk_load('Bugzilla::User');
        print "    ", time - $start_users, " seconds\n" if $verbose > 1;

        say "indexing bugs" if $verbose;
        my $start_bugs = time;
        $indexer->bulk_load('Bugzilla::Bug');
        print "    ", time - $start_bugs, " seconds\n" if $verbose > 1;

        say "indexing comments" if $verbose;
        my $start_comments = time;
        $indexer->bulk_load('Bugzilla::Comment');
        print "    ", time - $start_comments, " seconds\n" if $verbose > 1;

        $loop->stop if $once;
    },
);

$timer->start();
$loop->add($timer);
$loop->run;<|MERGE_RESOLUTION|>--- conflicted
+++ resolved
@@ -13,11 +13,7 @@
 use File::Spec;
 BEGIN {
     require lib;
-<<<<<<< HEAD
-    my $dir = File::Spec->rel2abs(dirname(__FILE__));
-=======
     my $dir = File::Spec->rel2abs(File::Spec->catdir(dirname(__FILE__), ".."));
->>>>>>> d18f5138
     lib->import($dir, File::Spec->catdir($dir, "lib"), File::Spec->catdir($dir, qw(local lib perl5)));
     chdir($dir);
 }
