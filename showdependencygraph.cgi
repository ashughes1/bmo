--- conflicted
+++ resolved
@@ -45,44 +45,44 @@
 # rectangle (LEFTX,TOPY) (RIGHTX,BOTTOMY) URLBASE/show_bug.cgi?id=BUGNUM BUGNUM[\nSUMMARY]
 
 sub CreateImagemap {
-    my $mapfilename = shift;
-    my $map = "<map name=\"imagemap\">\n";
-    my $default = "";
-
-    open MAP, "<", $mapfilename;
-    while(my $line = <MAP>) {
-        if($line =~ /^default ([^ ]*)(.*)$/) {
-            $default = qq{<area alt="" shape="default" href="$1">\n};
-        }
-
-        if ($line =~ /^rectangle \((.*),(.*)\) \((.*),(.*)\) (http[^ ]*) (\d+)(\\n.*)?$/) {
-            my ($leftx, $rightx, $topy, $bottomy, $url, $bugid) = ($1, $3, $2, $4, $5, $6);
-
-            # Pick up bugid from the mapdata label field. Getting the title from
-            # bugtitle hash instead of mapdata allows us to get the summary even
-            # when showsummary is off, and also gives us status and resolution.
-            my $bugtitle = $bugtitles{$bugid};
-            $map .= qq{<area alt="bug $bugid" name="bug$bugid" shape="rect" } .
-                    qq{title="$bugtitle" href="$url" } .
-                    qq{coords="$leftx,$topy,$rightx,$bottomy">\n};
-        }
-    }
-    close MAP;
-
-    $map .= "$default</map>";
-    return $map;
+my $mapfilename = shift;
+my $map = "<map name=\"imagemap\">\n";
+my $default = "";
+
+open MAP, "<", $mapfilename;
+while(my $line = <MAP>) {
+    if($line =~ /^default ([^ ]*)(.*)$/) {
+        $default = qq{<area alt="" shape="default" href="$1">\n};
+    }
+
+    if ($line =~ /^rectangle \((.*),(.*)\) \((.*),(.*)\) (http[^ ]*) (\d+)(\\n.*)?$/) {
+        my ($leftx, $rightx, $topy, $bottomy, $url, $bugid) = ($1, $3, $2, $4, $5, $6);
+
+        # Pick up bugid from the mapdata label field. Getting the title from
+        # bugtitle hash instead of mapdata allows us to get the summary even
+        # when showsummary is off, and also gives us status and resolution.
+        my $bugtitle = $bugtitles{$bugid};
+        $map .= qq{<area alt="bug $bugid" name="bug$bugid" shape="rect" } .
+                qq{title="$bugtitle" href="$url" } .
+                qq{coords="$leftx,$topy,$rightx,$bottomy">\n};
+    }
+}
+close MAP;
+
+$map .= "$default</map>";
+return $map;
 }
 
 sub AddLink {
-    my ($blocked, $dependson, $fh) = (@_);
-    my $key = "$blocked,$dependson";
-    if (!exists $edgesdone{$key}) {
-        $edgesdone{$key} = 1;
-        print $fh "$dependson -> $blocked\n";
-        $bug_count++;
-        $seen{$blocked} = 1;
-        $seen{$dependson} = 1;
-    }
+my ($blocked, $dependson, $fh) = (@_);
+my $key = "$blocked,$dependson";
+if (!exists $edgesdone{$key}) {
+    $edgesdone{$key} = 1;
+    print $fh "$dependson -> $blocked\n";
+    $bug_count++;
+    $seen{$blocked} = 1;
+    $seen{$dependson} = 1;
+}
 }
 
 ThrowUserError("missing_bug_id") unless $cgi->param('id');
@@ -94,20 +94,20 @@
 my $rankdir = $cgi->param('rankdir') || 'TB';
 # Make sure the submitted 'rankdir' value is valid.
 if (!grep { $_ eq $rankdir } @valid_rankdirs) {
-    $rankdir = 'TB';
+$rankdir = 'TB';
 }
 
 my $display = $cgi->param('display') || 'tree';
 my $webdotdir = bz_locations()->{'webdotdir'};
 
 my ($fh, $filename) = File::Temp::tempfile("XXXXXXXXXX",
-                                           SUFFIX => '.dot',
-                                           DIR => $webdotdir,
-                                           UNLINK => 1);
+                                       SUFFIX => '.dot',
+                                       DIR => $webdotdir,
+                                       UNLINK => 1);
 
 chmod Bugzilla::Install::Filesystem::CGI_WRITE, $filename
-    or warn install_string('chmod_failed', { path => $filename,
-                                             error => $! });
+or warn install_string('chmod_failed', { path => $filename,
+                                         error => $! });
 
 my $urlbase = correct_urlbase();
 
@@ -120,82 +120,74 @@
 my %baselist;
 
 foreach my $i (split('[\s,]+', $cgi->param('id'))) {
-    my $bug = Bugzilla::Bug->check($i);
-    $baselist{$bug->id} = 1;
+my $bug = Bugzilla::Bug->check($i);
+$baselist{$bug->id} = 1;
 }
 
 my @stack = keys(%baselist);
 
 if ($display eq 'web') {
-    my $sth = $dbh->prepare(q{SELECT blocked, dependson
-                                FROM dependencies
-                               WHERE blocked = ? OR dependson = ?});
-
-    foreach my $id (@stack) {
-        my $dependencies = $dbh->selectall_arrayref($sth, undef, ($id, $id));
-        foreach my $dependency (@$dependencies) {
-            my ($blocked, $dependson) = @$dependency;
-            if ($blocked != $id && !exists $seen{$blocked}) {
-                push @stack, $blocked;
-            }
-            if ($dependson != $id && !exists $seen{$dependson}) {
-                push @stack, $dependson;
-            }
-            AddLink($blocked, $dependson, $fh);
+my $sth = $dbh->prepare(q{SELECT blocked, dependson
+                            FROM dependencies
+                           WHERE blocked = ? OR dependson = ?});
+
+foreach my $id (@stack) {
+    my $dependencies = $dbh->selectall_arrayref($sth, undef, ($id, $id));
+    foreach my $dependency (@$dependencies) {
+        my ($blocked, $dependson) = @$dependency;
+        if ($blocked != $id && !exists $seen{$blocked}) {
+            push @stack, $blocked;
         }
-    }
+        if ($dependson != $id && !exists $seen{$dependson}) {
+            push @stack, $dependson;
+        }
+        AddLink($blocked, $dependson, $fh);
+    }
+}
 }
 # This is the default: a tree instead of a spider web.
 else {
-    my @blocker_stack = @stack;
-    foreach my $id (@blocker_stack) {
-        my $blocker_ids = Bugzilla::Bug::EmitDependList('blocked', 'dependson', $id);
-        foreach my $blocker_id (@$blocker_ids) {
-            push(@blocker_stack, $blocker_id) unless $seen{$blocker_id};
-            AddLink($id, $blocker_id, $fh);
-        }
-    }
-    my @dependent_stack = @stack;
-    foreach my $id (@dependent_stack) {
-        my $dep_bug_ids = Bugzilla::Bug::EmitDependList('dependson', 'blocked', $id);
-        foreach my $dep_bug_id (@$dep_bug_ids) {
-            push(@dependent_stack, $dep_bug_id) unless $seen{$dep_bug_id};
-            AddLink($dep_bug_id, $id, $fh);
-        }
-    }
+my @blocker_stack = @stack;
+foreach my $id (@blocker_stack) {
+    my $blocker_ids = Bugzilla::Bug::EmitDependList('blocked', 'dependson', $id);
+    foreach my $blocker_id (@$blocker_ids) {
+        push(@blocker_stack, $blocker_id) unless $seen{$blocker_id};
+        AddLink($id, $blocker_id, $fh);
+    }
+}
+my @dependent_stack = @stack;
+foreach my $id (@dependent_stack) {
+    my $dep_bug_ids = Bugzilla::Bug::EmitDependList('dependson', 'blocked', $id);
+    foreach my $dep_bug_id (@$dep_bug_ids) {
+        push(@dependent_stack, $dep_bug_id) unless $seen{$dep_bug_id};
+        AddLink($dep_bug_id, $id, $fh);
+    }
+}
 }
 
 foreach my $k (keys(%baselist)) {
-    $seen{$k} = 1;
+$seen{$k} = 1;
 }
 
 my $sth = $dbh->prepare(
-              q{SELECT bug_status, resolution, short_desc
-                  FROM bugs
-                 WHERE bugs.bug_id = ?});
+          q{SELECT bug_status, resolution, short_desc
+              FROM bugs
+             WHERE bugs.bug_id = ?});
 
 my @bug_ids = keys %seen;
 $user->visible_bugs(\@bug_ids);
 foreach my $k (@bug_ids) {
-    # Retrieve bug information from the database
-    my ($stat, $resolution, $summary) = $dbh->selectrow_array($sth, undef, $k);
+# Retrieve bug information from the database
+my ($stat, $resolution, $summary) = $dbh->selectrow_array($sth, undef, $k);
 
     $vars->{'short_desc'} = $summary if ($k eq $cgi->param('id'));
 
-<<<<<<< HEAD
     # Resolution and summary are shown only if user can see the bug
-=======
-    # The bug summary is shown only if the user can see the bug.
->>>>>>> 9c29ca8e
     if ($user->can_see_bug($k)) {
         $summary = html_quote(clean_text($summary));
     }
     else {
-<<<<<<< HEAD
         $resolution = $summary = '';
-=======
-        $summary = '';
->>>>>>> 9c29ca8e
     }
 
     my @params;
