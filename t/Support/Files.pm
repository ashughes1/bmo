--- conflicted
+++ resolved
@@ -46,15 +46,11 @@
     my ($file) = @_;
     my $exclude;
 
-<<<<<<< HEAD
     foreach my $ignore (IGNORE) {
         return undef if $ignore eq $file;
     }
 
-    if ($file =~ /\.cgi$|\.pl$|\.pm$/) {
-=======
     if ($file =~ /\.psgi$|\.cgi$|\.pl$|\.pm$/) {
->>>>>>> 9c29ca8e
         return 1;
     }
     my $additional;
