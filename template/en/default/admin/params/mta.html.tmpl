--- conflicted
+++ resolved
@@ -75,10 +75,6 @@
   globalwatchers => "A comma-separated list of users who should receive a " _
                     "copy of every notification mail the system sends.",
 
-<<<<<<< HEAD
-  silent_users => "A comma-separated list of users who never trigger sending email" }
-=======
   silent_users => "A comma-separated list of users who never trigger sending email." }
->>>>>>> 84e1a018
 
 %]