[%# This Source Code Form is subject to the terms of the Mozilla Public
  # License, v. 2.0. If a copy of the MPL was not distributed with this
  # file, You can obtain one at http://mozilla.org/MPL/2.0/.
  #
  # This Source Code Form is "Incompatible With Secondary Licenses", as
  # defined by the Mozilla Public License, v. 2.0.
  #%]

[%# INTERFACE:
  #
  # listselectionvalues:      selection values to recreate the current user
  #                           list.
  # editusers:                is viewing user member of editusers?
  # otheruser:                Bugzilla::User object of the viewed user.
  # reporter:                 number of bugs reported by the user
  # assignee_or_qa:           number of bugs the user is either the assignee
  #                           or the QA contact
  # bugs_activity:            number of bugs the viewed user has activity
  #                           entries on
  # cc                        number of bugs the viewed user is cc list member
  #                           of
  # flags.requestee:          number of flags the viewed user is being asked for
  # flags.setter:             number of flags the viewed user has set
  # longdescs:                number of bug comments the viewed user has written
  # namedqueries:             number of named queries the user has created
  # namedquery_group_map:     number of named queries the user has shared
  # profiles_activity:        number of changes made to other users' profiles
  # series:                   number of series the viewed user has created
  # watch.watched:            number of users the viewed user is being watched
  #                           by
  # watch.watcher:            number of users the viewed user is watching
  # whine_events:             number of whine events the viewed user has created
  # whine_schedules:          number of whine schedules the viewed user has
  #                           created
  #%]

[% title = BLOCK %]Confirm deletion of user [% otheruser.login FILTER html %][% END %]

[% PROCESS global/header.html.tmpl
  title = title
  style_urls = ['skins/standard/admin.css']
  doc_section = "administering/users.html#deleting-users"
%]

[% PROCESS admin/users/listselectvars.html.tmpl
  listselectionvalues = listselectionvalues
%]

<table id="admin_table">
  <tr class="column_header">
    <th>Field</th>
    <th>Value</th>
  </tr>
  <tr>
    <th>Login name:</th>
    <td>[% otheruser.login FILTER html %]</td>
  </tr>
  <tr>
    <th>Real name:</th>
    <td>[% otheruser.name FILTER html %]</td>
  </tr>
  <tr>
    <th>Group set:</th>
    <td>
      [% IF otheruser.groups.size %]
        <ul>
          [% FOREACH group = otheruser.groups %]
            <li>[% group.name FILTER html %]</li>
          [% END %]
        </ul>
      [% ELSE %]
        None
      [% END %]
    </td>
  </tr>
  [% IF otheruser.product_responsibilities.size %]
    <tr>
      <th>Product responsibilities:</th>
      <td>
        [% PROCESS admin/users/responsibilities.html.tmpl otheruser = otheruser %]
      </td>
    </tr>
  [% END %]
</table>

[% IF otheruser.product_responsibilities.size %]
  <p>
    You can't delete this user at this time because
    [%+ otheruser.login FILTER html %] has got responsibilities for at least
    one product.
  </p>
  <p>
    [% IF user.in_group("editcomponents", component.product_id) %]
      Change this by clicking the product editing links above,
    [% ELSE %]
      For now, you can
    [% END %]
[% ELSE %]
  [% accept_deletion = 1 %]

  [% IF attachments || reporter || bugs_activity || flags.setter || longdescs || profiles_activity %]
    <div class="criticalmessages">
      <p>The following deletions are <b>unsafe</b> and would generate referential
      integrity inconsistencies!</p>

      <ul>
        [% IF attachments %]
          <li>
            [% otheruser.login FILTER html %]
            <a href="buglist.cgi?field0-0-0=attachments.submitter&type0-0-0=equals&value0-0-0=
               [%- otheruser.login FILTER uri %]">has submitted
            [% IF attachments == 1 %]
              one attachment
            [% ELSE %]
              [%+ attachments %] attachments
            [% END %]</a>.
            If you delete the user account, the database records will be
            inconsistent, resulting in
            [% IF attachments == 1 %]
              this attachment
            [% ELSE %]
              these attachments
            [% END %]
            not appearing in [% terms.bugs %] any more.
          </li>
        [% END %]
        [% IF reporter %]
          <li>
            [% otheruser.login FILTER html %]
            <a href="buglist.cgi?emailreporter1=1&amp;emailtype1=exact&amp;email1=
               [%- otheruser.login FILTER uri %]">has reported
            [% IF reporter == 1 %]
              one [% terms.bug %]
            [% ELSE %]
              [%+ reporter %] [%+ terms.bugs %]
            [% END %]</a>.
            If you delete the user account, the database records will be
            inconsistent, resulting in
            [% IF reporter == 1 %]
              this [% terms.bug %]
            [% ELSE %]
              these [% terms.bugs %]
            [% END %]
            not appearing in [% terms.bug %] lists any more.
          </li>
        [% END %]
        [% IF bugs_activity %]
          <li>
            [% otheruser.login FILTER html %] has made
            [% IF bugs_activity == 1 %]
              a change on [% terms.abug %]
            [% ELSE %]
              changes on [% terms.bugs %]
            [% END %].
            If you delete the user account, the [% terms.bugs %] activity table in
            the database will be inconsistent, resulting in
            [% IF bugs_activity == 1 %]
              this change
            [% ELSE %]
              these changes
            [% END %]
            not showing up in [% terms.bug %] activity logs any more.
          </li>
        [% END %]
        [% IF flags.setter %]
          <li>
            [% otheruser.login FILTER html %] has
            <a href="buglist.cgi?field0-0-0=setters.login_name&amp;type0-0-0=equals&amp;value0-0-0=
               [%- otheruser.login FILTER uri %]">set
            or requested
            [% IF flags.setter == 1 %]
              a flag
            [% ELSE %]
              [%+ flags.setter %] flags
            [% END %]</a>.
            If you delete the user account, the flags table in the database
            will be inconsistent, resulting in
            [% IF flags.setter == 1 %]
              this flag
            [% ELSE %]
              these flags
            [% END %]
            not displaying correctly any more.
          </li>
        [% END %]
        [% IF longdescs %]
          <li>
            [% otheruser.login FILTER html %] has
            <a href="buglist.cgi?emaillongdesc1=1&amp;emailtype1=exact&amp;email1=
               [%- otheruser.login FILTER uri %]">commented
            [% IF longdescs == 1 %]
              once on [% terms.abug %]
            [% ELSE %]
              [%+ longdescs %] times on [% terms.bugs %]
            [% END %]</a>.
            If you delete the user account, the comments table in the database
            will be inconsistent, resulting in
            [% IF longdescs == 1 %]
              this comment
            [% ELSE %]
              these comments
            [% END %]
            not being visible any more.
          </li>
        [% END %]
        [% IF profiles_activity %]
          <li>
            [% otheruser.login FILTER html %] has made
            [% IF bugs_activity == 1 %]
              a change on a other user's profile
            [% ELSE %]
              changes on other users' profiles
            [% END %].
            If you delete the user account, the user profiles activity table in
            the database will be inconsistent.
          </li>
        [% END %]
      </ul>
    </div>
    [% accept_deletion = 0 %]
  [% END %]

  [% IF assignee_or_qa || cc || component_cc || email_setting || flags.requestee ||
        namedqueries || profile_setting || quips || series || watch.watched ||
        watch.watcher || whine_events || whine_schedules || otheruser.has_audit_entries ||
        other_safe %]
    <div class="warningmessages">
      <p>The following deletions are <b>safe</b> and will not generate
      referential integrity inconsistencies.</p>

      <ul>
        [% IF assignee_or_qa %]
          <li>
            [% otheruser.login FILTER html %]
            <a href="buglist.cgi?emailassigned_to1=1&amp;emailqa_contact1=1&amp;emailtype1=exact&amp;email1=
               [%- otheruser.login FILTER uri %]">is
            the assignee or the QA contact of
            [% IF assignee_or_qa == 1 %]
              one [% terms.bug %]
            [% ELSE %]
              [%+ assignee_or_qa %] [%+ terms.bugs %]
            [% END %]</a>.
            If you delete the user account, these roles will fall back to
            the default assignee or default QA contact.
          </li>
        [% END %]
        [% IF cc %]
          <li>
            [% otheruser.login FILTER html %]
            <a href="buglist.cgi?emailcc1=1&amp;emailtype1=exact&amp;email1=
               [%- otheruser.login FILTER uri %]">is
            on the CC list of
            [% IF cc == 1 %]
              [%+ terms.abug %]
            [% ELSE %]
              [%+ cc %] [%+ terms.bugs %]
            [% END %]</a>.
            If you delete the user account, it will be removed from these CC lists.
          </li>
        [% END %]
        [% IF component_cc %]
          <li>
            [% otheruser.login FILTER html %] is on the default CC list of
            [% IF component_cc == 1 %]
              one component
            [% ELSE %]
              [%+ component_cc %] components
            [% END %].
            If you delete the user account, it will be removed from these CC lists.
          </li>
        [% END %]
        [% IF email_setting %]
          <li>
            The user's e-mail settings will be deleted along with the user
            account.
          </li>
        [% END %]
        [% IF flags.requestee %]
          <li>
            [% otheruser.login FILTER html %] has been
            <a href="buglist.cgi?field0-0-0=requestees.login_name&amp;type0-0-0=equals&amp;value0-0-0=
               [%- otheruser.login FILTER uri %]">asked
            to set
            [% IF flags.requestee == 1 %]
              a flag
            [% ELSE %]
              [% flags.requestee %] flags
            [% END %]</a>.
            If you delete the user account,
            [% IF flags.requestee == 1 %]
              this flag
            [% ELSE %]
              these flags
            [% END %]
            will change to be unspecifically requested.
          </li>
        [% END %]
        [% IF namedqueries %]
          <li>
            [% otheruser.login FILTER html %] has
            [% IF namedqueries == 1 %]
              a [% 'shared' IF namedquery_group_map %] named search
            [% ELSE %]
              [%+ namedqueries FILTER html %] named searches
            [% END %].
            [% IF namedqueries == 1 %]
              This named search
            [% ELSE %]
              These named searches
            [% END %]
            will be deleted along with the user account.
            [% IF namedquery_group_map %]
              [% IF namedqueries > 1 %]
                Of these,
                [% IF namedquery_group_map > 1 %]
                  [%+ namedquery_group_map FILTER html %] are
                [% ELSE %]
                  one is
                [% END %]
                shared.
              [% END %]
              Other users will not be able to use
              [% IF namedquery_group_map > 1 %]
                these shared named searches
              [% ELSE %]
                this shared named search
              [% END %]
              any more.
            [% END %]
          </li>
        [% END %]
        [% IF profile_setting %]
          <li>
            The user's preference settings will be deleted along with the user
            account.
          </li>
        [% END %]
        [% IF series %]
          <li>
            [% otheruser.login FILTER html %] has created
            [% IF series == 1 %]
              a series
            [% ELSE %]
              [%+ series %] series
            [% END %].
            [% IF series == 1 %]
              This series
            [% ELSE %]
              These series
            [% END %]
            will be deleted along with the user account.
          </li>
        [% END %]
        [% IF quips %]
          <li>
            [% otheruser.login FILTER html %] has submitted
            [% IF quips == 1 %]
              a quip
            [% ELSE %]
              [%+ quips %] quips
            [% END %].
            If you delete the user account,
            [% IF quips == 1 %]
              this quip
            [% ELSE %]
              these quips
            [% END %]
            will have no author anymore, but will remain available.
          </li>
        [% END %]
        [% IF watch.watched || watch.watcher %]
          <li>
            [% otheruser.login FILTER html %]
            [% IF watch.watched %]
              is being watched by
              [% IF watch.watched == 1 %]
                a user
              [% ELSE %]
                [%+ watch.watched %] users
              [% END %]
            [% END %]
            [% IF watch.watcher %]
              [%+ 'and' IF watch.watched %]
              watches
              [% IF watch.watcher == 1 %]
                a user
              [% ELSE %]
                [%+ watch.watcher %] users
              [% END %]
            [% END %].
            [% IF watch.watched + watch.watcher == 1 %]
              This watching
            [% ELSE %]
              These watchings
            [% END %]
            will cease along with the deletion of the user account.
          </li>
        [% END %]
        [% IF whine_events %]
          <li>
            [% otheruser.login FILTER html %] has scheduled
            [% IF whine_events == 1 %]
              a whine
            [% ELSE %]
              [%+ whine_events %] whines
            [% END %].
            [% IF whine_events == 1 %]
              This whine
            [% ELSE %]
              These whines
            [% END %]
            will be deleted along with the user account.
          </li>
        [% END %]
        [% IF whine_schedules %]
          <li>
            [% otheruser.login FILTER html %] is on the receiving end of
            [% IF whine_schedules == 1 %]
              a whine
            [% ELSE %]
              [%+ whine_schedules %] whines
            [% END %].
            The corresponding schedules will be deleted along with the user account,
            but the whines themselves will be left unaltered.
          </li>
        [% END %]
        [% IF otheruser.has_audit_entries %]
          <li>
            The user has performed audited administrative tasks
            that are logged in the database.
            If you delete this user account, the audit log entries
<<<<<<< HEAD
            will no longer be indentifiable.
=======
            will no longer be identifiable.
>>>>>>> 28144059
          </li>
        [% END %]
        [% Hook.process('warn_safe') %]
      </ul>
    </div>

    [% IF accept_deletion %]
      <p class="areyoureallyreallysure">
        Please be aware of the consequences of this before continuing.
      </p>
      <p>Do you really want to delete this user account?</p>

      <form method="post" action="editusers.cgi">
        <p>
          <input type="submit" id="delete" value="Yes, delete">
          <input type="hidden" name="action" value="delete">
          <input type="hidden" name="userid" value="[% otheruser.id %]">
          <input type="hidden" name="token" value="[% token FILTER html %]">
          [% INCLUDE listselectionhiddenfields %]
        </p>
      </form>
      <p>If you do not want to delete the user account at this time,
    [% ELSE %]
      <p><b>You cannot delete this user account</b> due to unsafe actions reported above. You can
    [% END %]

  [% END %]
[% END %]

  <a href="editusers.cgi?action=edit&amp;userid=[% otheruser.id %]
           [% INCLUDE listselectionurlparams %]">edit the user</a>,
  go
 <a href="editusers.cgi?action=list[% INCLUDE listselectionurlparams %]">back
  to the user list</a>,
  [% IF editusers %]
    <a href="editusers.cgi?action=add[% INCLUDE listselectionurlparams %]">add
    a new user</a>,
  [% END %]
  or <a href="editusers.cgi">find other users</a>.
</p>

[% PROCESS global/footer.html.tmpl %]<|MERGE_RESOLUTION|>--- conflicted
+++ resolved
@@ -429,11 +429,7 @@
             The user has performed audited administrative tasks
             that are logged in the database.
             If you delete this user account, the audit log entries
-<<<<<<< HEAD
-            will no longer be indentifiable.
-=======
             will no longer be identifiable.
->>>>>>> 28144059
           </li>
         [% END %]
         [% Hook.process('warn_safe') %]
