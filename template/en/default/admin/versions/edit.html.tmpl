[%# This Source Code Form is subject to the terms of the Mozilla Public
  # License, v. 2.0. If a copy of the MPL was not distributed with this
  # file, You can obtain one at http://mozilla.org/MPL/2.0/.
  #
  # This Source Code Form is "Incompatible With Secondary Licenses", as
  # defined by the Mozilla Public License, v. 2.0.
  #%]

[%# INTERFACE:
  # product: object; Bugzilla::Product object representing the product to
  #               which the version belongs.
  # version: object; Bugzilla::Version object representing the
  #                    version the user wants to edit.
  #%]

[% title = BLOCK %]Edit Version '[% version.name FILTER html %]' of product '
                   [%- product.name FILTER html %]'[% END %]
[% PROCESS global/header.html.tmpl
  title = title
  style_urls = ['skins/standard/admin.css']
%]

<form method="post" action="editversions.cgi">
  <table id="admin_table_edit">
    <tr>
<<<<<<< HEAD
      <th class="field_label"><label for="version">Version:</label></th>
      <td><input id="version" size="64" maxlength="64" name="version"
                 value="[% version.name FILTER html %]" required autofocus>

    </tr>
    <tr>
      <th class="field_label"><label for="isactive">Enabled For [% terms.Bugs %]:</label></th>
      <td><input id="isactive" name="isactive" type="checkbox" value="1"
                 [% 'checked="checked"' IF version.isactive %]></td>
=======
      <th><label for="version">Version:</label></th>
      <td>
        <input id="version" size="64" maxlength="64" name="version"
               value="[% version.name FILTER html %]" required autofocus>
      </td>
    </tr>
    <tr>
      <th><label for="isactive">Enabled For [% terms.Bugs %]:</label></th>
      <td>
        <input id="isactive" name="isactive" type="checkbox" value="1"
                 [% 'checked="checked"' IF version.isactive %]>
      </td>
>>>>>>> 28144059
    </tr>
  </table>

  <input type="hidden" name="versionold" value="[% version.name FILTER html %]">
  <input type="hidden" name="action" value="update">
  <input type="hidden" name="product" value="[% product.name FILTER html %]">
  <input type="hidden" name="token" value="[% token FILTER html %]">
  <input type="submit" id="update" value="Save Changes">
</form>

[% PROCESS admin/versions/footer.html.tmpl
  no_edit_version_link = 1 %]

[% PROCESS global/footer.html.tmpl %]<|MERGE_RESOLUTION|>--- conflicted
+++ resolved
@@ -23,17 +23,6 @@
 <form method="post" action="editversions.cgi">
   <table id="admin_table_edit">
     <tr>
-<<<<<<< HEAD
-      <th class="field_label"><label for="version">Version:</label></th>
-      <td><input id="version" size="64" maxlength="64" name="version"
-                 value="[% version.name FILTER html %]" required autofocus>
-
-    </tr>
-    <tr>
-      <th class="field_label"><label for="isactive">Enabled For [% terms.Bugs %]:</label></th>
-      <td><input id="isactive" name="isactive" type="checkbox" value="1"
-                 [% 'checked="checked"' IF version.isactive %]></td>
-=======
       <th><label for="version">Version:</label></th>
       <td>
         <input id="version" size="64" maxlength="64" name="version"
@@ -46,7 +35,6 @@
         <input id="isactive" name="isactive" type="checkbox" value="1"
                  [% 'checked="checked"' IF version.isactive %]>
       </td>
->>>>>>> 28144059
     </tr>
   </table>
 
