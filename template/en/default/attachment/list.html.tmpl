[%# This Source Code Form is subject to the terms of the Mozilla Public
  # License, v. 2.0. If a copy of the MPL was not distributed with this
  # file, You can obtain one at http://mozilla.org/MPL/2.0/.
  #
  # This Source Code Form is "Incompatible With Secondary Licenses", as
  # defined by the Mozilla Public License, v. 2.0.
  #%]

<<<<<<< HEAD
=======
[% RETURN UNLESS attachments.size || Param("maxattachmentsize") || Param("maxlocalattachment") %]

>>>>>>> 28144059
<script type="text/javascript">
<!--
function toggle_display(link) {
    var table = document.getElementById("attachment_table");
    var view_all = document.getElementById("view_all");
    var hide_obsolete_url_parameter = "&hide_obsolete=1";
    // Store current height for scrolling later
    var originalHeight = table.offsetHeight;
    var rows = YAHOO.util.Dom.getElementsByClassName(
        'bz_tr_obsolete', 'tr', table);

    for (var i = 0; i < rows.length; i++) {
        bz_toggleClass(rows[i], 'bz_default_hidden');
    }

    if (YAHOO.util.Dom.hasClass(rows[0], 'bz_default_hidden')) {
        link.innerHTML = "Show Obsolete";
        view_all.href = view_all.href + hide_obsolete_url_parameter 
    }
    else {
        link.innerHTML = "Hide Obsolete";
        view_all.href = view_all.href.replace(hide_obsolete_url_parameter,"");
    }

    var newHeight = table.offsetHeight;
    // This scrolling makes the window appear to not move at all.
    window.scrollBy(0, newHeight - originalHeight);

    return false;
}
//-->
</script>

<br>
<table id="attachment_table">
  <tr id="a0">
    <th colspan="[% show_attachment_flags ? 3 : 2 %]" class="left">
      Attachments
    </th>
  </tr>

  [% count = 0 %]
  [% obsolete_attachments = 0 %]
  [% user_cache = template_cache.users %]

  [% FOREACH attachment = attachments %]
    [% count = count + 1 %]
    [% IF !attachment.isprivate || user.is_insider || attachment.attacher.id == user.id %]
      [% IF attachment.isobsolete %]
        [% obsolete_attachments = obsolete_attachments + 1 %]
      [% END %]
      <tr id="a[% count %]" class="[% "bz_contenttype_" _ attachment.contenttype
                     FILTER css_class_quote %]
                 [% " bz_patch" IF attachment.can_review %]
                 [% " bz_private" IF attachment.isprivate %]
                 [% " bz_tr_obsolete bz_default_hidden" 
                     IF attachment.isobsolete %]">
        <td>
          [% IF attachment.datasize %]
            <a href="attachment.cgi?id=[% attachment.id %]"
               title="View the content of the attachment">
          [% END %]
          <b>
            [% IF attachment.isobsolete %]
              <span class="bz_obsolete">
            [% END %]
            [% attachment.description FILTER html %]
            [% IF attachment.isobsolete %]
              </span>
            [% END %]
          </b>
          [% "</a>" IF attachment.datasize %]

          <span class="bz_attach_extra_info">
            [% IF attachment.datasize %]
              ([% attachment.datasize FILTER unitconvert %],
              [% IF attachment.ispatch %]
                patch)
              [% ELSE %]
                [%+ attachment.contenttype FILTER html %])
              [% END %]
            [% ELSE %]
              (<em>deleted</em>)
            [% END %]

            <br>
            <a href="#attach_[% attachment.id %]"
               title="Go to the comment associated with the attachment">
              [%- attachment.attached FILTER time("%Y-%m-%d %H:%M %Z") %]</a>,

            [%# No need to recreate the exact same template if we already have it. %]
            [% attacher_id = attachment.attacher.id %]
            [% UNLESS user_cache.$attacher_id %]
              [% user_cache.$attacher_id = BLOCK %]
                [% INCLUDE global/user.html.tmpl who = attachment.attacher %]
              [% END %]
            [% END %]
            [% user_cache.$attacher_id FILTER none %]
          </span>
        </td>

        [% IF show_attachment_flags %]
          <td class="bz_attach_flags">
            [% IF attachment.flags.size == 0 %]
              <i>no flags</i>
            [% ELSE %]
              [% FOREACH flag = attachment.flags %]
                [% IF user.id %]
                  <span title="[% flag.setter.identity FILTER html %]">[% flag.setter.nick FILTER html %]</span>:
                [% ELSIF flag.setter.name %]
                  <span title="[% flag.setter.name FILTER html %]">[% flag.setter.nick FILTER html %]</span>:
                [% ELSE %]
                  [% flag.setter.nick FILTER html %]:
                [% END %]
                [%+ flag.type.name FILTER html %][% flag.status %]
                [%+ IF flag.status == "?" && flag.requestee %]
                  [% IF user.id %]
                    (<span title="[% flag.requestee.identity FILTER html %]">[% flag.requestee.nick FILTER html %]</span>)
                  [% ELSIF flag.requestee.name %]
                    (<span title="[% flag.requestee.name FILTER html %]">[% flag.requestee.nick FILTER html %]</span>)
                  [% ELSE %]
                    ([% flag.requestee.nick FILTER html %])
                  [% END %]
                [% END %]<br>
              [% END %]
            [% END %]
          </td>
        [% END %]

<<<<<<< HEAD
        <td class="bz_attach_actions" valign="top">
=======
        <td>
>>>>>>> 28144059
          <a href="attachment.cgi?id=[% attachment.id %]&amp;action=edit">Details</a>
          [% IF attachment.ispatch && feature_enabled('patch_viewer') %]
            | <a href="attachment.cgi?id=[% attachment.id %]&amp;action=diff">Diff</a>
          [% END %]
          [% Hook.process("action") %]
        </td>
      </tr>
    [% END %]
  [% END %]

  <tr class="bz_attach_footer">
    <td colspan="[% show_attachment_flags ? 3 : 2 %]">
      [% IF attachments.size %]
        <span class="bz_attach_view_hide">
          [% IF obsolete_attachments %]
            <a href="#a0" onclick="return toggle_display(this);">Show
              Obsolete</a> ([% obsolete_attachments %])
          [% END %]
          [% IF Param("allow_attachment_display") %]
            <a id="view_all" href="attachment.cgi?bugid=
                  [%- bugid %]&amp;action=viewall
                  [%- "&amp;hide_obsolete=1" IF obsolete_attachments %]">View All</a>
          [% END %]
        </span>
      [% END %]
<<<<<<< HEAD
      <a href="attachment.cgi?bugid=[% bugid %]&amp;action=enter">Add an attachment</a>
      (proposed patch, testcase, etc.)
=======
      [% IF Param("maxattachmentsize") || Param("maxlocalattachment") %]
        <a href="attachment.cgi?bugid=[% bugid %]&amp;action=enter">Add an attachment</a>
        (proposed patch, testcase, etc.)
      [% END %]
>>>>>>> 28144059
    </td>
  </tr>

  [%# BMO - attachment related warnings %]
  [% Hook.process("warnings") %]
</table>
<br><|MERGE_RESOLUTION|>--- conflicted
+++ resolved
@@ -6,11 +6,8 @@
   # defined by the Mozilla Public License, v. 2.0.
   #%]
 
-<<<<<<< HEAD
-=======
 [% RETURN UNLESS attachments.size || Param("maxattachmentsize") || Param("maxlocalattachment") %]
 
->>>>>>> 28144059
 <script type="text/javascript">
 <!--
 function toggle_display(link) {
@@ -140,11 +137,7 @@
           </td>
         [% END %]
 
-<<<<<<< HEAD
-        <td class="bz_attach_actions" valign="top">
-=======
         <td>
->>>>>>> 28144059
           <a href="attachment.cgi?id=[% attachment.id %]&amp;action=edit">Details</a>
           [% IF attachment.ispatch && feature_enabled('patch_viewer') %]
             | <a href="attachment.cgi?id=[% attachment.id %]&amp;action=diff">Diff</a>
@@ -170,15 +163,8 @@
           [% END %]
         </span>
       [% END %]
-<<<<<<< HEAD
       <a href="attachment.cgi?bugid=[% bugid %]&amp;action=enter">Add an attachment</a>
       (proposed patch, testcase, etc.)
-=======
-      [% IF Param("maxattachmentsize") || Param("maxlocalattachment") %]
-        <a href="attachment.cgi?bugid=[% bugid %]&amp;action=enter">Add an attachment</a>
-        (proposed patch, testcase, etc.)
-      [% END %]
->>>>>>> 28144059
     </td>
   </tr>
 
