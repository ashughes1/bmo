[%# This Source Code Form is subject to the terms of the Mozilla Public
  # License, v. 2.0. If a copy of the MPL was not distributed with this
  # file, You can obtain one at http://mozilla.org/MPL/2.0/.
  #
  # This Source Code Form is "Incompatible With Secondary Licenses", as
  # defined by the Mozilla Public License, v. 2.0.
  #%]

[% RETURN UNLESS attachments.size || Param("maxattachmentsize") || Param("maxlocalattachment") %]

<script type="text/javascript">
<!--
function toggle_display(link) {
    var table = document.getElementById("attachment_table");
    var view_all = document.getElementById("view_all");
    var hide_obsolete_url_parameter = "&hide_obsolete=1";
    // Store current height for scrolling later
    var originalHeight = table.offsetHeight;
    var rows = YAHOO.util.Dom.getElementsByClassName(
        'bz_tr_obsolete', 'tr', table);

    for (var i = 0; i < rows.length; i++) {
        bz_toggleClass(rows[i], 'bz_default_hidden');
    }

    if (YAHOO.util.Dom.hasClass(rows[0], 'bz_default_hidden')) {
        link.innerHTML = "Show Obsolete";
        view_all.href = view_all.href + hide_obsolete_url_parameter
    }
    else {
        link.innerHTML = "Hide Obsolete";
        view_all.href = view_all.href.replace(hide_obsolete_url_parameter,"");
    }

    var newHeight = table.offsetHeight;
    // This scrolling makes the window appear to not move at all.
    window.scrollBy(0, newHeight - originalHeight);

    return false;
}
//-->
</script>

<br>
<table id="attachment_table">
  <tr id="a0">
    <th colspan="[% show_attachment_flags ? 3 : 2 %]" class="left">
      Attachments
    </th>
  </tr>

  [% count = 0 %]
  [% obsolete_attachments = 0 %]
  [% user_cache = template_cache.users %]

  [% FOREACH attachment = attachments %]
    [% count = count + 1 %]
    [% IF !attachment.isprivate || user.is_insider || attachment.attacher.id == user.id %]
      [% IF attachment.isobsolete %]
        [% obsolete_attachments = obsolete_attachments + 1 %]
      [% END %]
      <tr id="a[% count %]" class="[% "bz_contenttype_" _ attachment.contenttype
                     FILTER css_class_quote %]
                 [% " bz_patch" IF attachment.can_review %]
                 [% " bz_private" IF attachment.isprivate %]
                 [% " bz_tr_obsolete bz_default_hidden"
                     IF attachment.isobsolete %]">
<<<<<<< HEAD
        <td>
=======
        <td class="bz_attach_desc" valign="top">
>>>>>>> ef9e4203
          [% IF attachment.datasize %]
            <a href="attachment.cgi?id=[% attachment.id %]"
               title="View the content of the attachment">
          [% END %]
          <b>
            [% IF attachment.isobsolete %]
              <span class="bz_obsolete">
            [% END %]
            [% attachment.description FILTER html %]
            [% IF attachment.isobsolete %]
              </span>
            [% END %]
          </b>
          [% "</a>" IF attachment.datasize %]

          <span class="bz_attach_extra_info">
            [% IF attachment.datasize %]
              ([% attachment.datasize FILTER unitconvert %],
              [% IF attachment.ispatch %]
                patch)
              [% ELSE %]
                [%+ attachment.contenttype FILTER html %])
              [% END %]
            [% ELSE %]
              (<em>deleted</em>)
            [% END %]

            <br>
            <a href="#attach_[% attachment.id %]"
               title="Go to the comment associated with the attachment">
              [%- attachment.attached FILTER time("%Y-%m-%d %H:%M %Z") %]</a>,

            [%# No need to recreate the exact same template if we already have it. %]
            [% attacher_id = attachment.attacher.id %]
            [% UNLESS user_cache.$attacher_id %]
              [% user_cache.$attacher_id = BLOCK %]
                [% INCLUDE global/user.html.tmpl who = attachment.attacher %]
              [% END %]
            [% END %]
            [% user_cache.$attacher_id FILTER none %]
          </span>
        </td>

        [% IF show_attachment_flags %]
          <td class="bz_attach_flags">
            [% IF attachment.flags.size == 0 %]
              <i>no flags</i>
            [% ELSE %]
              [% FOREACH flag = attachment.flags %]
                [% IF user.id %]
                  <span title="[% flag.setter.identity FILTER html %]">[% flag.setter.nick FILTER html %]</span>:
                [% ELSIF flag.setter.name %]
                  <span title="[% flag.setter.name FILTER html %]">[% flag.setter.nick FILTER html %]</span>:
                [% ELSE %]
                  [% flag.setter.nick FILTER html %]:
                [% END %]
                [%+ flag.type.name FILTER html %][% flag.status %]
                [%+ IF flag.status == "?" && flag.requestee %]
                  [% IF user.id %]
                    (<span title="[% flag.requestee.identity FILTER html %]">[% flag.requestee.nick FILTER html %]</span>)
                  [% ELSIF flag.requestee.name %]
                    (<span title="[% flag.requestee.name FILTER html %]">[% flag.requestee.nick FILTER html %]</span>)
                  [% ELSE %]
                    ([% flag.requestee.nick FILTER html %])
                  [% END %]
                [% END %]<br>
              [% END %]
            [% END %]
          </td>
        [% END %]

        <td>
          <a href="attachment.cgi?id=[% attachment.id %]&amp;action=edit">Details</a>
          [% IF attachment.ispatch && feature_enabled('patch_viewer') %]
            | <a href="attachment.cgi?id=[% attachment.id %]&amp;action=diff">Diff</a>
          [% END %]
          [% Hook.process("action") %]
        </td>
      </tr>
    [% END %]
  [% END %]

  <tr class="bz_attach_footer">
    <td colspan="[% show_attachment_flags ? 3 : 2 %]">
      [% IF attachments.size %]
        <span class="bz_attach_view_hide">
          [% IF obsolete_attachments %]
            <a href="#a0" onclick="return toggle_display(this);">Show
              Obsolete</a> ([% obsolete_attachments %])
          [% END %]
          [% IF Param("allow_attachment_display") %]
            <a id="view_all" href="attachment.cgi?bugid=
                  [%- bugid %]&amp;action=viewall
                  [%- "&amp;hide_obsolete=1" IF obsolete_attachments %]">View All</a>
          [% END %]
        </span>
      [% END %]
      <a href="attachment.cgi?bugid=[% bugid %]&amp;action=enter">Add an attachment</a>
      (proposed patch, testcase, etc.)
    </td>
  </tr>

  [%# BMO - attachment related warnings %]
  [% Hook.process("warnings") %]
</table>
<br><|MERGE_RESOLUTION|>--- conflicted
+++ resolved
@@ -65,11 +65,7 @@
                  [% " bz_private" IF attachment.isprivate %]
                  [% " bz_tr_obsolete bz_default_hidden"
                      IF attachment.isobsolete %]">
-<<<<<<< HEAD
-        <td>
-=======
         <td class="bz_attach_desc" valign="top">
->>>>>>> ef9e4203
           [% IF attachment.datasize %]
             <a href="attachment.cgi?id=[% attachment.id %]"
                title="View the content of the attachment">
