--- conflicted
+++ resolved
@@ -12,8 +12,7 @@
 [% PROCESS global/header.html.tmpl
   title = title
   generate_api_token = 1
-<<<<<<< HEAD
-  yui = [ 'calendar', 'datatable', 'button' ]
+  yui = [ 'datatable', 'button' ]
   style_urls = [ 'skins/standard/attachment.css',
                  'skins/standard/enter_bug.css',
                  'skins/custom/create_bug.css' ]
@@ -21,21 +20,13 @@
                       "js/field.js", "js/TUI.js", "js/bug.js",
                       "js/create_bug.js" ]
   onload = "init();"
-=======
-  yui = ['datatable', 'button']
-  style_urls = ['skins/standard/bug.css']
-  javascript_urls = [ "js/attachment.js", "js/util.js",
-                      "js/field.js", "js/TUI.js", "js/bug.js" ]
-  onload = "set_assign_to($use_qa_contact); hideElementById('attachment_true');
-            showElementById('attachment_false'); showElementById('btn_no_attachment');"
->>>>>>> 28144059
 %]
 
 <script type="text/javascript">
 <!--
 
 function init() {
-  set_assign_to();
+  set_assign_to([% use_qa_contact FILTER js %]);
   hideElementById('attachment_true');
   showElementById('attachment_false');
   showElementById('btn_no_attachment');
@@ -91,88 +82,6 @@
     [% count = count + 1 %]
 [%- END %]
 
-<<<<<<< HEAD
-function set_assign_to() {
-    // Based on the selected component, fill the "Assign To:" field
-    // with the default component owner, and the "QA Contact:" field
-    // with the default QA Contact. It also selectively enables flags.
-    var form = document.Create;
-    var assigned_to = form.assigned_to.value;
-
-[% IF Param("useqacontact") %]
-    var qa_contact = form.qa_contact.value;
-[% END %]
-
-    var index = -1;
-    if (form.component.type == 'select-one') {
-        index = form.component.selectedIndex;
-    } else if (form.component.type == 'hidden') {
-        // Assume there is only one component in the list
-        index = 0;
-    }
-    if (index != -1) {
-        var owner = initialowners[index];
-        var component = components[index];
-        if (assigned_to == last_initialowner
-            || assigned_to == owner
-            || assigned_to == '') {
-            form.assigned_to.value = owner;
-            last_initialowner = owner;
-        }
-
-        document.getElementById('initial_cc').innerHTML = initialccs[index];
-        document.getElementById('comp_desc').innerHTML = comp_desc[index];
-
-        if (initialccs[index]) {
-          showElementById('initial_cc_label');
-          showElementById('initial_cc');
-        } else {
-          hideElementById('initial_cc_label');
-          hideElementById('initial_cc');
-        }
-
-        [% IF Param("useqacontact") %]
-            var contact = initialqacontacts[index];
-            if (qa_contact == last_initialqacontact
-                || qa_contact == contact
-                || qa_contact == '') {
-                  form.qa_contact.value = contact;
-                  last_initialqacontact = contact;
-            }
-        [% END %]
-
-        // We show or hide the available flags depending on the selected component.
-        var flag_rows = YAHOO.util.Dom.getElementsByClassName('bz_flag_type', 'tbody');
-        for (var i = 0; i < flag_rows.length; i++) {
-            // Each flag table row should have one flag form select element
-            // We get the flag type id from the id attribute of the select.
-            var flag_select = YAHOO.util.Dom.getElementsByClassName('flag_select', 
-                                                                    'select', 
-                                                                    flag_rows[i])[0];
-            var type_id = flag_select.id.split('-')[1];
-            var can_set = flag_select.options.length > 1 ? 1 : 0;
-            var show = 0;
-            // Loop through the allowed flag ids for the selected component
-            // and if we match, then show the row, otherwise hide the row.
-            for (var j = 0; j < flags[index].length; j++) {
-                if (flags[index][j] == type_id) {
-                    show = 1;
-                    break;
-                }
-            }
-            if (show && can_set) {
-                flag_select.disabled = false;
-                YAHOO.util.Dom.removeClass(flag_rows[i], 'bz_default_hidden');
-            } else {
-                flag_select.disabled = true;
-                YAHOO.util.Dom.addClass(flag_rows[i], 'bz_default_hidden');
-            }
-        }
-    }
-}
-
-=======
->>>>>>> 28144059
 var status_comment_required = new Array();
 [% FOREACH status = bug_status %]
   status_comment_required['[% status.name FILTER js %]'] = 
@@ -311,24 +220,22 @@
     </td>
 
     [% INCLUDE bug/field.html.tmpl
-      bug = default, field = bug_fields.bug_severity, editable = 1, 
+      bug = default, field = bug_fields.bug_severity, editable = 1,
       value = default.bug_severity %]
   </tr>
 
-<<<<<<< HEAD
   [% needs_extra_tr = 1 %]
-=======
+
   <tr class="expert_fields">
     [% IF Param('letsubmitterchoosepriority') %]
       [% INCLUDE bug/field.html.tmpl
-        bug = default, field = bug_fields.priority, editable = 1, 
+        bug = default, field = bug_fields.priority, editable = 1,
         value = default.priority %]
     [% ELSE %]
       <td colspan="2">&nbsp;</td>
     [% END %]
   </tr>
 
->>>>>>> 28144059
   <tr>
     <th>
       Platform:
@@ -363,32 +270,9 @@
     </td>
   </tr>
 
-<<<<<<< HEAD
   [% IF needs_extra_tr %]
     <tr>
       <td>&nbsp;</td>
-=======
-  <tr>
-    [% INCLUDE bug/field.html.tmpl 
-       bug = default, field = bug_fields.op_sys, editable = 1, 
-       value = default.op_sys %]
-  </tr>
-  [% IF (!Param('defaultplatform') || !Param('defaultopsys')) && !cloned_bug_id %]
-    <tr>
-      <td colspan="2" class="expert_fields">&nbsp;</td>
-      <td>&nbsp;</td>
-      <td id="os_guess_note" class="comment">
-        <div>We've made a guess at your
-        [% IF Param('defaultplatform') %]
-          operating system. Please check it
-        [% ELSIF Param('defaultopsys') %]
-          platform. Please check it
-        [% ELSE %]
-          operating system and platform. Please check them
-        [% END %]
-        and make any corrections if necessary.</div>
-      </td>
->>>>>>> 28144059
     </tr>
   [% END %]
 </tbody>
@@ -415,8 +299,6 @@
       bug = default, field = bug_fields.bug_status,
       editable = (bug_status.size > 1), value = default.bug_status
       override_legal_values = bug_status %]
-<<<<<<< HEAD
-=======
 
     <td>&nbsp;</td>
     [%# Calculate the number of rows we can use for flags %]
@@ -424,27 +306,6 @@
                       (user.is_timetracker ? 3 : 0) +
                       (user.in_group('editbugs', product.id) ? 1 : 0)
     %]
-
-    <td rowspan="[% num_rows FILTER html %]">
-      [% IF product.flag_types.bug.size > 0 %]
-        [% display_flag_headers = 0 %]
-        [% any_flags_requesteeble = 0 %]
-
-        [% FOREACH flag_type = product.flag_types.bug %]
-          [% NEXT UNLESS flag_type.is_active %]
-          [% display_flag_headers = 1 %]
-          [% SET any_flags_requesteeble = 1 IF flag_type.is_requestable && flag_type.is_requesteeble %]
-        [% END %]
-
-        [% IF display_flag_headers %]
-          [% PROCESS "flag/list.html.tmpl" flag_types = product.flag_types.bug
-                                           any_flags_requesteeble = any_flags_requesteeble
-                                           flag_table_id = "bug_flags"
-          %]
-        [% END %]
-      [% END %]
-    </td>
->>>>>>> 28144059
   </tr>
 
   <tr>
@@ -469,7 +330,7 @@
       [% END %]
       <noscript>(Leave blank to assign to component's default assignee)</noscript>
     </td>
-  
+
 [% IF Param("useqacontact") %]
     [% INCLUDE "bug/field-label.html.tmpl"
       field = bug_fields.qa_contact editable = 1
@@ -527,33 +388,6 @@
     </td>
   </tr>
 [% END %]
-<<<<<<< HEAD
-=======
-
-  <tr>
-    [% INCLUDE "bug/field-label.html.tmpl"
-      field = bug_fields.bug_file_loc editable = 1
-    %]
-    <td colspan="3" class="field_value">
-      <input name="bug_file_loc" id="bug_file_loc" class="text_input"
-             size="40" value="[% bug_file_loc FILTER html %]">
-    </td>
-  </tr>
-</tbody>
-
-<tbody>
-  [% USE Bugzilla %]
-
-  [% FOREACH field = Bugzilla.active_custom_fields %]
-    [% NEXT UNLESS field.enter_bug %]
-    [% SET value = ${field.name}.defined ? ${field.name} : "" %]
-    <tr [% 'class="expert_fields"' IF !field.is_mandatory %]>
-      [% INCLUDE bug/field.html.tmpl 
-        bug = default, field = field, value = value, editable = 1, 
-        value_span = 3 %]
-    </tr>
-  [% END %]
->>>>>>> 28144059
 </tbody>
 
 <tbody>
@@ -628,7 +462,6 @@
     </td>
   </tr>
 
-<<<<<<< HEAD
 <tbody class="expert_fields">
   <tr>
     [% INCLUDE "bug/field-label.html.tmpl"
@@ -641,28 +474,7 @@
   </tr>
 </tbody>
 
-=======
-  [% IF user.is_insider %]
-    <tr class="expert_fields">
-      <th>&nbsp;</th>
-      <td colspan="3">
-        &nbsp;&nbsp;
-        <input type="checkbox" id="comment_is_private" name="comment_is_private"
-          [% ' checked="checked"' IF comment_is_private %]
-               onClick="updateCommentTagControl(this, 'comment')">
-        <label for="comment_is_private">
-          Make description and any new attachment private (visible only to members 
-          of the <strong>[% Param('insidergroup') FILTER html %]</strong> group)
-        </label>
-      </td>
-    </tr>
-    <script>
-      updateCommentTagControl(document.getElementById('comment_is_private'), 'comment');
-    </script>
-  [% END %]
-
-  [% IF Param("maxattachmentsize") || Param("maxlocalattachment") %]
->>>>>>> 28144059
+<tbody>
   <tr>
     <th>Attachment:</th>
     <td colspan="3">
@@ -707,9 +519,8 @@
       %]
     </tr>
   [% END %]
-  
+
   [% IF user.in_group('editbugs', product.id) %]
-<<<<<<< HEAD
     <tr>
       [% INCLUDE "bug/field-label.html.tmpl"
         field = bug_fields.dependson editable = 1
@@ -735,8 +546,6 @@
       </tr>
     [% END %]
 
-=======
->>>>>>> 28144059
     <tr>
       <th>Status Whiteboard:</th>
       <td colspan="3" class="field_value">
@@ -763,7 +572,6 @@
   [% IF Param('use_see_also') %]
     <tr>
       [% INCLUDE bug/field.html.tmpl
-<<<<<<< HEAD
          bug        = default
          field      = bug_fields.see_also
          editable   = 1
@@ -789,15 +597,6 @@
   </tr>
 [% END %]
 [% Hook.process('after_custom_fields') %]
-=======
-         bug            = default
-         field          = bug_fields.see_also
-         editable       = 1
-         value          = see_also
-      %]
-    </tr>
-  [% END %]
->>>>>>> 28144059
 </tbody>
 
 [% display_flags = 0 %]
@@ -867,11 +666,7 @@
 
       <!-- Checkboxes -->
       <input type="hidden" name="defined_groups" value="1">
-<<<<<<< HEAD
       [% FOREACH group = groups_available %]
-=======
-      [% FOREACH group = product.groups_available %]
->>>>>>> 28144059
         <input type="checkbox" id="group_[% group.id FILTER html %]"
                name="groups" value="[% group.name FILTER html %]"
                [% ' checked="checked"' IF default.groups.contains(group.name)
