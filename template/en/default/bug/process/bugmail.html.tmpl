--- conflicted
+++ resolved
@@ -11,7 +11,6 @@
   # sent_bugmail: The results of Bugzilla::BugMail::Send().
   #%]
 
-<<<<<<< HEAD
 [% USE CGI %]
 [% PROCESS global/variables.none.tmpl %]
 
@@ -46,14 +45,6 @@
   [% IF user.can_see_bug(mailing_bugid) %]
     [% IF sent_bugmail.sent.size > 0 %]
       [%+ FOREACH name = sent_bugmail.sent %]
-=======
-<dl>
-  <dt>Email sent to:</dt>
-  <dd>
-  [% IF user.can_see_bug(mailing_bugid) %]
-    [% IF sent_bugmail.sent.size %]
-      [% FOREACH name = sent_bugmail.sent %]
->>>>>>> 28144059
         <code>[% name FILTER html %]</code>[% ", " UNLESS loop.last() %]
       [% END %]
     [% ELSE %]
@@ -64,7 +55,6 @@
     (list of e-mails not available)
   [% END %]
   </dd>
-<<<<<<< HEAD
 </dl>
 
 <div id="bugmail_summary_[% mailing_bugid FILTER none %]_short"
@@ -75,7 +65,4 @@
   [% ELSE %]
     No emails were sent.
   [% END %]
-</div>
-=======
-</dl>
->>>>>>> 28144059
+</div>