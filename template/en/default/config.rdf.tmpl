--- conflicted
+++ resolved
@@ -180,13 +180,8 @@
           <li>
             <bz:component rdf:about="[% escaped_urlbase %]component.cgi?name=[% comp.name FILTER uri
                           %]&amp;product=[% product.name FILTER uri %]">
-<<<<<<< HEAD
-              <bz:name>[% component.name FILTER html %]</bz:name>
-              <bz:is_active>[% component.is_active FILTER html %]</bz:is_active>
-=======
               <bz:name>[% comp.name FILTER html %]</bz:name>
               <bz:is_active>[% comp.is_active FILTER html %]</bz:is_active>
->>>>>>> 28144059
               [% IF show_flags %]
                 <bz:flag_types>
                   <Seq>
