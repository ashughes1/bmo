[%# This Source Code Form is subject to the terms of the Mozilla Public
  # License, v. 2.0. If a copy of the MPL was not distributed with this
  # file, You can obtain one at http://mozilla.org/MPL/2.0/.
  #
  # This Source Code Form is "Incompatible With Secondary Licenses", as
  # defined by the Mozilla Public License, v. 2.0.
  #%]

[%# INTERFACE:
  # name: string; The name of the extension.
  #%]

[% PROCESS extensions/license.txt.tmpl %]

<<<<<<< HEAD
package B[% %]ugzilla::Extension::[% name %];

use 5.10.1;
use strict;
use parent qw(B[% %]ugzilla::Extension);
=======
package Bugzilla::Extension::[% name %];

use 5.10.1;
use strict;
use warnings;

use parent qw(Bugzilla::Extension);
>>>>>>> 28144059

# This code for this is in [% path %]/lib/Util.pm
use Bugzilla::Extension::[% name %]::Util;

our $VERSION = '0.01';

# See the documentation of Bugzilla::Hook ("perldoc Bugzilla::Hook" 
# in the bugzilla directory) for a list of all available hooks.
sub install_update_db {
    my ($self, $args) = @_;

}

__PACKAGE__->NAME;<|MERGE_RESOLUTION|>--- conflicted
+++ resolved
@@ -12,13 +12,6 @@
 
 [% PROCESS extensions/license.txt.tmpl %]
 
-<<<<<<< HEAD
-package B[% %]ugzilla::Extension::[% name %];
-
-use 5.10.1;
-use strict;
-use parent qw(B[% %]ugzilla::Extension);
-=======
 package Bugzilla::Extension::[% name %];
 
 use 5.10.1;
@@ -26,7 +19,6 @@
 use warnings;
 
 use parent qw(Bugzilla::Extension);
->>>>>>> 28144059
 
 # This code for this is in [% path %]/lib/Util.pm
 use Bugzilla::Extension::[% name %]::Util;
