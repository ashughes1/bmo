--- conflicted
+++ resolved
@@ -12,22 +12,15 @@
 
 [% PROCESS extensions/license.txt.tmpl %]
 
-<<<<<<< HEAD
-package B[% %]ugzilla::Extension::[% name %]::Util;
-
-use 5.10.1;
-use strict;
-=======
 package Bugzilla::Extension::[% name %]::Util;
 
 use 5.10.1;
 use strict;
 use warnings;
 
->>>>>>> 28144059
 use parent qw(Exporter);
 our @EXPORT = qw(
-    
+
 );
 
 # This file can be loaded by your extension via 
