--- conflicted
+++ resolved
@@ -105,13 +105,8 @@
     '[% type FILTER html %]' is not a valid comment type.
 
   [% ELSIF error == "db_error" %]
-<<<<<<< HEAD
     An error occurred while performing a database operation:<br>
     <code>[% err_message FILTER html FILTER html_line_break %]</code>
-=======
-    An error occurred while performing a database operation:
-    <pre>[% err_message FILTER html %]</pre>
->>>>>>> 28144059
 
   [% ELSIF error == "db_rename_conflict" %]
     Name conflict: Cannot rename [% old FILTER html %] to
@@ -181,16 +176,9 @@
   [% ELSIF error == "illegal_field" %]
     A legal [% field FILTER html %] was not set.
 
-<<<<<<< HEAD
   [% ELSIF error == "invalid_app_id" %]
     The app_id generated was invalid. [% app_id FILTER html %] is not a hexadecimal string.
 
-  [% ELSIF error == "invalid_attach_id_to_obsolete" %]
-     The attachment number of one of the attachments you wanted to obsolete,
-     [%+ attach_id FILTER html %], is invalid.
-          
-=======
->>>>>>> 28144059
   [% ELSIF error == "invalid_customfield_type" %]
     [% title = "Invalid Field Type" %]
     The type <em>[% type FILTER html %]</em> is not a valid field type.
@@ -223,36 +211,11 @@
     There is no such group: [% group FILTER html %]. Check your $webservergroup
     setting in [% constants.bz_locations.localconfig FILTER html %].
 
-<<<<<<< HEAD
-  [% ELSIF error == "mismatched_bug_ids_on_obsolete" %]
-    Attachment [% attach_id FILTER html %] is attached to another [% terms.bug %],
-    but you tried to flag it as obsolete while creating a new attachment to 
-    [%+ terms.bug %] [%+ my_bug_id FILTER html %].
-
-  [% ELSIF error == "feature_disabled" %]
-    The [% install_string("feature_$feature") FILTER html %] feature is not
-    available in this [% terms.Bugzilla %]. 
-    [% IF user.in_group('admin') %]
-      If you would like to enable this feature, please run 
-      <kbd>checksetup.pl</kbd> to see how to install the necessary
-      requirements for this feature.
-    [% END %]
-
-=======
->>>>>>> 28144059
   [% ELSIF error == "flag_unexpected_object" %]
     [% title = "Object Not Recognized" %]
     Flags cannot be set for objects of type [% caller FILTER html %].
     They can only be set for [% terms.bugs %] and attachments.
 
-<<<<<<< HEAD
-  [% ELSIF error == "flag_type_requestee_disabled" %]
-    [% title = "Flag not Requestable from Specific Person" %]
-    You can't ask a specific person for
-    <em>[% type.name FILTER html %]</em>.
-  
-=======
->>>>>>> 28144059
   [% ELSIF error == "flag_type_inactive" %]
     [% title = "Inactive Flag Type" %]
     The flag type [% type FILTER html %] is inactive and cannot be used
@@ -370,7 +333,6 @@
     An error occurred while preparing for a RADIUS authentication request:
     <code>[% errstr FILTER html %]</code>.
 
-<<<<<<< HEAD
   [% ELSIF error == "report_axis_invalid" %]
     <em>[% val FILTER html %]</em> is not a valid value for 
     [%+ IF    fld == "x" %]the horizontal axis
@@ -386,8 +348,6 @@
     Failed to fetch attachment ID [% attach_id FILTER html %] from S3:
     [%+ reason FILTER html %]
 
-=======
->>>>>>> 28144059
   [% ELSIF error == "search_cp_without_op" %]
     Search argument f[% id FILTER html %] is "CP" but there is no
     matching "OP" before it.
@@ -415,12 +375,9 @@
   [% ELSIF error == "token_generation_error" %]
     Something is seriously wrong with the token generation system.
 
-<<<<<<< HEAD
   [% ELSIF error == "token_data_too_big" %]
     The data is too large to store in a token.
 
-=======
->>>>>>> 28144059
   [% ELSIF error == "cancel_token_does_not_exist" %]
     The token to be cancelled does not exist.
 
@@ -453,14 +410,9 @@
     Invalid setting for post_bug_submit_action
 
   [% ELSIF error == "search_field_operator_unsupported" %]
-<<<<<<< HEAD
-    [% terms.Bugzilla %] does not support the search type
-    "[% operator FILTER html %]".
-=======
     [% title = "Invalid Search Type" %]
     Bugzilla does not support the search type
     "[% operator.truncate(30, "...") FILTER html %]".
->>>>>>> 28144059
 
   [% ELSE %]
     [%# Try to find hooked error messages %]
@@ -498,7 +450,6 @@
    admindocslinks = admindocslinks
 %]
 
-<<<<<<< HEAD
 [%# return the generated error_message for sentry %]
 [% processed.error_message = error_message %]
 
@@ -506,7 +457,7 @@
   [% terms.Bugzilla %] has suffered an internal error:
 </p>
 
-<p class="throw_error">
+<p id="error_msg" class="throw_error">
   [% error_message FILTER none %]
 </p>
 
@@ -516,28 +467,6 @@
   [#[% uid FILTER html %]].
 </p>
 [% END %]
-=======
-<p>
-  An unexpected error occurred. This could be a temporary problem, or some code
-  is behaving incorrectly. If this problem persists, please email this page
-  to <a href="mailto:[% Param("maintainer") %]">[% Param("maintainer") %]</a>
-  with details of what you were doing at the time this message appeared.
-</p>
-
-<p>
-  <samp>URL: [% Bugzilla.cgi.self_url FILTER html %]</samp>
-</p>
-
-<div id="error_msg" class="throw_error">
-  [% error_message FILTER none %]
-</div>
-
-<p id="post_err_msg">
-  Traceback:
-</p>
-
-<pre>[% traceback FILTER html %]</pre>
->>>>>>> 28144059
 
 [% IF variables %]
   <pre>
