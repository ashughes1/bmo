--- conflicted
+++ resolved
@@ -136,12 +136,6 @@
     [% PROCESS 'global/setting-descs.none.tmpl' %]
 
     [% SET css_sets = css_files(style_urls.unique, no_yui) %]
-<<<<<<< HEAD
-    [%
-        SET css_standard_and_skin = css_sets.standard;
-        CALL css_standard_and_skin.import(css_sets.skin);
-    %]
-=======
     [% IF constants.CONCATENATE_ASSETS %]
       [% PROCESS format_css_link asset_url = css_sets.unified_standard_skin %]
     [% ELSE %]
@@ -153,7 +147,6 @@
       [% END %]
     [% END %]
 
->>>>>>> 3a372a91
     [% IF style %]
         [% FOREACH asset_url = asset_files(css_standard_and_skin) %]
             [% PROCESS format_css_link %]
@@ -174,10 +167,7 @@
         [% FOREACH asset_url = asset_files(css_all) %]
           [% PROCESS format_css_link %]
         [% END %]
-<<<<<<< HEAD
-=======
-      [% END %]
->>>>>>> 3a372a91
+      [% END %]
     [% END %]
 
     [%# jQuery Plugins %]
@@ -186,13 +176,10 @@
     [% END %]
     [% starting_js_urls.push('js/global.js') %]
 
-<<<<<<< HEAD
-=======
     [% FOREACH asset_url = concatenate_js(starting_js_urls) %]
       [% PROCESS format_js_link %]
     [% END %]
 
->>>>>>> 3a372a91
     [% inline_javascript = BLOCK %]
         [% IF NOT no_yui %]
           YAHOO.namespace('bugzilla');
