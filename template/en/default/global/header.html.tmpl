--- conflicted
+++ resolved
@@ -163,20 +163,10 @@
     [% END %]
 
     [% SET css_sets = css_files(style_urls.unique, yui, yui_css) %]
-<<<<<<< HEAD
-    [% FOREACH asset_url = css_sets.standard %]
-        [% PROCESS format_css_link %]
-    [% END %]
-    [% FOREACH asset_url = css_sets.skin %]
-        [% PROCESS format_css_link %]
-    [% END %]
-
-=======
     [%
         SET css_standard_and_skin = css_sets.standard;
         CALL css_standard_and_skin.import(css_sets.skin);
     %]
->>>>>>> d18f5138
     [% IF style %]
         [% FOREACH asset_url = asset_files(css_standard_and_skin) %]
             [% PROCESS format_css_link %]
@@ -186,10 +176,6 @@
             [% style %]
         </style>
 
-<<<<<<< HEAD
-    [% FOREACH asset_url = css_sets.custom %]
-      [% PROCESS format_css_link %]
-=======
         [% FOREACH asset_url = asset_files(css_sets.custom) %]
             [% PROCESS format_css_link %]
         [% END %]
@@ -201,7 +187,6 @@
         [% FOREACH asset_url = asset_files(css_all) %]
           [% PROCESS format_css_link %]
         [% END %]
->>>>>>> d18f5138
     [% END %]
 
     [% IF NOT no_yui %]
@@ -217,18 +202,6 @@
     [% END %]
     [% starting_js_urls.push('js/global.js') %]
 
-<<<<<<< HEAD
-    [% FOREACH asset_url = starting_js_urls %]
-      [% PROCESS format_js_link %]
-    [% END %]
-
-    [%# Make some Bugzilla information available to all scripts. 
-      # We don't import every parameter and constant because we
-      # don't want to add a lot of uncached JS to every page. 
-      # %]
-    
-=======
->>>>>>> d18f5138
     [% inline_javascript = BLOCK %]
         [% IF NOT no_yui %]
           YAHOO.namespace('bugzilla');
@@ -257,10 +230,6 @@
         [% inline_javascript FILTER none %]
       </script>
 
-<<<<<<< HEAD
-    [% FOREACH asset_url = javascript_urls %]
-      [% PROCESS format_js_link %]
-=======
       [% FOREACH asset_url = asset_files(javascript_urls) %]
         [% PROCESS format_js_link %]
       [% END %]
@@ -273,7 +242,6 @@
       [% FOREACH asset_url = asset_files(js_all) %]
         [% PROCESS format_js_link %]
       [% END %]
->>>>>>> d18f5138
     [% END %]
 
     [%# this puts the live bookmark up on firefox for the Atom feed %]
@@ -474,12 +442,8 @@
 [% END %]
 
 [% BLOCK format_css_link %]
-<<<<<<< HEAD
-  <link href="[% asset_file(asset_url) FILTER html %]" rel="stylesheet" type="text/css">
-=======
   <link data-file="[% asset_url FILTER html %]" href="[% asset_file(asset_url) FILTER html %]" rel="stylesheet" type="text/css">
   <!-- -->
->>>>>>> d18f5138
 [% END %]
 
 [% BLOCK format_js_link %]
