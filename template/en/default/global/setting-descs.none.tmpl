--- conflicted
+++ resolved
@@ -55,11 +55,7 @@
    "bugmail_new_prefix"               => "Add 'New:' to subject line of email sent when a new $terms.bug is filed",
    "possible_duplicates"              => "Display possible duplicates when reporting a new $terms.bug",
    "requestee_cc"                     => "Automatically add me to the CC list of $terms.bugs I am requested to review",
-<<<<<<< HEAD
-   "api_key_only"                     => "Require API-Key authentication for API requests",
-=======
    "api_key_only"                     => "Require API key authentication for API requests",
->>>>>>> 2776e922
                    }
 %]
 
