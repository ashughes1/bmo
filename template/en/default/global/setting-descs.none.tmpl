[%# This Source Code Form is subject to the terms of the Mozilla Public
  # License, v. 2.0. If a copy of the MPL was not distributed with this
  # file, You can obtain one at http://mozilla.org/MPL/2.0/.
  #
  # This Source Code Form is "Incompatible With Secondary Licenses", as
  # defined by the Mozilla Public License, v. 2.0.
  #%]

[%# Remember to PROCESS rather than INCLUDE this template. %]

[% setting_descs = { 
   "comment_sort_order"               => "When viewing $terms.abug, show comments in this order",
   "csv_colsepchar"                   => "Field separator character for CSV files",
   "display_quips"                    => "Show a quip at the top of each $terms.bug list",
   "zoom_textareas"                   => "Zoom textareas large when in use (requires JavaScript)",
   "newest_to_oldest"                 => "Newest to Oldest",
   "newest_to_oldest_desc_first"      => "Newest to Oldest, but keep Description at the top",
   "off"                              => "Off",
   "oldest_to_newest"                 => "Oldest to Newest",
   "on"                               => "On",
   "post_bug_submit_action"           => "After changing $terms.abug",
   "next_bug"                         => "Show next $terms.bug in my list",
   "same_bug"                         => "Show the updated $terms.bug",
   "standard"                         => "Classic",
   "skin"                             => "$terms.Bugzilla's general appearance (skin)",
   "nothing"                          => "Do Nothing",
   "state_addselfcc"                  => "Automatically add me to the CC list of $terms.bugs I change",
   "always"                           => "Always",
   "never"                            => "Never",
   "cc_unless_role"                   => "Only if I have no role on them",
   "lang"                             => "Language used in email",
   "quote_replies"                    => "Quote the associated comment when you click on its reply link",
   "quoted_reply"                     => "Quote the full comment",
   "simple_reply"                     => "Reference the comment number only",
   "comment_box_position"             => "Position of the Additional Comments box",
   "before_comments"                  => "Before other comments",
   "after_comments"                   => "After other comments",
   "timezone"                         => "Timezone used to display dates and times",
   "local"                            => "Same as the server",
   "quicksearch_fulltext"             => "Include comments when performing quick searches (slower)",
   "email_format"                     => "Preferred email format",
   "html"                             => "HTML",
   "text_only"                        => "Text Only",
<<<<<<< HEAD
   "bugmail_new_prefix"               => "Add 'New:' to subject line of email sent when a new $terms.bug is filed",
   "possible_duplicates"              => "Display possible duplicates when reporting a new $terms.bug",
   "requestee_cc"                     => "Automatically add me to the CC list of $terms.bugs I am requested to review",
   "api_key_only"                     => "Require API key authentication for API requests",
                   }
=======
   "requestee_cc"                     => "Automatically add me to the CC list of $terms.bugs I am requested to review",
   "bugmail_new_prefix"               => "Add 'New:' to subject line of email sent when a new $terms.bug is filed",
   "possible_duplicates"              => "Display possible duplicates when reporting a new $terms.bug", 
   "use_markdown"                     => "Enable Markdown support for $terms.comments"
  }
>>>>>>> 28144059
%]

[% Hook.process('settings') %]<|MERGE_RESOLUTION|>--- conflicted
+++ resolved
@@ -41,19 +41,12 @@
    "email_format"                     => "Preferred email format",
    "html"                             => "HTML",
    "text_only"                        => "Text Only",
-<<<<<<< HEAD
-   "bugmail_new_prefix"               => "Add 'New:' to subject line of email sent when a new $terms.bug is filed",
-   "possible_duplicates"              => "Display possible duplicates when reporting a new $terms.bug",
-   "requestee_cc"                     => "Automatically add me to the CC list of $terms.bugs I am requested to review",
    "api_key_only"                     => "Require API key authentication for API requests",
-                   }
-=======
    "requestee_cc"                     => "Automatically add me to the CC list of $terms.bugs I am requested to review",
    "bugmail_new_prefix"               => "Add 'New:' to subject line of email sent when a new $terms.bug is filed",
    "possible_duplicates"              => "Display possible duplicates when reporting a new $terms.bug", 
    "use_markdown"                     => "Enable Markdown support for $terms.comments"
   }
->>>>>>> 28144059
 %]
 
 [% Hook.process('settings') %]