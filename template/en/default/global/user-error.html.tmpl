[%# This Source Code Form is subject to the terms of the Mozilla Public
  # License, v. 2.0. If a copy of the MPL was not distributed with this
  # file, You can obtain one at http://mozilla.org/MPL/2.0/.
  #
  # This Source Code Form is "Incompatible With Secondary Licenses", as
  # defined by the Mozilla Public License, v. 2.0.
  #%]

[%# INTERFACE:
  # header_done: boolean. True if the Bugzilla header has already been printed.
  # error: string. The tag of the error, or the error message to be displayed
  # (deprecated). May contain HTML if it's an error message.
  #%]

[%# This is a list of all the possible user errors. Please keep them in
  # alphabetical order by error tag, and leave a blank line between errors.
  #
  # Note that you must explicitly filter every single template variable
  # in this file; if you do not wish to change it, use the "none" filter.
  #
  # Extension- or custom-specific error handling  can be easily added 
  # via hooks: just place additional code into
  # template/en/hook/global/user-error-errors.html.tmpl
  # Note: be aware of uniqueness of error string parameter value, since
  # nobody can guarantee the hook files processing order in the future.
  #%]

[% PROCESS "global/field-descs.none.tmpl" %]

[% DEFAULT title = "Error" %]

[% error_message = BLOCK %]
  [% IF    error == "account_creation_disabled" %]
    [% title = "Account Creation Disabled" %]
    User account creation has been disabled.
    <hr>
    New accounts must be created by an administrator. The
    maintainer is [% Param("maintainer") %].

  [% ELSIF error == "account_creation_restricted" %]
    [% title = "Account Creation Restricted" %]
    User account creation has been restricted.
    <hr>
    Contact your administrator or the maintainer
    ([% Param("maintainer") %]) for information about
    creating an account.

  [% ELSIF error == "account_disabled" %]
    [% title = "Account Disabled" %]
    [% disabled_reason FILTER none %]
    <hr>
    If you believe your account should be restored, please
    send email to [% Param("maintainer") %] explaining why.

  [% ELSIF error == "account_exists" %]
    [% title = "Account Already Exists" %]
    There is already an account with
    [% IF email %]
      the login name [% email FILTER html %].
    [% ELSE %]
      that login name.
    [% END %]

  [% ELSIF error == "account_locked" %]
    [% title = "Account Locked" %]
    Your IP ([% ip_addr FILTER html %]) has been locked out of this
    account until [% unlock_at FILTER time %], as you have
    exceeded the maximum number of login attempts.

  [% ELSIF error == "alias_has_comma_or_space" %]
    [% title = "Invalid Characters In Alias" %]
    The alias you entered, <em>[% alias FILTER html %]</em>,
    contains one or more commas or spaces.  Aliases cannot contain
    commas or spaces because those characters are used to separate
    aliases from each other in lists.  Please choose an alias
    that does not contain commas and spaces.

  [% ELSIF error == "alias_in_use" %]
    [% title = "Alias In Use" %]
    [% IF user.can_see_bug(bug_id) %]
      [% terms.Bug %] [%+ bug_id FILTER bug_link(bug_id) FILTER none %]
    [% ELSE %]
      Another [% terms.bug %]
    [% END %]
    has already taken the alias <em>[% alias FILTER html %]</em>.
    Please choose another alias.

  [% ELSIF error == "alias_is_numeric" %]
    [% title = "Alias Is Numeric" %]
    You tried to give this [% terms.bug %] the alias <em>[% alias FILTER html %]</em>,
    but aliases cannot be merely numbers, since they could
    then be confused with [% terms.bug %] IDs.  Please choose an
    alias containing at least one letter.

  [% ELSIF error == "alias_too_long" %]
    [% title = "Alias Too Long" %]
    [% terms.Bug %] aliases cannot be longer than 40 characters.
    Please choose a shorter alias.

  [% ELSIF error == "api_key_not_valid" %]
    [% title = "Invalid API key" %]
    The API key you specified is invalid. Please check that you typed it
    correctly.

  [% ELSIF error == "api_key_revoked" %]
    [% title = "Invalid API key" %]
    The API key you specified has been revoked by the user that created it.

  [% ELSIF error == "attachment_bug_id_mismatch" %]
    [% title = "Invalid Attachments" %]
    You tried to perform an action on attachments from different [% terms.bugs %].
    This operation requires all attachments to be from the same [% terms.bug %].

  [% ELSIF error == "auth_cant_create_account" %]
    [% title = "Can't create accounts" %]
    This site is using an authentication scheme which does not permit
    account creation. Please contact an administrator to get a new account
    created.

  [% ELSIF error == "auth_delegation_disabled" %]
    [% title = "Can't use auth delegation" %]
    This site does not have auth delegation enabled.
    Please contact an administrator if you require this functionality.

  [% ELSIF error == "auth_delegation_illegal_protocol" %]
    [% title = "Invalid Protocol" %]
    The callback URI uses an illegal protocol: <em>[% protocol FILTER html %]</em>.
    Only <em>http</em> and <em>https</em> are allowed.

  [% ELSIF error == "auth_delegation_missing_callback" %]
    [% title = "Auth delegation impossible without callback URI" %]
    It looks like auth delegation was attempted, but no callback URI was passed.
    You were sent here by some other site; please contact them for support.

  [% ELSIF error == "auth_delegation_missing_description" %]
    [% title = "Auth delegation impossible without description" %]
    It looks like auth delegation was attempted, but no description was passed.
    You were sent here by some other site; please contact them for support.

  [% ELSIF error == "auth_delegation_missing_token" %]
    [% title = "Auth delegation can't be confirmed" %]
    Auth delegation cannot be confirmed due to missing or invalid token.

  [% ELSIF error == "auth_delegation_invalid_description" %]
    [% title = "Auth delegation suspicious description" %]
    It looks like auth delegation was attempted with a suspicious description!
    Auth Delegation descriptions should consist only of words, with no other punctuation.
    You were sent here by some other site; please contact them for support.

  [% ELSIF error == "auth_delegation_invalid_token" %]
    [% title = "Auth delegation can't be confirmed" %]
    Auth delegation cannot be confirmed due to missing or invalid token.

  [% ELSIF error == "auth_delegation_json_error" %]
    [% title = "Auth delegation received invalid JSON" %]
    Auth delegation received an invalid JSON response from auth consumer:
    <pre>[% json_text FILTER html %]</pre>

  [% ELSIF error == "auth_delegation_post_error" %]
    [% title = "Auth delegation received invalid status code" %]
    Auth delegation received an HTTP response other than 200 OK from auth consumer. Code: [% code FILTER html %]

  [% ELSIF error == "auth_failure" %]
    [% title = "Authorization Required" %]
    [% admindocslinks = {'groups.html#groups' => 'Group Security'} %]
    Sorry,
    [% IF group %]
      you aren't a member of the '[% group FILTER html %]' group,
    [% END %]

    [% IF reason %]
      [% IF group %] and [% END %]
      [% IF reason == "cant_bless" %]
        you don't have permissions to add or remove people from a group,
      [% ELSIF reason == "not_visible" %]
        there are visibility restrictions on certain user groups,
      [% END %]
    [% END %]

    [% IF group || reason %] and so [% END %] you are not authorized to
    [% IF action == "access" %]
      access
    [% ELSIF action == "add" %]
      add new
    [% ELSIF action == "begin" %]
      begin
    [% ELSIF action == "modify" %]
      modify
    [% ELSIF action == "delete" %]
      delete
    [% ELSIF action == "edit" %]
      add, modify or delete
    [% ELSIF action == "run" %]
      run
    [% ELSIF action == "schedule" %]
      schedule
    [% ELSIF action == "search" %]
      search
    [% ELSIF action == "use" %]
      use
    [% ELSIF action == "approve" %]
      approve
    [% ELSIF action == "admin_activity" %]
      view admin activity for
    [% ELSE %]
      [%+ Hook.process('auth_failure_action') %]
    [% END %]

    [% IF object == "administrative_pages" %]
      administrative pages
    [% ELSIF object == "admin_group" %]
      the admin group
    [% ELSIF object == "attachment" %]
      [% IF attach_id %]
        attachment #[% attach_id FILTER html %]
      [% ELSE %]
        this attachment
      [% END %]
    [% ELSIF object == "bugs" %]
      [%+ terms.bugs %]
    [% ELSIF object == "bug_fields" %]
      the [% field_descs.$field FILTER html %] field
    [% ELSIF object == "charts" %]
      the "New Charts" feature
    [% ELSIF object == "classifications" %]
      classifications
    [% ELSIF object == "components" %]
      components
    [% ELSIF object == "comment_tags" %]
      comment tags
    [% ELSIF object == "custom_fields" %]
      custom fields
    [% ELSIF object == "field_values" %]
      field values
    [% ELSIF object == "flagtypes" %]
      flag types
    [% ELSIF object == "group_access" %]
      group access
    [% ELSIF object == "groups" %]
      groups
    [% ELSIF object == "insider_group" %]
      the insider group
    [% ELSIF object == "job_queue" %]
      the job queue
    [% ELSIF object == "keywords" %]
      keywords
    [% ELSIF object == "milestones" %]
      milestones
    [% ELSIF object == "multiple_bugs" %]
      multiple [% terms.bugs %] at once
    [% ELSIF object == "parameters" %]
      parameters
    [% ELSIF object == "products" %]
      products
    [% ELSIF object == "quips" %]
      quips
    [% ELSIF object == "reports" %]
      whine reports
    [% ELSIF object == "sanity_check" %]
      a sanity check
    [% ELSIF object == "settings" %]
      settings
    [% ELSIF object == "sudo_session" %]
      a sudo session
    [% ELSIF object == "timetracking_summaries" %]
      time-tracking summary reports
    [% ELSIF object == "user" %]  
      the user [% IF userid %] with ID '[% userid FILTER html %]'
      [% ELSE %]you specified [% END %]
    [% ELSIF object == "users" %]
      users
    [% ELSIF object == "versions" %]
      versions
    [% ELSIF object == "workflow" %]
      the workflow
    [% ELSE %]
      [%+ Hook.process('auth_failure_object') %]
    [% END %].

    [% Hook.process("auth_failure") %]

  [% ELSIF error == "auth_invalid_token" %]
    [% title = 'A token error occurred' %]
    The token '[% token FILTER html %]' is not valid. It could be because
    you loaded this page more than 3 days ago.

  [% ELSIF error == "auth_untrusted_request" %]
    [% title = "Untrusted Authentication Request" %]
    You tried to log in using the <em>[% login FILTER html %]</em> account,
    but [% terms.Bugzilla %] is unable to trust your request. Make sure
    your web browser accepts cookies and that you haven't been redirected
    here from an external web site.
    <a href="index.cgi?GoAheadAndLogIn=1">Click here</a> if you really want
    to log in.

  [% ELSIF error == "attachment_deletion_disabled" %]
    [% title = "Attachment Deletion Disabled" %]
    Attachment deletion is disabled on this installation.

  [% ELSIF error == "attachment_removed" %]
    [% title = "Attachment Removed" %]
    The attachment you are attempting to access has been removed.

  [% ELSIF error == "bad_page_cgi_id" %]
    [% title = "Invalid Page ID" %]
    The ID <code>[% page_id FILTER html %]</code> is not a
    valid page identifier.

  [% ELSIF error == "bug_access_denied" %]
    [% title = "$terms.Bug Access Denied" %]
    [% admindocslinks = {'groups.html#groups' => 'Group Security'} %]
    You are not authorized to access [% terms.bug %] #[% bug_id FILTER html %].

  [% ELSIF error == "bug_access_query" %]
    [% title = "$terms.Bug Access Denied" %]
    [% docslinks = {'administering/users.html#creating-new-users' => 'Creating an account'} %]
    You are not authorized to access [% terms.bug %] #[% bug_id FILTER html %].
    To see this [% terms.bug %], you must
    first <a href="show_bug.cgi?id=
                   [% bug_id FILTER uri %]&amp;GoAheadAndLogIn=1">log
    in to an account</a> with the appropriate permissions.

  [% ELSIF error == "bug_url_invalid" %]
    [% title = "Invalid $terms.Bug URL" %]
    <code>[% url FILTER html %]</code> is not a valid URL to [% terms.abug %].
    [% IF reason == 'http' %]
      URLs must start with "http" or "https".
    [% ELSIF reason == 'path_only' %]
      You must specify a full URL.
    [% ELSIF reason == 'id' %]
      There is no valid [% terms.bug %] id in that URL.
    [% ELSE %]
      [%+ field_descs.see_also FILTER html %] URLs should point to one of:
      <ul>
        <li><code>show_bug.cgi</code> in a Bugzilla
          installation.</li>
        <li>A b[% %]ug on launchpad.net.</li>
        <li>An issue on code.google.com.</li>
        <li>An issue on b[% %]ugs.chromium.org.</li>
        <li>A b[% %]ug on b[% %]ugs.debian.org.</li>
        <li>An issue in a JIRA installation.</li>
        <li>A ticket in a Trac installation.</li>
        <li>A b[% %]ug in a MantisBT installation.</li>
        <li>A b[% %]ug or ticket on sourceforge.net.</li>
        <li>An issue/pull request on github.com.</li>
        <li>A question on support.mozilla.org.</li>
        <li>An Aha feature on aha.io.</li>
        <li>An issue on webcompat.com.</li>
        <li>A request on ServiceNow.</li>
<<<<<<< HEAD
        [% Hook.process('bug_url_invalid_tracker') %]
=======
        <li>A ticket on hellosplat.com.</li>
>>>>>>> dacce0f7
      </ul>
    [% END %]

  [% ELSIF error == "bug_url_too_long" %]
    [% title = "Invalid $terms.Bug URL" %]
    [% terms.Bug %] URLs cannot be longer than 
    [%+ constants.MAX_BUG_URL_LENGTH FILTER none %] characters long.
    <code>[% url FILTER html %]</code> is too long.

  [% ELSIF error == "buglist_parameters_required" %]
    [% title = "Parameters Required" %]
    [% docslinks = {'using/finding.html' => "Searching for $terms.bugs",
                    'using/finding.html#bug-lists' => "$terms.Bug lists"} %]
    You may not search, or create saved searches, without any search terms.

  [% ELSIF error == "cc_remove_denied" %]
    [% title = "Change Denied" %]
    You do not have permission to remove other people from the CC list.

  [% ELSIF error == "chart_too_large" %]
    [% title = "Chart Too Large" %]
    Sorry, but 2000 x 2000 is the maximum size for a chart.

  [% ELSIF error == "comment_id_invalid" %]
    [% id FILTER html %] is not a valid comment id.

  [% ELSIF error == "comment_invalid_isprivate" %]
    You tried to modify the privacy of comment id [% id FILTER html %],
    but that is not a valid comment on this [% terms.bug %].

  [% ELSIF error == "comment_is_private" %]
    Comment id [% id FILTER html %] is private.

  [% ELSIF error == "comment_required" %]
    [% title = "Comment Required" %]
    You have to specify a
    [% IF old.defined && new.defined %]
      <b>comment</b> when changing the [% field_descs.$field FILTER html %]
      of [% terms.abug %] from [% (old || "(empty)") FILTER html %]
      to [% (new || "(empty)") FILTER html %].
    [% ELSIF new %]
      description for this [% terms.bug %].
    [% ELSE %]
      <b>comment</b> on this change.
    [% END %]

  [% ELSIF error == "comment_too_long" %]
    [% title = "Comment Too Long" %]
    Comments cannot be longer than 
    [%+ constants.MAX_COMMENT_LENGTH FILTER html %] characters.

  [% ELSIF error == "comment_tag_disabled" %]
    [% title = "Comment Tagging Disabled" %]
    The comment tagging is not enabled.

  [% ELSIF error == "comment_tag_invalid" %]
    [% title = "Invalid Comment Tag" %]
    The comment tag "[% tag FILTER html %]" contains invalid characters or
    words.

  [% ELSIF error == "comment_tag_too_long" %]
    [% title = "Comment Tag Too Long" %]
    Comment tags cannot be longer than
    [%+ constants.MAX_COMMENT_TAG_LENGTH FILTER html %] characters.

  [% ELSIF error == "comment_tag_too_short" %]
    [% title = "Comment Tag Too Short" %]
    Comment tags must be at least
    [%+ constants.MIN_COMMENT_TAG_LENGTH FILTER html %] characters.

  [% ELSIF error == "auth_classification_not_enabled" %]
    [% title = "Classification Not Enabled" %]
    Sorry, classification is not enabled.

  [% ELSIF error == "classification_name_too_long" %]
    [% title = "Classification Name Too Long" %]
    The name of a classification is limited to [% constants.MAX_CLASSIFICATION_SIZE FILTER html %]
    characters. '[% name FILTER html %]' is too long ([% name.length %] characters).

[% ELSIF error == "classification_not_specified" %]
    [% title = "You Must Supply A Classification Name" %]
    You must enter a classification name.

  [% ELSIF error == "classification_already_exists" %]
    [% title = "Classification Already Exists" %]
    A classification with the name '[% name FILTER html %]' already exists.

  [% ELSIF error == "classification_invalid_sortkey" %]
    [% title = "Invalid Sortkey for Classification" %]
    The sortkey '[% sortkey FILTER html %]' is invalid. It must be an
    integer between 0 and [% constants.MAX_SMALLINT FILTER html %].

  [% ELSIF error == "classification_not_deletable" %]
    [% title = "Default Classification Cannot Be Deleted" %]
    You cannot delete the default classification

  [% ELSIF error == "classification_has_products" %]
     Sorry, there are products for this classification. You
     must reassign those products to another classification before you
     can delete this one.

  [% ELSIF error == "component_already_exists" %]
    [% title = "Component Already Exists" %]
    The <em>[% product.name FILTER html %]</em> product already has
    a component named <em>[% name FILTER html %]</em>.

  [% ELSIF error == "component_blank_description" %]
    [% title = "Blank Component Description Not Allowed" %]
    You must enter a non-blank description for this component.

  [% ELSIF error == "component_blank_name" %]
    [% title = "Blank Component Name Not Allowed" %]
    You must enter a name for this new component.

  [% ELSIF error == "component_has_bugs" %]
    [% title = BLOCK %]Component has [% terms.Bugs %][% END %]
    There are [% nb FILTER html %] [%+ terms.bugs %] entered for this component!
    You must reassign those [% terms.bugs %] to another component before you
    can delete this one.

  [% ELSIF error == "component_is_last" %]
    [% title = BLOCK %]Last Component in this Product[% END %]
    '[% comp.name FILTER html %]' is the last component of the
    '[% comp.product.name FILTER html %]' product. You cannot delete it.

  [% ELSIF error == "component_name_too_long" %]
    [% title = "Component Name Is Too Long" %]
    The name of a component is limited to [% constants.MAX_COMPONENT_SIZE FILTER html %]
    characters. '[% name FILTER html %]' is too long ([% name.length %] characters).

  [% ELSIF error == "component_need_initialowner" %]
    [% title = "Component Requires Default Assignee" %]
    A default assignee is required for this component.

  [% ELSIF error == "customfield_nonexistent" %]
    [% title = "Unknown Custom Field" %]
    There is no custom field with the name '[% name FILTER html %]'.

  [% ELSIF error == "customfield_not_obsolete" %]
    [% title = "Custom Field Not Obsolete" %]
    The custom field '[% name FILTER html %]' is not obsolete.
    Please obsolete a custom field before attempting to delete it.

  [% ELSIF error == "customfield_has_activity" %]
    [% title = "Custom Field Has Activity" %]
    The custom field '[% name FILTER html %]' cannot be deleted because
    it has recorded activity.

  [% ELSIF error == "customfield_has_contents" %]
    [% title = "Custom Field Has Contents" %]
    The custom field '[% name FILTER html %]' cannot be deleted because
    at least one [% terms.bug %] has a non empty value for this field.

  [% ELSIF error == "dependency_loop_multi" %]
    [% title = "Dependency Loop Detected" %]
    The following [% terms.bug %](s) would appear on both the "depends on"
    and "blocks" parts of the dependency tree if these changes
    are committed:
    [% FOREACH dep = deps %]
      [%+ dep FILTER bug_link(dep) FILTER none %]
    [% END %].
    This would create a circular dependency, which is not allowed.

  [% ELSIF error == "dependency_loop_single" %]
    [% title = "Dependency Loop Detected" %]
    You can't make [% terms.abug %] block itself or depend on itself.

  [% ELSIF error == "dupe_id_required" %]
    [% title = "Duplicate $terms.Bug Id Required" %]
    You must specify [% terms.abug %] id to mark this [% terms.bug %]
    as a duplicate of.

  [% ELSIF error == "dupe_not_allowed" %]
    [% title = "Cannot mark $terms.bugs as duplicates" %]
    You cannot mark [% terms.bugs %] as duplicates when
    changing several [% terms.bugs %] at once.

  [% ELSIF error == "dupe_loop_detected" %]
    [% title = "Loop detected among duplicates" %]
    You cannot mark [% terms.bug %] [%+ bug_id FILTER html %] as
    a duplicate of
    [% IF dupe_of == bug_id %]
      itself
    [% ELSE %]
      [%+ terms.bug %] [%+ dupe_of FILTER html %], because it
      would create a duplicate loop
    [% END %].

  [% ELSIF error == "email_change_in_progress" %]
    [% title = "Email Change Already In Progress" %]
    Email change already in progress; please check your email.

  [% ELSIF error == "email_no_body" %]
    Your message did not contain any text, as far as we could tell.

  [% ELSIF error == "empty_group_description" %]
    [% title = "The group description cannot be empty" %]
    You must enter a description for the group.

  [% ELSIF error == "empty_group_name" %]
    [% title = "The group name cannot be empty" %]
    You must enter a name for the group.

  [% ELSIF error == "group_needs_owner" %]
    [% title = "Non-System Groups Require Default Owner" %]
    You must enter a default owner login for non-system groups.

  [% ELSIF error == "entry_access_denied" %]
    [% title = "Permission Denied" %]
    [% admindocslinks = {'categorization.html#product-group-controls' => 'Group Security'} %]
    Sorry, either the product <em>[% product FILTER html %]</em>
    does not exist or you aren't authorized to
    enter [% terms.abug %] into it.

  [% ELSIF error == "extension_create_no_name" %]
    You must specify a name for your extension, as an argument to this script.

  [% ELSIF error == "extension_disabled" %]
    [% title = "Extension Disabled" %]
    You cannot access this page because the extension '[% name FILTER html %]'
    is disabled.

  [% ELSIF error == "extension_first_letter_caps" %]
    The first letter of your extension's name must be a capital letter.
    (You specified '[% name FILTER html %]'.)

  [% ELSIF error == "feature_disabled" %]
    The [% install_string("feature_$feature") FILTER html %] feature is not
    available in this Bugzilla.
    [% IF user.in_group('admin') %]
      If you would like to enable this feature, please run
      <kbd>checksetup.pl</kbd> to see how to install the necessary
      requirements for this feature.
    [% END %]

  [% ELSIF error == "field_already_exists" %]
    [% title = "Field Already Exists" %]
    The field '[% field.name FILTER html %]'     
    ([% field.description FILTER html %]) already exists. Please
    choose another name.

  [% ELSIF error == "field_cant_control_self" %]
    [% title = "Field Can't Control Itself" %]
    The [% field.description FILTER html %] field can't be set to control 
    itself.

  [% ELSIF error == "field_control_must_be_select" %]
    [% title = "Invalid Field Type Selected" %]
    Only drop-down and multi-select fields can be used to control
    the visibility/values of other fields. [% field.description FILTER html %]
    is not the right type of field.

  [% ELSIF error == "field_invalid_name" %]
    [% title = "Invalid Field Name" %]
    '[% name FILTER html %]' is not a valid name for a field.
    A name may contain only letters, numbers, and the underscore character.

  [% ELSIF error == "field_invalid_sortkey" %]
    [% title = "Invalid Sortkey for Field" %]
    The sortkey [% sortkey FILTER html %] that you have provided for
    this field is not a valid positive integer.

  [% ELSIF error == "field_missing_description" %]
    [% title = "Missing Description for Field" %]
    You must enter a description for this field.

  [% ELSIF error == "field_long_desc_too_long" %]
    [% title = "Long Description for Field too long" %]
    The long description you have provided for this field is longer than 
    [% constants.MAX_FIELD_LONG_DESC_LENGTH FILTER html %] characters.

  [% ELSIF error == "field_missing_name" %]
    [% title = "Missing Name for Field" %]
    You must enter a name for this field.

  [% ELSIF error == "field_value_control_select_only" %]
    [% title = "Invalid Value Control Field" %]
    Only Drop-Down or Multi-Select fields can have a field that
    controls their values.

  [% ELSIF error == "field_visibility_values_must_be_selected" %]
    [% title = "Missing visibility field values" %]
    At least one value must be selected for the visibility field
    '[% field.name FILTER html %]'.

  [% ELSIF error == "fieldname_invalid" %]
    [% title = "Specified Field Does Not Exist" %]
    The field '[% field.name FILTER html %]' does not exist or 
    cannot be edited with this interface.

  [% ELSIF error == "fieldvalue_already_exists" %]
    [% title = "Field Value Already Exists" %]
    The value '[% value.name FILTER html %]' already exists for the
    [%+ field.description FILTER html %] field.

  [% ELSIF error == "fieldvalue_is_controller" %]
    [% title = "Value Controls Other Fields" %]
    You cannot delete the [% value.field.description FILTER html %]
    '[% value.name FILTER html %]' because
    [% IF fields.size %]
      it controls the visibility of the following fields:
      [%+ fields.join(', ') FILTER html %].
    [% END %]
    [% ' Also, ' IF fields.size AND vals.size %]
    [% IF vals.size %]
      it controls the visibility of the following field values:
      <ul>
        [% FOREACH field_name = vals.keys %]
          [% FOREACH val = vals.${field_name} %]
            <li>[% val.field.name FILTER html %]:
              '[% val.name FILTER html %]'</li>
          [% END %]
        [% END %]
      </ul>
    [% END %]

  [% ELSIF error == "fieldvalue_is_default" %]
    [% title = "Specified Field Value Is Default" %]
    '[% value.name FILTER html %]' is the default value for
    the '[% field.description FILTER html %]' field and cannot be deleted
    or disabled.
    [% IF user.in_group('tweakparams') %]
      You have to <a href="editparams.cgi?section=bugfields#
      [%- param_name FILTER uri %]">change</a> the default value first.
    [% END %]

  [% ELSIF error == "fieldvalue_name_too_long" %]
    [% title = "Field Value Is Too Long" %]
    The value of a field is limited to 
    [%+ constants.FIELD_VALUE_MAX_SIZE FILTER none %] characters. 
    '[% value FILTER html %]' is too long ([% value.length %] characters).

  [% ELSIF error == "fieldvalue_not_editable" %]
    [% title = "Field Value Not Editable" %]
    The value '[% old_value.name FILTER html %]' cannot be renamed because
    it plays some special role for the '[% field.description FILTER html %]'
    field.

  [% ELSIF error == "fieldvalue_not_deletable" %]
    [% title = "Field Value Not Deletable" %]
    The value '[% value.name FILTER html %]' cannot be removed or
    disabled, because it plays some special role for the 
    '[% field.description FILTER html %]' field.

  [% ELSIF error == "fieldvalue_reserved_word" %]
    [% title = "Reserved Word Not Allowed" %]
    You cannot use the value '[% value FILTER html %]' for the
    '[% field.description FILTER html %]' field. This value is used internally.
    Please choose another one.

  [% ELSIF error == "fieldvalue_sortkey_invalid" %]
    [% title = "Invalid Field Value Sortkey" %]
    The sortkey '[% sortkey FILTER html %]' for the
    [%+ field.description FILTER html %] field must be an integer
    between 0 and [% constants.MAX_SMALLINT FILTER none %].

  [% ELSIF error == "fieldvalue_still_has_bugs" %]
    [% title = "You Cannot Delete This Field Value" %]
    You cannot delete the value '[% value.name FILTER html %]' from the 
    [%+ field.description FILTER html %] field, because there are still
    [%+ value.bug_count FILTER html %] [%+ terms.bugs %] using it.

  [% ELSIF error == "fieldvalue_undefined" %]
    [% title = "Undefined Value Not Allowed" %]
    You must specify a value.

  [% ELSIF error == "file_not_specified" %]
    [% title = "No File Specified" %]
    You did not specify a file to attach.

  [% ELSIF error == "filename_not_specified" %]
    [% title = "No Filename Specified" %]
    You must specify a filename for this attachment.

  [% ELSIF error == "file_too_large" %]
    [% title = "File Too Large" %]
    The file you are trying to attach is [% filesize FILTER html %] 
    kilobytes (KB) in size. Attachments cannot be more than
    [%+ Param('maxattachmentsize') FILTER html %] KB. <br>
    We recommend that you store your attachment elsewhere
    and then paste the URL to this file on the attachment
    creation page in the appropriate text field, which you can access by
    clicking the "paste text as attachment" link.
    <br>Alternately, if your attachment is an image, you could convert
    it to a compressible format like JPG or PNG and try again.

  [% ELSIF error == "flag_type_requestee_disabled" %]
    [% title = "Flag not Requestable from Specific Person" %]
    You can't ask a specific person for <em>[% type.name FILTER html %]</em>.

  [% ELSIF error == "flag_requestee_disabled" %]
    [% title = "Flag Requestee Disabled" %]
    You can't ask <em>[% requestee.identity FILTER html %]</em> because that
    account is disabled.

  [% ELSIF error == "flag_requestee_needs_privs" %]
    [% title = "Flag Requestee Needs Privileges" %]
    [% requestee.identity FILTER html %] does not have permission to set the
    <em>[% flagtype.name FILTER html %]</em> flag. Please select a user who is
    a member of the <em>[% flagtype.grant_group.name FILTER html %]</em> group.

  [% ELSIF error == "flag_requestee_unauthorized" %]
    [% title = "Flag Requestee Not Authorized" %]
    [% admindocslinks = {'flags.html' => 'Administering Flags',
                         'categorization.html#assigning-group-controls-to-products' => 'Group Security'} %]
    [% docslinks = {'using/understanding.html#flags' => 'Using Flags'} %]

    You asked [% requestee.identity FILTER html %]
    for <code>[% flag_type.name FILTER html %]</code> on [% terms.bug %] 
    [%+ bug_id FILTER html -%]
    [% IF attach_id && attach_id > 0 %], attachment [% attach_id FILTER html %][% END %],
    but that [% terms.bug %] has been restricted to users in certain groups, 
    and the user you asked isn't in all the groups to which 
    the [% terms.bug %] has been restricted.
    Please choose someone else to ask, or make the [% terms.bug %] accessible
    to users on its CC: list and add that user to the list.

  [% ELSIF error == "flag_requestee_unauthorized_attachment" %]
    [% title = "Flag Requestee Not Authorized" %]
    [% admindocslinks = {'flags.html' => 'Administering Flags',
                         'categorization.html#assigning-group-controls-to-products' => 'Group Security'} %]
    [% docslinks = {'using/understanding.html#flags' => 'Using Flags'} %]

    You asked [% requestee.identity FILTER html %]
    for <code>[% flag_type.name FILTER html %]</code> on 
    [%+ terms.bug %] [%+ bug_id FILTER html %],
    attachment [% attach_id FILTER html %], but that attachment
    is restricted to users in the [% Param("insidergroup") FILTER html %] group,
    and the user you asked isn't in that group.  Please choose someone else
    to ask, or ask an administrator to add the user to the group.

  [% ELSIF error == "flag_status_invalid" %]
    [% title = "Flag Status Invalid" %]
    The flag status <em>[% status FILTER html %]</em>
    [% IF id %]
      for flag ID #[% id FILTER html %]
    [% END %]
    is invalid.

  [% ELSIF error == "flag_type_cannot_deactivate" %]
    [% title = "Cannot Deactivate Flag Type" %]
    Sorry, but the flag type '[% flagtype.name FILTER html %]' also applies to some
    products you cannot see, and so you are not allowed to deactivate it.

  [% ELSIF error == "flag_type_cannot_delete" %]
    [% title = "Flag Type Deletion Not Allowed" %]
    Sorry, but the flag type '[% flagtype.name FILTER html %]' also applies to some
    products you cannot see, and so you are not allowed to delete it.

  [% ELSIF error == "flag_type_cc_list_invalid" %]
    [% title = "Flag Type CC List Invalid" %]
    [% admindocslinks = {'flags.html' => 'Administering Flags'} %]
    The CC list [% cc_list FILTER html %] must be less than 200 characters long.

  [% ELSIF error == "flag_type_component_without_product" %]
    [% title = "Product Missing" %]
    A component was selected without a product being selected.

  [% ELSIF error == "flag_type_description_invalid" %]
    [% title = "Flag Type Description Invalid" %]
    [% admindocslinks = {'flags.html' => 'Administering Flags'} %]
    You must enter a description for this flag type.

  [% ELSIF error == "flag_type_name_invalid" %]
    [% title = "Flag Type Name Invalid" %]
    [% admindocslinks = {'flags.html' => 'Administering Flags'} %]
    The name <em>[% name FILTER html %]</em> must be 1-50 characters long
    and must not contain any spaces or commas.

  [% ELSIF error == "flag_type_not_editable" %]
    [% title = "Flag Type Not Editable" %]
    You are not allowed to edit properties of the '[% flagtype.name FILTER html %]'
    flag type, because this flag type is not available for the products you can administer.

  [% ELSIF error == "flag_not_unique" %]
    [% title = "Flag not Unique" %]
    The flag '[% value FILTER html %]' has been set multiple times.
    You must specify the id value to update the flag.

  [% ELSIF error == "flag_type_not_unique" %]
    [% title = "Flag Type not Unique" %]
    The flag type '[% value FILTER html %]' matches several flag types.
    You must specify the type id value to update or add a flag.

  [% ELSIF error == "flag_type_not_multiplicable" %]
    [% docslinks = {'using/understanding.html#flags' => 'Using Flags'} %]
    You cannot have several <em>[% type.name FILTER html %]</em> flags
    for this [% IF attachment %] attachment [% ELSE %] [%+ terms.bug %] [% END %].

  [% ELSIF error == "flag_update_denied" %]
    [% title = "Flag Modification Denied" %]
    [% admindocslinks = {'flags.html' => 'Administering Flags',
                         'categorization.html#assigning-group-controls-to-products' => 'Group Security'} %]
    [% docslinks = {'using/understanding.html#flags' => 'Using Flags'} %]
    You tried to [% IF status == "+" %] grant [% ELSIF status == "-" %] deny
    [% ELSIF status == "X" %] clear [% ELSE %] request [% END %]
    <code>[% name FILTER html %]
          [% IF status == "X" %][% old_status FILTER html %][% END %]</code>.

    Only a user with the required permissions may make this change.

  [% ELSIF error == "format_not_found" %]
    [% title = "Format Not Found" %]
    The requested format <em>[% format FILTER html %]</em> does not exist with
    a content type of <em>[% ctype FILTER html %]</em>.
    [% IF invalid %]
      Both parameters must contain letters and hyphens only.
    [% END %]

  [% ELSIF error == "flag_type_sortkey_invalid" %]
    [% title = "Flag Type Sort Key Invalid" %]
    The sort key <em>[% sortkey FILTER html %]</em> must be an integer
    between 0 and [% constants.MAX_SMALLINT FILTER none %].

  [% ELSIF error == "freetext_too_long" %]
    [% title = "Text Too Long" %]
    The text you entered in the [% field_descs.$field FILTER html %]
    field is too long ([% text.length FILTER html %] characters,
    above the maximum length allowed of
    [%+ constants.MAX_FREETEXT_LENGTH FILTER none %] characters).

  [% ELSIF error == "group_cannot_delete" %]
    [% title = "Cannot Delete Group" %]
    The <em>[% group.name FILTER html %]</em> group cannot be deleted because
    there are
    <a href="editgroups.cgi?action=del&amp;group=
             [%- group.id FILTER uri %]">records</a>
    in the database which refer to it. All references to this group must
    be removed before you can remove it.

  [% ELSIF error == "group_cannot_view" %]
    [% title = "Cannot View Groups" %]
    In order to view groups, you need to be a member of the 'editusers' or
    'creategroups' group, or have bless privileges to at least one group.

  [% ELSIF error == "group_exists" %]
    [% title = "The group already exists" %]
    The group [% name FILTER html %] already exists.

  [% ELSIF error == "group_has_special_role" %]
    [% title = "Group not deletable" %]
    [% IF groups.size == 1 %]
      [% attr = "it" %]
      [% param = "parameter" %]
    [% ELSE %]
      [% attr = "them" %]
      [% param = "parameters" %]
    [% END %]
    The group '[% name FILTER html %]' is used by the
    '[% groups.join("' and '") FILTER html %]' [% param FILTER html %].
    In order to delete this group, you first have to change the
    [%+ param FILTER html %] to make [% attr FILTER html %] point to another group.


  [% ELSIF error == "group_invalid_removal" %]
    You tried to remove [% terms.bug %] [%+ bug_id FILTER html %]
    from the '[% name FILTER html %]' group, but either this group does not exist,
    or you are not allowed to remove [% terms.bugs %] from this group in the
    '[% product FILTER html %]' product.

  [% ELSIF error == "group_restriction_not_allowed" %]
    [% title = "Group Restriction Not Allowed" %]
    You tried to restrict [% bug_id ? "$terms.bug $bug_id" : terms.abug FILTER html %]
    to the '[% name FILTER html %]' group, but either this group does not exist,
    or you are not allowed to restrict [% terms.bugs %] to this group in the
    '[% product FILTER html %]' product.

  [% ELSIF error == "group_not_specified" %]
    [% title = "Group not specified" %]
    No group was specified.

  [% ELSIF error == "group_not_visible" %]
    [% title = "Group Not Allowed" %]
    You are not allowed to see members of the [% group.name FILTER html %]
    group.

  [% ELSIF error == "system_group_not_deletable" %]
    [% title = "System Groups not deletable" %]
    <em>[% name FILTER html %]</em> is a system group.
    This group cannot be deleted.

  [% ELSIF error == "illegal_attachment_edit" %]
    [% title = "Unauthorized Action" %]
    You are not authorized to edit attachment [% attach_id FILTER html %].

  [% ELSIF error == "illegal_attachment_edit_bug" %]
    [% title = "Unauthorized Action" %]
    You are not authorized to edit attachments on [% terms.bug %] 
    [%+ bug_id FILTER html %].
         
  [% ELSIF error == "illegal_bug_status_transition" %]
    [% title = "Illegal $terms.Bug Status Change" %]
    [% IF old.defined %]
      You are not allowed to change the [% terms.bug %] status from
      [%+ old.name FILTER html %] to [% new.name FILTER html %].
    [% ELSE %]
      You are not allowed to file new [% terms.bugs %] with the
      [%+ new.name FILTER html %] status. 
    [% END %]

  [% ELSIF error == "illegal_change" %]
    [% title = "Not allowed" %]
    You tried to
    [% IF action == "set" %]
      set
    [% ELSIF action == "unset" %]
      unset
    [% ELSE %]
      change
    [% END %]
    the <strong>[% field_descs.$field FILTER html %]</strong> field
    [% IF oldvalue.defined AND oldvalue != "" %]
      from <em>[% oldvalue.join(', ') FILTER html %]</em>
    [% END %]
    [% IF newvalue.defined AND newvalue != "" %]
      to <em>[% newvalue.join(', ') FILTER html %]</em>
    [% END %],
    but only
    [% IF privs < constants.PRIVILEGES_REQUIRED_EMPOWERED %]
      the assignee
      [% IF privs < constants.PRIVILEGES_REQUIRED_ASSIGNEE %] or reporter [% END %]
      of the [% terms.bug %], or
    [% END %]
    a user with the required permissions may change that field.

  [% ELSIF error == "illegal_change_deps" %]
    [% title = "Not allowed" %]
    You tried to change the 
    <strong>[% field_descs.$field FILTER html %]</strong> field 
    but only a user allowed to edit 
    both related [% terms.bugs %] may change that field.

  [% ELSIF error == "illegal_date" %]
    [% title = "Illegal Date" %]
    '<kbd>[% date FILTER html %]</kbd>' is not a legal date.
    [% IF format %]
      Please use the format '<code>[% format FILTER html %]</code>'.
    [% END %]
    
  [% ELSIF error == "illegal_email_address" %]
    [% title = "Invalid Email Address" %]
    The e-mail address you entered (<b>[% addr FILTER html %]</b>) 
    didn't pass our syntax checking for a legal email address.
    [% IF default %]
      A legal address must contain exactly one '@',
      and at least one '.' after the @.
    [% ELSE %]
      [%+ Param('emailregexpdesc') FILTER html_light %]
    [% END %]
    It also must not contain any illegal characters.

  [% ELSIF error == "illegal_frequency" %]
    [% title = "Too Frequent" %]
    Unless you are an administrator, you may not create series which are 
    run more often than once every [% minimum FILTER html %] days.
    
  [% ELSIF error == "illegal_group_control_combination" %]
    [% title = "Your Group Control Combination Is Illegal" %]
    [% admindocslinks = {'categorization.html#assigning-group-controls-to-products' => 'Assigning Group Controls to Products'} %]
    Your group control combination for group &quot;
    [% groupname FILTER html %]&quot; is illegal.

  [% ELSIF error == "illegal_pronoun" %]
    [% title = "Illegal Pronoun" %]
    The pronoun you used ([% pronoun FILTER html %]) is illegal. You must use
    one of the approved pronouns. Please see
    <a href="[% docs_urlbase FILTER html %]query.html#pronouns">Pronoun Substitution</a>
    for a complete list.

  [% ELSIF error == "illegal_query_name" %]
    [% title = "Illegal Search Name" %]
    The name of your search cannot contain any of the following characters: 
    &lt;, &gt;, &amp;.

  [% ELSIF error == "illegal_series_creation" %]
    [% admindocslinks = {'categorization.html#assigning-group-controls-to-products' => 'Group security'} %]
    [% docslinks = {'using/reports-and-charts.html' => 'Reporting'} %]
    You are not authorized to create series.
        
  [% ELSIF error == "illegal_series_edit" %]
    [% admindocslinks = {'categorization.html#assigning-group-controls-to-products' => 'Group security'} %]
    [% docslinks = {'using/reports-and-charts.html' => 'Reporting'} %]
    You are not authorized to edit this series. To do this, you must either
    be its creator, or an administrator.

  [% ELSIF error == "illegal_time" %]
    [% title = "Illegal Time" %]
    '<kbd>[% time FILTER html %]</kbd>' is not a legal time.
    [% IF format %]
      Please use the format '<code>[% format FILTER html %]</code>'.
    [% END %]

  [% ELSIF error == "illegal_regexp" %]
    [% title = "Illegal Regular Expression" %]
    The regular expression you provided [% value FILTER html %] is not valid.
    The error was: [% dberror FILTER html %].
        
  [% ELSIF error == "insufficient_data_points" %]
    [% docslinks = {'using/reports-and-charts.html' => 'Reporting'} %]
    We don't have enough data points to make a graph (yet).
        
  [% ELSIF error == "invalid_attach_id" %]
    [% title = "Invalid Attachment ID" %]
    The attachment id [% attach_id FILTER html %] is invalid.

  [% ELSIF error == "invalid_auth_method" %]
    [% title = "Invalid Authentication Method" %]
    API key authentication is required.

  [% ELSIF error == "bug_id_does_not_exist" %]
    [% title = BLOCK %]Invalid [% terms.Bug %] ID[% END %]
    [% terms.Bug %] [%= bug_id FILTER html %] does not exist.
    
  [% ELSIF error == "improper_bug_id_field_value" %]
    [% title = BLOCK %]
      [% IF bug_id %]Invalid [% ELSE %]Missing [% END %] [% terms.Bug %] ID
    [% END %]
    [% IF bug_id %]
      '[% bug_id FILTER html %]' is not a valid [% terms.bug %] number
      nor an alias to [% terms.abug %].
    [% ELSE %]
      [% IF field %]
        The '[% field_descs.$field FILTER html %]' field
        cannot be empty.
      [% END %]
      You must enter a valid [% terms.bug %] number!
    [% END %]

  [% ELSIF error == "invalid_changedsince" %]
    [% title = "Invalid 'Changed Since'" %]
    The 'changed since' value, '[% changedsince FILTER html %]', must be an
    integer >= 0.

  [% ELSIF error == "invalid_content_type" %]
    [% title = "Invalid Content-Type" %]
    The content type <em>[% contenttype FILTER html %]</em> is invalid.
    Valid types must be of the form <em>foo/bar</em> where <em>foo</em>
    is one of <em>[% constants.LEGAL_CONTENT_TYPES.join(', ') FILTER html %]</em>
    and <em>bar</em> must not contain any special characters (such as "=", "?", ...).

  [% ELSIF error == "invalid_context" %]
    [% title = "Invalid Context" %]
    The context [% context FILTER html %] is invalid (must be a number,
    "file" or "patch").

  [% ELSIF error == "invalid_datasets" %]
    [% title = "Invalid Datasets" %]
    Invalid datasets <em>[% datasets.join(":") FILTER html %]</em>. Only digits,
    letters and colons are allowed.

  [% ELSIF error == "invalid_flag_id" %]
    [% title = "Invalid Flag ID" %]
    The flag id [% flag_id FILTER html %] is invalid.

  [% ELSIF error == "invalid_dimensions" %]
    [% title = "Invalid Dimensions" %]
    The width or height specified is not a positive integer.

  [% ELSIF error == "invalid_format" %]
    [% title = "Invalid Format" %]
    The format "[% format FILTER html %]" is invalid (must be one of
    [% FOREACH my_format = formats %]
      "[% my_format FILTER html %]"
    [% END %]
    ).

  [% ELSIF error == "invalid_group_ID" %]
    [% title = "Invalid group ID" %]
    The group you specified doesn't exist.

  [% ELSIF error == "invalid_group_name" %]
    [% title = "Invalid group name" %]
    The group you specified, [% name FILTER html %], is not valid here.

  [% ELSIF error == "invalid_keyword_id" %]
    The keyword ID <em>[% id FILTER html %]</em> couldn't be found.

  [% ELSIF error == "invalid_maxrows" %]
    [% title = "Invalid Max Rows" %]
    The maximum number of rows, '[% maxrows FILTER html %]', must be
    a positive integer.

  [% ELSIF error == "invalid_parameter" %]
    [% title = "Invalid Parameter" %]
    The new value for [% name FILTER html %] is invalid: [% err FILTER html %].

  [% ELSIF error == "invalid_parameters" %]
    [% title = "Invalid Parameters" %]
    Invalid parameters: [% err FILTER html %].

  [% ELSIF error == "invalid_regexp" %]
    [% title = "Invalid regular expression" %]
    The regular expression you entered is invalid.

  [% ELSIF error == "invalid_user" %]
    [% title = "Invalid User" %]
    There is no user account
    [% IF user_id %]
      with ID <em>[% user_id FILTER html %]</em>.
    [% ELSIF user_login %]
      with login name <em>[% user_login FILTER html %]</em>.
    [% ELSE %]
      given.
    [% END %]

  [% ELSIF error == "invalid_user_group" %]
    [% title = "Invalid User Group" %]
    [% IF users.size > 1 %] Users [% ELSE %] User [% END %]
    '[% users.join(', ') FILTER html %]'
    [% IF users.size > 1 %] are [% ELSE %] is [% END %]
    not able to edit the
    [% IF product %]
      '[% product FILTER html %]'
    [% END %]
    [%+ field_descs.product FILTER html %]
    [% IF bug_id %]
      for [% terms.bug %] '[% bug_id FILTER html %]'.
    [% ELSIF new %]
      and may not be included on a new [% terms.bug %].
    [% ELSE %]
      for at least one [% terms.bug %] being changed.
    [% END %]

  [% ELSIF error == "invalid_username" %]
    [% title = "Invalid Username" %]
    The name <kbd>[% name FILTER html %]</kbd> is not a valid username.
    Either you misspelled it, or the person has not
    registered for a [% terms.Bugzilla %] account.

  [% ELSIF error == "invalid_login_or_password" %]
    [% title = "Invalid Login Or Password" %]
    The login or password you entered is not valid.
    [%# People get two login attempts before being warned about
      # being locked out.
      #%]
    [% IF remaining <=  2 %]
      If you do not enter the correct password after 
      [%+ remaining FILTER html %] more attempt(s), you will be
      locked out of this account for 
      [%+ constants.LOGIN_LOCKOUT_INTERVAL FILTER html %] minutes.
      To avoid being locked out, you can reset your password using
      the "Forgot Password" link.
    [% END %]

  [% ELSIF error == "invalid_cookies_or_token" %]
    [% title = "Invalid Cookies or Token" %]
    The cookies or token provide were not valid or have expired.
    You may login again to get new cookies or a new token.

  [% ELSIF error == "json_rpc_get_method_required" %]
    When using JSON-RPC over GET, you must specify a 'method'
    parameter. See the documentation at
    [%+ docs_urlbase FILTER html %]api/Bugzilla/WebService/Server/JSONRPC.html

  [% ELSIF error == "json_rpc_illegal_content_type" %]
    When using JSON-RPC over POST, you cannot send data as
    [%+ content_type FILTER html %]. Only application/json and
    application/json-rpc are allowed.

  [% ELSIF error == "json_rpc_invalid_params" %]
    Could not parse the 'params' argument as valid JSON.
    Error: [% err_msg FILTER html %]
    Value: [% params FILTER html %]

  [% ELSIF error == "json_rpc_invalid_callback" %]
    You cannot use '[% callback FILTER html %]' as your 'callback' parameter.
    For security reasons, only letters, numbers, and the following
    characters are allowed in the 'callback' parameter: <code>[]._</code>

  [% ELSIF error == "json_rpc_post_only" %]
    For security reasons, you must use HTTP POST to call the
    '[% method FILTER html %]' method.

  [% ELSIF error == "rest_invalid_resource" %]
    A REST API resource was not found for '[% method FILTER html +%] [%+ path FILTER html %]'.

  [% ELSIF error == "unknown_api_version" %]
    A REST API version was not found for '[% api_version FILTER html +%]'
    [%- IF api_namespace %] in namespace '[% api_namespace FILTER html %]'[% END %].

  [% ELSIF error == "unknown_api_namespace" %]
    A REST API namespace was not found for '[% api_namespace FILTER html +%]'.

  [% ELSIF error == "get_products_invalid_type" %]
    The product type '[% type FILTER html %]' is invalid. Valid choices
    are 'accessible', 'selectable', and 'enterable'.

  [% ELSIF error == "keyword_already_exists" %]
    [% title = "Keyword Already Exists" %]
    A keyword with the name [% name FILTER html %] already exists.

  [% ELSIF error == "keyword_blank_description" %]
    [% title = "Blank Keyword Description Not Allowed" %]
    You must enter a non-blank description for the keyword.
     
  [% ELSIF error == "keyword_blank_name" %]
    [% title = "Blank Keyword Name Not Allowed" %]
    You must enter a non-blank name for the keyword.
     
  [% ELSIF error == "keyword_invalid_name" %]
    [% title = "Invalid Keyword Name" %]
    You may not use commas or whitespace in a keyword name.
     
  [% ELSIF error == "login_needed_for_password_change" %]
    [% title = "Login Name Required" %]
    You must enter a login name when requesting to change your password.

  [% ELSIF error == "login_required_for_pronoun" %]
    [% title = "Login Name Required" %]
    You can't use %user% without being logged in, because %user% refers
    to your login name, which we don't know.

  [% ELSIF error == "login_required" %]
    [%# Used for non-web-based LOGIN_REQUIRED situations. %]
    You must log in before using this part of [% terms.Bugzilla %].

  [% ELSIF error == "mfa_prevents_login" %]
    Unable to log in with [% provider FILTER html %] because two-factor
    authentication is enabled on your account.<br>
    <br>
    Please log in using your username and password.

  [% ELSIF error == "mfa_bad_code" %]
    Invalid verification code.

  [% ELSIF error == "mfa_totp_bad_enrolment_code" %]
    Invalid verification code.<br>
    <br>
    The QR code has been deleted - please generate and scan a new code.

  [% ELSIF error == "mfa_disable_denied" %]
    [% title = "Change Denied" %]
    You do not have permission to disable MFA for other users.

  [% ELSIF error == "markdown_disabled" %]
    Markdown feature is not enabled.

  [% ELSIF error == "migrate_config_created" %]
    The file <kbd>[% file FILTER html %]</kbd> contains configuration
    variables that must be set before continuing with the migration.

  [% ELSIF error == "migrate_from_invalid" %]
    '[% from FILTER html %]' is not a valid type of [% terms.bug %]-tracker
    to migrate from. See the contents of the <kbd>Bugzilla/Migrate/</kbd>
    directory for a list of valid [% terms.bug %]-trackers.

  [% ELSIF error == "milestone_already_exists" %]
    [% title = "Milestone Already Exists" %]
    [% admindocslinks = {'categorization.html#products'   => 'Administering products',
                         'categorization.html#milestones' => 'About Milestones'} %]
    The milestone '[% name FILTER html %]' already exists for product '
    [%- product FILTER html %]'.

  [% ELSIF error == "milestone_blank_name" %]
    [% title = "Blank Milestone Name Not Allowed" %]
    You must enter a name for this milestone.

  [% ELSIF error == "milestone_is_default" %]
    [% title = "Default milestone not deletable" %]
    [% admindocslinks = {'categorization.html#products'   => 'Administering products',
                         'categorization.html#milestones' => 'About Milestones'} %]
    Sorry, but [% milestone.name FILTER html %] is the default milestone
    for the '[% milestone.product.name FILTER html %]' product, and so
    it cannot be deleted.

  [% ELSIF error == "milestone_name_too_long" %]
    [% title = "Milestone Name Is Too Long" %]
    The name of a milestone is limited to [% constants.MAX_MILESTONE_SIZE FILTER html %]
    characters. '[% name FILTER html %]' is too long ([% name.length %] characters).

  [% ELSIF error == "milestone_sortkey_invalid" %]
    [% title = "Invalid Milestone Sortkey" %]
    The sortkey '[% sortkey FILTER html %]' is not in the range
    [%+ constants.MIN_SMALLINT FILTER html %] &le; sortkey &le;
    [%+ constants.MAX_SMALLINT FILTER html %].

  [% ELSIF error == "misarranged_dates" %]
    [% title = "Misarranged Dates" %]
    Your start date ([% datefrom FILTER html %]) is after 
    your end date ([% dateto FILTER html %]).

  [% ELSIF error == "mismatched_bug_ids_on_obsolete" %]
    Attachment [% attach_id FILTER html %] is attached to another [% terms.bug %],
    but you tried to flag it as obsolete while creating a new attachment to
    [%+ terms.bug %] [%+ my_bug_id FILTER html %].

  [% ELSIF error == "missing_attachment_description" %]
    [% title = "Missing Attachment Description" %]
    You must enter a description for the attachment.

  [% ELSIF error == "missing_bug_id" %]
    [% title = "Missing $terms.Bug ID" %]
    No [% terms.bug %] ID was given.

  [% ELSIF error == "missing_category" %]
    [% title = "Missing Category" %]
    You did not specify a category for this series.

  [% ELSIF error == "missing_component" %]
    [% title = "Missing Component" %]
    [% admindocslinks = {'categorization.html#products'   => 'Administering products',
                         'categorization.html#milestones' => 'Creating a component'} %]
    Sorry, the product <em>[% product.name FILTER html %]</em>
    has to have at least one active component in order for you to
    enter [% terms.abug %] into it.<br>
    [% IF user.in_group("editcomponents", product.id) %]
      <a href="editcomponents.cgi?action=add&amp;product=[% product.name FILTER uri %]">Create
      a new component</a>.
    [% ELSE %]
      Please contact [% Param("maintainer") %] and ask them
      to add a component to this product.
    [% END %]

  [% ELSIF error == "missing_content_type" %]
    [% title = "Missing Content-Type" %]
     You asked [% terms.Bugzilla %] to auto-detect the content type, but
     your browser did not specify a content type when uploading the file, 
     so you must enter a content type manually.

  [% ELSIF error == "missing_cookie" %]
    [% title = "Missing Cookie" %]
    Sorry, I seem to have lost the cookie that recorded
    the results of your last search. I'm afraid you will have to start
    again from the <a href="query.cgi">search page</a>.

  [% ELSIF error == "missing_datasets" %]
    [% title = "No Datasets Selected" %]
    [% docslinks = {'using/reports-and-charts.html' => 'Reporting'} %]
    You must specify one or more datasets to plot.

  [% ELSIF error == "missing_frequency" %]
    [% title = "Missing Frequency" %]
    [% docslinks = {'using/reports-and-charts.html' => 'Reporting'} %]
    You did not specify a valid frequency for this series.

  [% ELSIF error == "missing_name" %]
    [% title = "Missing Name" %]
    [% docslinks = {'using/reports-and-charts.html' => 'Reporting'} %]
    You did not specify a name for this series.

  [% ELSIF error == "missing_query" %]
    [% title = "Missing Search" %]
    [% docslinks = {'using/finding.html' => "Searching for $terms.bugs",
                    'using/finding.html#bug-lists' => "$terms.Bug lists"} %]
    The search named <em>[% name FILTER html %]</em>
    [% IF sharer_id && sharer_id != user.id %]
      has not been made visible to you.
    [% ELSE %]
      does not exist.
    [% END %]

  [% ELSIF error == "need_quipid" %]
    [% title = "Missing Quip ID" %]
    A valid quip ID is needed.

  [% ELSIF error == "missing_resolution" %]
    [% title = "Resolution Required" %]
    A valid resolution is required to mark [% terms.bugs %] as
    [%+ status FILTER upper FILTER html %].

  [% ELSIF error == "missing_subcategory" %]
    [% title = "Missing Subcategory" %]
    You did not specify a subcategory for this series.
                
  [% ELSIF error == "missing_version" %]
    [% title = "Missing Version" %]
    [% admindocslinks = {'categorization.html#versions' => 'Defining versions'} %]
    Sorry, the product <em>[% product.name FILTER html %]</em>
    has to have at least one active version in order for you to
    enter [% terms.abug %] into it.<br>
    [% IF user.in_group("editcomponents", product.id) %]
      <a href="editversions.cgi?action=add&amp;product=[% product.name FILTER uri %]">Create
      a new version</a>.
    [% ELSE %]
      Please contact [% Param("maintainer") %] and ask them
      to add a version to this product.
    [% END %]

  [% ELSIF error == "multiple_alias_not_allowed" %]
    You cannot set aliases when modifying multiple [% terms.bugs %]
    at once.

  [% ELSIF error == "multiple_components_update_not_allowed" %]
    [% title = "Multiple Components Update Not allowed" %]
    You can not update the name for multiple components of the
    same product.

  [% ELSIF error == "need_quip" %]
    [% title = "Quip Required" %]
    [% docslinks = {'administering/quips.html' => 'About quips'} %]
    Please enter a quip in the text field.

  [% ELSIF error == "new_password_missing" %]
    [% title = "New Password Missing" %]
    You must enter a new password.

  [% ELSIF error == "new_password_same" %]
    [% title = "Password Unchanged" %]
    Your new password cannot be the same as your old password.

  [% ELSIF error == "no_axes_defined" %]
    [% title = "No Axes Defined" %]
    [% docslinks = {'using/reports-and-charts.html' => 'Reporting'} %]
    You didn't define any axes to plot.

  [% ELSIF error == "no_bugs_chosen" %]
    [% title = BLOCK %]No [% terms.Bugs %] Selected[% END %]
    You apparently didn't choose any [% terms.bugs %]
    [% IF action == "modify" %]
      to modify.
    [% ELSIF action == "view" %]
      to view.
    [% ELSIF action == 'summarize' %]
      for viewing time summaries.
    [% END %]

  [% ELSIF error == "no_initial_bug_status" %]
    [% title = "No Initial $terms.Bug Status" %]
    No [% terms.bug %] status is available on [% terms.bug %] creation.
    Please report the problem to [% Param("maintainer") %].
    
  [% ELSIF error == "no_keywords" %]
    [% title = "No Keywords" %]
    [% admindocslinks = {'keywords.html' => 'Setting up a keyword'} %]
    No keywords have been defined for this installation.

  [% ELSIF error == "no_new_quips" %]
    [% title = "No New Quips" %]
    [% admindocslinks = {'quips.html' => 'Controlling quip usage'} %]
    This site does not permit the addition of new quips.

  [% ELSIF error == "no_page_specified" %]
    [% title = "No Page Specified" %]
    You did not specify the id of a page to display.

  [% ELSIF error == "no_products" %]
    [% title = "No Products" %]
    [% admindocslinks = {
      'categorization.html#creating-new-products'  => 'Setting up a product',
      'categorization.html#components'             => 'Adding components to products',
      'categorization.html#product-group-controls' => 'Groups security'
    } %]
    Either no products have been defined to enter [% terms.bugs %] against or you have not
    been given access to any.

  [% ELSIF error == "number_not_integer" %]
    [% title = "Integer Value Required" %]
    The value '[% num FILTER html %]' in the
    <em>[% field_descs.$field FILTER html %]</em> field
    is not an integer value (i.e. a whole number).

  [% ELSIF error == "number_not_numeric" %]
    [% title = "Numeric Value Required" %]
    The value '[% num FILTER html %]' in the 
    <em>[% field_descs.$field FILTER html %]</em> field 
    is not a numeric value.

  [% ELSIF error == "number_too_large" %]
    [% title = "Number Too Large" %]
    The value '[% num FILTER html %]' in the 
    <em>[% field_descs.$field FILTER html %]</em> field 
    is more than the maximum allowable value of '[% max_num FILTER html %]'.

  [% ELSIF error == "number_too_small" %]
    [% title = "Number Too Small" %]
    The value '[% num FILTER html %]' 
    in the <em>[% field_descs.$field FILTER html %]</em> field 
    is less than the minimum allowable value of '[% min_num FILTER html %]'.

  [% ELSIF error == "object_not_specified" %]
    [% type = BLOCK %][% INCLUDE object_name class = class %][% END %]
    [% title = BLOCK %][% type FILTER ucfirst FILTER html %] Not 
    Specified[% END %]
    You must select/enter a [% type FILTER html %].

  [% ELSIF error == "object_does_not_exist" %]
    [% type = BLOCK %][% INCLUDE object_name class = class %][% END %]
    [% title = BLOCK %]Invalid [% type FILTER ucfirst FILTER html %][% END %]
    There is no [% type FILTER html %] 
    [% IF id.defined %]
      with the id '[% id FILTER html %]'
    [% ELSE %]
      named '[% name FILTER html %]'
    [% END %]
    [% IF product.defined %]
      in the '[% product.name FILTER html %]' product
    [% END %].
    [% IF class == "Bugzilla::User" %]
      Either you mis-typed the name or that user has not yet registered
      for a [% terms.Bugzilla %] account.
    [% ELSIF class == "Bugzilla::Keyword" %]
      See the list of available <a href="describekeywords.cgi?show_inactive_keywords=1">keywords</a>.
    [% END %]

  [% ELSIF error == "current_password_incorrect" %]
    [% title = "Incorrect Password" %]
    You did not enter your current password correctly.

  [% ELSIF error == "current_password_required" %]
    [% title = "Old Password Required" %]
    You must enter your old password to change your email address.

  [% ELSIF error == "password_change_requests_not_allowed" %]
    [% title = "Password Change Requests Not Allowed" %]
    The system is not configured to allow password change requests.

  [% ELSIF error == "passwords_dont_match" %]
    [% title = "Passwords Don't Match" %]
    The two passwords you entered did not match.

  [% ELSIF error == "password_incorrect" %]
    [% title = "Incorrect Password" %]
    You did not enter your password correctly.

  [% ELSIF error == "password_too_short" %]
    [% title = "Password Too Short" %]
    The password must be at least
    [%+ constants.USER_PASSWORD_MIN_LENGTH FILTER html %] characters long.
    [% IF locked_user %]
      You must <a href="token.cgi?a=reqpw&amp;loginname=[% locked_user.email FILTER uri %]&amp;token=[% issue_hash_token(['reqpw']) FILTER uri %]">
      request a new password</a> in order to log in again.
    [% END %]

  [% ELSIF error == "password_not_complex" %]
    [% title = "Password Fails Requirements" %]
    The Password must meet three of the following requirements
    <ul>
      <li>uppercase letters</li>
      <li>lowercase letters</li>
      <li>numbers</li>
      <li>symbols</li>
      <li>longer than 12 characters</li>
    </ul>
    [% IF locked_user %]
      You must <a href="token.cgi?a=reqpw&amp;loginname=[% locked_user.email FILTER uri %]&amp;token=[% issue_hash_token(['reqpw']) FILTER uri %]">
      request a new password</a> in order to log in again.
    [% END %]

  [% ELSIF error == "product_access_denied" %]
    [% title = "Product Access Denied" %]
    Either the product 
    [%+ IF id.defined %]
      with the id [% id FILTER html %]
    [% ELSE %]
      '[% name FILTER html %]'
    [% END %]
    does not exist or you don't have access to it.

  [% ELSIF error == "product_illegal_group" %]
    [% title = "Illegal Group" %]
    [% group.name FILTER html %] is not an active [% terms.bug %] group
    and so you cannot edit group controls for it.

  [% ELSIF error == "product_name_already_in_use" %]
    [% title = "Product name already exists" %]
    [% admindocslinks = {'categorization.html#products' => 'Administering products'} %]
    The product name '[% product FILTER html %]' already exists.
  
  [% ELSIF error == "product_name_diff_in_case" %]
    [% title = "Product name differs only in case" %]
    [% admindocslinks = {'categorization.html#products' => 'Administering products'} %]
    The product name '[% product FILTER html %]' differs from existing 
    product '[% existing_product FILTER html %]' only in case.

  [% ELSIF error == "product_name_too_long" %]
    [% title = "Product name too long" %]
    The name of a product is limited to [% constants.MAX_PRODUCT_SIZE FILTER html %]
    characters. '[% name FILTER html %]' is too long ([% name.length %] characters).

  [% ELSIF error == "product_must_define_defaultmilestone" %]
    [% title = "Must define new default milestone" %]
    [% admindocslinks = {'categorization.html#products'   => 'Administering products',
                         'categorization.html#milestones' => 'About Milestones'} %]
    You must <a href="editmilestones.cgi?action=add&amp;product=[% product FILTER uri %]">
    create the milestone '[% milestone FILTER html %]'</a> before
    it can be made the default milestone for product '[% product FILTER html %]'.

  [% ELSIF error == "product_admin_denied" %]
    [% title = "Product Access Denied" %]
    You are not allowed to edit properties of product '[% product FILTER html %]'.

  [% ELSIF error == "product_blank_name" %]
    [% title = "Blank Product Name Not Allowed" %]
    [% admindocslinks = {'categorization.html#products' => 'Administering products'} %]
    You must enter a name for the product.
  
  [% ELSIF error == "product_disabled" %]
    [% title = BLOCK %]Product closed for [% terms.Bug %] Entry[% END %]
    [% admindocslinks = {'categorization.html#products' => 'Administering products'} %]
    Sorry, entering [% terms.abug %] into the
    product <em>[% product.name FILTER html %]</em> has been disabled.

  [% ELSIF error == "product_edit_denied" %]
    [% title = "Product Edit Access Denied" %]
    [% admindocslinks = {'categorization.html#products' => 'Administering products',
                         'categorization.html#assigning-group-controls-to-products' => 'Group security'} %]
    You are not permitted to edit [% terms.bugs %] in product 
    [%+ product FILTER html %].

  [% ELSIF error == "product_has_bugs" %]
    [% title = BLOCK %]Product has [% terms.Bugs %][% END %]
    [% admindocslinks = {'categorization.html#products' => 'Administering products'} %]
    There are [% nb FILTER html %] [%+ terms.bugs %] entered for this product!
    You must move those [% terms.bugs %] to another product before you
    can delete this one.

  [% ELSIF error == "product_must_have_description" %]
    [% title = "Product needs Description" %]
    [% admindocslinks = {'categorization.html#products' => 'Administering products'} %]
    You must enter a description for this product.

  [% ELSIF error == "product_must_have_version" %]
    [% title = "Product needs Version" %]
    [% admindocslinks = {'categorization.html#products' => 'Administering products',
                         'categorization.html#versions' => 'Administering versions'} %]
    You must enter a valid version to create a new product.

  [% ELSIF error == "product_unknown_component" %]
    [% title = "Unknown Component" %]
    Product '[% product FILTER html %]' has no component
    [% IF comp_id %]
      with ID [% comp_id FILTER html %].
    [% ELSE %]
      named '[% comp FILTER html %]'.
    [% END %]

  [% ELSIF error == "query_name_missing" %]
    [% title = "No Search Name Specified" %]
    [% docslinks = {'using/finding.html#bug-lists' => "$terms.Bug lists"} %]
    You must enter a name for your search.

  [% ELSIF error == "query_name_too_long" %]
    [% title = "Query Name Too Long" %]
    The name of the query must be less than [% constants.MAX_LEN_QUERY_NAME FILTER html %]
    characters long.

  [% ELSIF error == "quicksearch_invalid_query" %]
    [% title = "Invalid Query" %]
    Your query is invalid.
    [% IF operators %]
      The [% operators.shift FILTER html %] operator cannot be followed by
      [%+ operators.shift FILTER html %].
    [% ELSE %]
      A query cannot start with AND or OR, nor can it end with AND, OR or NOT.
      They are reserved operators and must be quoted if you want to look for
      these strings.
    [% END %]

  [% ELSIF error == "quicksearch_unbalanced_quotes" %]
    [% title = "Badly Formatted Query" %]
    Bugzilla is unable to parse your query correctly:
    <em>[% string FILTER html %]</em>.<br>
    If you use quotes to enclose strings, make sure both quotes are present.
    If you really want to look for a quote in a string, type \" instead of ".
    For instance, <em>"I'm so \"special\", really"</em> (with quotes) will be
    interpreted as <em>I'm so "special", really</em>.

  [% ELSIF error == "quicksearch_unknown_field" %]
    [% title = "QuickSearch Error" %]
    There is a problem with your search:
    [% FOREACH field = unknown %]
      <p><code>[% field FILTER html %]</code> is not a valid field name.</p>
    [% END %]
    [% FOREACH field = ambiguous.keys %]
      <p><code>[% field FILTER html %]</code> matches more than one field:
        [%+ ambiguous.${field}.join(', ') FILTER html %]</p>
    [% END %]

    [% IF unknown.size %]
      <p>The legal field names are 
        <a href="page.cgi?id=quicksearch.html#fields">listed here</a>.</p>
    [% END %]

  [% ELSIF error == "quip_too_long" %]
    [% title = "Quip Too Long" %]
    You entered a quip with a length of [% length FILTER none %] characters, 
    but the maximum allowed length is [% constants.MAX_QUIP_LENGTH FILTER none %] 
    characters.

  [% ELSIF error == "reassign_to_empty" %]
    [% title = "Illegal Reassignment" %]
    To reassign [% terms.abug %], you must provide an address for
    the new assignee.

  [% ELSIF error == "report_axis_invalid" %]
    [% title = "Invalid Axis" %]
    <em>[% val FILTER html %]</em> is not a valid value for
    [%+ IF    fld == "x" %]the horizontal axis
    [%+ ELSIF fld == "y" %]the vertical axis
    [%+ ELSIF fld == "z" %]the multiple tables/images
    [%+ ELSE %]a report axis[% END %] field.

  [% ELSIF error == "report_name_missing" %]
    [% title = "No Report Name Specified" %]
    You must enter a name for your report.

  [% ELSIF error == "report_access_denied" %]
    [% title = "Report Access Denied" %]
    You cannot access this report.

  [% ELSIF error == "require_component" %]
    [% title = "Component Needed" %]
    To file this [% terms.bug %], you must first choose a component.
    If necessary, just guess.

  [% ELSIF error == "relationship_loop_single" %]
    [% title = "Relationship Loop Detected" %]
    [% field_descs.$field_name FILTER html %]
    for [% terms.bug %] [%+ bug_id FILTER html %]
    has a circular dependency on [% terms.bug %] [%+ dep_id FILTER html %].

  [% ELSIF error == "request_queue_group_invalid" %]
    The group field <em>[% group FILTER html %]</em> is invalid.

  [% ELSIF error == "require_new_password" %]
    [% title = "New Password Needed" %]
    You cannot change your password without choosing a new one.

  [% ELSIF error == "required_field" %]
    [% title = "Field Must Be Set" %]
    A value must be set for the '[% field_descs.${field.name} FILTER html %]'
    field.

  [% ELSIF error == "require_summary" %]
    [% title = "Summary Needed" %]
    You must enter a summary for this [% terms.bug %].

  [% ELSIF error == "resolution_cant_clear" %]
    [% terms.Bug %] [%+ bug_id FILTER bug_link(bug_id) FILTER none %] is 
    closed, so you cannot clear its resolution.

  [% ELSIF error == "resolution_not_allowed" %]
    [% title = "Resolution Not Allowed" %]
    You cannot set a resolution for open [% terms.bugs %].

  [% ELSIF error == "saved_search_used_by_whines" %]
    [% title = "Saved Search In Use" %]
    [% docslinks = {'administering/whining.html' => 'About Whining'} %]
    The saved search <em>[% search_name FILTER html %]</em> is being used 
    by <a href="editwhines.cgi">Whining events</a> with the following subjects:
    [%+ subjects FILTER html %]

  [% ELSIF error == "search_content_without_matches" %]
    [% title = "Illegal Search" %]
    The "content" field can only be used with "matches" search 
    and the "matches" search can only be used with the "content"
    field.

  [% ELSIF error == "search_grouped_field_invalid" %]
    Bugzilla does not support using the
    "[%+ field_descs.$field FILTER html %]" ([% field FILTER html %])
    field with grouped search conditions.

  [% ELSIF error == "search_grouped_invalid_nesting" %]
    You cannot nest clauses within grouped search conditions.

  [% ELSIF error == "search_grouped_field_mismatch" %]
    All conditions under a groups search must use the same field.

  [% ELSIF error == "search_field_operator_invalid" %]
    Bugzilla does not support using the
    "[%+ field_descs.$field FILTER html %]" ([% field FILTER html %])
    field with the "[% search_descs.$operator FILTER html %]" 
    ([% operator FILTER html %]) search type.

  [% ELSIF error == "see_also_self_reference" %]
    You cannot put this [% terms.bug %] into its own
    [%+ field_descs.see_also FILTER html %] field.

  [% ELSIF error == "series_already_exists" %]
    [% title = "Series Already Exists" %]
    [% docslinks = {'using/reports-and-charts.html' => 'Reporting'} %]
      A series named <em>[% series.category FILTER html %] /
      [%+ series.subcategory FILTER html %] / 
      [%+ series.name FILTER html %]</em>
      already exists.
    
  [% ELSIF error == "still_unresolved_bugs" %]
    [% title = "Unresolved Dependencies" %]
    [% IF bug_id %]
      [% terms.Bug %] [%+ bug_id FILTER bug_link(bug_id) FILTER none %]
    [% ELSE %]
       This [% terms.bug %]
    [% END %]
    has [% dep_count FILTER none %] unresolved
    [% IF dep_count == 1 %]
      dependency
    [% ELSE %]
      dependencies
    [% END %].
    They must either be resolved or removed from the
    "[% field_descs.dependson FILTER html %]" field before you can resolve
    this [% terms.bug %] as [% display_value("resolution",
              Param('resolution_forbidden_with_open_blockers')) FILTER html %].

  [% ELSIF error == "sudo_invalid_cookie" %]
    [% title = "Invalid Sudo Cookie" %]
    Your sudo cookie is invalid. Either it expired or you didn't start
    a sudo session correctly. Refresh the page or load another page
    to continue what you are doing as yourself.

  [% ELSIF error == "sudo_illegal_action" %]
    [% title = "Impersonation Not Authorized" %]
    [% IF NOT sudoer.in_group("bz_sudoers") %]
      You are not allowed to impersonate users.
    [% ELSIF target_user AND target_user.in_group("bz_sudo_protect") %]
      You are not allowed to impersonate [% target_user.identity FILTER html %].
    [% ELSE %]
      The user you tried to impersonate doesn't exist.
    [% END %]

  [% ELSIF error == "sudo_in_progress" %]
    [% title = "Session In Progress" %]
    A sudo session (impersonating [% target FILTER html %]) is in progress.  
    End that session (using the link in the footer) before starting a new one.

  [% ELSIF error == "sudo_password_required" %]
    [% title = "Password Required" %]
    Your [% terms.Bugzilla %] password is required to begin a sudo 
    session. Please <a href="relogin.cgi?action=prepare-sudo&amp;target_login=
    [%- target_login FILTER uri %]&amp;reason=
    [%- reason FILTER uri %]">go back</a> and enter your password.
    
  [% ELSIF error == "sudo_preparation_required" %]
    [% title = "Preparation Required" %]
    You may not start a sudo session directly.  Please
    <a href="relogin.cgi?action=prepare-sudo&amp;target_login=
    [%- target_login FILTER uri %]&amp;reason=
    [%- reason FILTER uri %]">start your session normally</a>.

  [% ELSIF error == "sudo_protected" %]
    [% title = "User Protected" %]
    The user [% login FILTER html %] may not be impersonated by sudoers.

  [% ELSIF error == "token_does_not_exist" %]
    [% title = "Token Does Not Exist" %]
    The token you submitted does not exist, has expired, or has
    been canceled.

  [% ELSIF error == "too_soon_for_new_token" %]
    [% title = "Too Soon For New Token" %]
    You have requested
    [% IF type == "password" %]
      a password
    [% ELSIF type == "account" %]
      an account
    [% END %]
    token too recently to request another. 
    Please wait [% constants.ACCOUNT_CHANGE_INTERVAL FILTER html %] minutes
    then try again.

  [% ELSIF error == "unknown_action" %]
    [% title = "Unknown Action" %]
    [% IF action %]
      Unknown action "[% action.truncate(20, "...") FILTER html %]"!
    [% ELSE %]
      I could not figure out what you wanted to do.
    [% END %]

  [% ELSIF error == "unknown_tab" %]
    [% title = "Unknown Tab" %]
    There is no tab named <code>[% current_tab_name FILTER html %]</code>.

  [% ELSIF error == "value_inactive" %]
    [% title = "Value is Not Active" %]
    [% type = BLOCK %][% INCLUDE object_name class = class %][% END %]
    The [% type FILTER html %] value '[% value FILTER html %]' is not active.

  [% ELSIF error == "value_inactive" %]
    [% title = "Value is Not Active" %]
    [% type = BLOCK %][% INCLUDE object_name class = class %][% END %]
    The [% type FILTER html %] value '[% value FILTER html %]' is not active.

  [% ELSIF error == "version_already_exists" %]
    [% title = "Version Already Exists" %]
    [% admindocslinks = {'categorization.html#versions' => 'Administering versions'} %]
    The version '[% name FILTER html %]' already exists for product '
    [%- product FILTER html %]'.

  [% ELSIF error == "version_blank_name" %]
    [% title = "Blank Version Name Not Allowed" %]
    You must enter a name for this version.

  [% ELSIF error == "version_has_bugs" %]
    [% title = BLOCK %]Version has [% terms.Bugs %][% END %]
    There are [% nb FILTER html %] [%+ terms.bugs %] associated with this
    version! You must reassign those [% terms.bugs %] to another version
    before you can delete this one.

  [% ELSIF error == "version_is_last" %]
    [% title = BLOCK %]Last Version in this Product[% END %]
    '[% version.name FILTER html %]' is the last version of the
    '[% version.product.name FILTER html %]' product. You cannot delete it.

  [% ELSIF error == "users_deletion_disabled" %]
    [% title = "Deletion not activated" %]
    [% admindocslinks = {'users.html#deleting-users' => 'User administration'} %]
    Sorry, the deletion of user accounts is not allowed.

  [% ELSIF error == "user_has_responsibility" %]
    [% title = "Can't Delete User Account" %]
    [% admindocslinks = {'users.html#deleting-users' => 'User administration'} %]
    The user you want to delete is set up as the default [% terms.bug %]
    assignee
    [% IF Param('useqacontact') %]
      or QA contact
    [% END %]
    for at least one component.
    For this reason, you cannot delete the account at this time.

  [% ELSIF error == "user_access_by_id_denied" %]
    [% title = "User Access By Id Denied" %]
    Logged-out users cannot use the "ids" argument to this function
    to access any user information.

  [% ELSIF error == "user_access_by_match_denied" %]
    [% title = "User-Matching Denied" %]
    Logged-out users cannot use the "match" argument to this function
    to access any user information.

  [% ELSIF error == "user_login_required" %]
    [% title = "Login Name Required" %]
    [% admindocslinks = {'users.html' => 'User administration'} %]
    You must enter a login name for the new user.

  [% ELSIF error == "user_match_failed" %]
    [% title = "Match Failed" %]
    <kbd>[% name FILTER html %]</kbd> does not exist or you are not allowed
    to see that user.

  [% ELSIF error == "user_match_too_many" %]
    [% title = "No Conclusive Match" %]
    Bugzilla cannot make a conclusive match for one or more
    of the names and/or email addresses you entered for
    the [% fields.join(', ') FILTER html %] field(s).

  [% ELSIF error == "user_not_insider" %]
    [% title = "User Not In Insidergroup" %]
    Sorry, but you are not allowed to (un)mark comments or attachments
    as private.

  [% ELSIF error == "user_not_involved" %]
    [% title = "User Not Involved with $terms.Bug" %]
    Sorry, but you are not involved with [% terms.Bug %] [%+
        bug_id FILTER bug_link(bug_id) FILTER none %].

  [% ELSIF error == "webdot_too_large" %]
    [% title = "Dependency Graph Too Large" %]
    The dependency graph contains too many [% terms.bugs %] to display (more
    than [% constants.MAX_WEBDOT_BUGS FILTER html %] [%+ terms.bugs %]).

  [% ELSIF error == "wrong_token_for_cancelling_email_change" %]
    [% title = "Wrong Token" %]
    That token cannot be used to cancel an email address change.

  [% ELSIF error == "wrong_token_for_changing_passwd" %]
    [% title = "Wrong Token" %]
    That token cannot be used to change your password.

  [% ELSIF error == "wrong_token_for_confirming_email_change" %]
    [% title = "Wrong Token" %]
    That token cannot be used to change your email address.

  [% ELSIF error == "wrong_token_for_creating_account" %]
    [% title = "Wrong Token" %]
    That token cannot be used to create a user account.

  [% ELSIF error == "wrong_token_for_mfa" %]
    [% title = "Wrong Token" %]
    That token cannot be used for MFA.

  [% ELSIF error == "xmlrpc_invalid_value" %]
    "[% value FILTER html %]" is not a valid value for a
    &lt;[% type FILTER html %]&gt; field. (See the XML-RPC specification
    for details.)

  [% ELSIF error == "xmlrpc_illegal_content_type" %]
    When using XML-RPC, you cannot send data as
    [%+ content_type FILTER html %]. Allowed content types 
    are [% constants.XMLRPC_CONTENT_TYPE_WHITELIST.join(', ') FILTER html %].

  [% ELSIF error == "zero_length_file" %]
    [% title = "File Is Empty" %]
    The file you are trying to attach is empty, does not exist, or you don't
    have permission to read it.

  [% ELSIF error == "illegal_user_id" %]
    [% title = "Illegal User ID" %]
    User ID '[% userid FILTER html %]' is not valid integer.

  [% ELSIF error == "extern_id_exists" %]
    [% title = "Account Already Exists" %]
    There is already an account
    [% IF existing_login_name %]
      ([% existing_login_name FILTER html %])
    [% END %]
    with the External Login ID "[% extern_id FILTER html %]".

  [% ELSE %]

    [%# Try to find hooked error messages %]
    [% error_message = Hook.process("errors") %]

    [% IF not error_message %]
      [% title = "Error string not found" %]
      The user error string <code>[% error FILTER html %]</code> was not found.
      Please send email to [% Param("maintainer") %] describing the steps taken
      to obtain this message.
    [% ELSE %]
      [% error_message FILTER none %]
    [% END %]
  [% END %]

  [% Hook.process('error_message') %]
[% END %]

[%# We only want HTML error messages for ERROR_MODE_WEBPAGE %]
[% USE Bugzilla %]
[% IF Bugzilla.error_mode != constants.ERROR_MODE_WEBPAGE %]
  [% IF Bugzilla.usage_mode == constants.USAGE_MODE_BROWSER %]
    [% error_message FILTER none %]
  [% ELSE %]
    [% error_message FILTER txt %]
  [% END %]
  [% RETURN %]
[% END %]

[% UNLESS header_done %]
  [% PROCESS global/header.html.tmpl %]
[% END %]

[% PROCESS global/docslinks.html.tmpl
   docslinks      = docslinks
   admindocslinks = admindocslinks
%]

<div id="error_msg" class="throw_error">
  [% error_message FILTER none %]
</div>

<p id="post_err_msg">
  Please press <b>Back</b> and try again.
</p>

[%# If a saved search fails, people want the ability to edit or delete it. 
  # This is the best way of getting information about that possible saved
  # search from any error call location. %]

[% namedcmd = Bugzilla.cgi.param("namedcmd") %]
[% sharer_id = Bugzilla.cgi.param("sharer_id") %]
[% IF namedcmd AND error != "missing_query" 
               AND error != "saved_search_used_by_whines"
               AND !sharer_id %]
  <p>  
    Alternatively, you can    
    <a href="buglist.cgi?cmdtype=dorem&amp;remaction=forget&amp;namedcmd=
                  [% namedcmd FILTER uri %]">forget</a>
                  
    [% FOREACH q = Bugzilla.user.queries %]
      [% IF q.name == namedcmd %]
        or <a href="query.cgi?[% q.url FILTER html %]">edit</a>
      [% END %]
    [% END %]
    
    the saved search '[% namedcmd FILTER html %]'.
  </p>
[% END %]            

[% PROCESS global/footer.html.tmpl %]

[% BLOCK object_name %]
  [% IF class == "Bugzilla::Attachment" %]
    attachment
  [% ELSIF class == "Bugzilla::User" %]
    user
  [% ELSIF class == "Bugzilla::Classification" %]
    classification
  [% ELSIF class == "Bugzilla::Product" %]
    product
  [% ELSIF class == "Bugzilla::Component" %]
    component
  [% ELSIF class == "Bugzilla::Version" %]
    version
  [% ELSIF class == "Bugzilla::Milestone" %]
    milestone
  [% ELSIF class == "Bugzilla::Status" %]
    status
  [% ELSIF class == "Bugzilla::Flag" %]
    flag
  [% ELSIF class == "Bugzilla::FlagType" %]
    flagtype
  [% ELSIF class == "Bugzilla::Field" %]
    field
  [% ELSIF class == "Bugzilla::Group" %]
    group
  [% ELSIF class == "Bugzilla::Keyword" %]
    keyword
  [% ELSIF class == "Bugzilla::Search::Recent" %]
    recent search
  [% ELSIF class == "Bugzilla::Search::Saved" %]
    saved search
  [% ELSIF ( matches = class.match('^Bugzilla::Field::Choice::(.+)') ) %]
    [% SET field_name = matches.0 %]
    [% field_descs.$field_name FILTER html %]
  [% END %]
  [% Hook.process('end_object_name', 'global/user-error.html.tmpl') %]
[% END %]<|MERGE_RESOLUTION|>--- conflicted
+++ resolved
@@ -347,11 +347,8 @@
         <li>An Aha feature on aha.io.</li>
         <li>An issue on webcompat.com.</li>
         <li>A request on ServiceNow.</li>
-<<<<<<< HEAD
+        <li>A ticket on hellosplat.com.</li>
         [% Hook.process('bug_url_invalid_tracker') %]
-=======
-        <li>A ticket on hellosplat.com.</li>
->>>>>>> dacce0f7
       </ul>
     [% END %]
 
