[%# This Source Code Form is subject to the terms of the Mozilla Public
  # License, v. 2.0. If a copy of the MPL was not distributed with this
  # file, You can obtain one at http://mozilla.org/MPL/2.0/.
  #
  # This Source Code Form is "Incompatible With Secondary Licenses", as
  # defined by the Mozilla Public License, v. 2.0.
  #%]

[%# INTERFACE:
  # name: mandatory; field name
  # id: optional; field id
  # value: optional; default field value/selection
  # classes: optional; an array of classes to be added
  # onchange: optional; onchange attribute value
  # disabled: optional; if true, the field is disabled
  # accesskey: optional, input only; accesskey attribute value
  # size: optional, input only; size attribute value
  # emptyok: optional, select only; if true, prepend menu option for "" to start of select
  # hyphenok: optional, select only; if true, prepend menu option for "-" to start of select
  # multiple: optional, do multiselect box, value is size (height) of box
  # custom_userlist: optional, specify a limited list of users to use
  # field_title: optional, extra information to display as a tooltip
<<<<<<< HEAD
  # placeholder: optional, input only; placeholder attribute value
=======
>>>>>>> 28144059
  # mandatory: optional; if true, the field cannot be empty.
  #%]

[% IF Param("usemenuforusers") %]
<select name="[% name FILTER html %]"
  [% IF id %] id="[% id FILTER html %]" [% END %]
  [% IF classes %] class="[% classes.join(' ') FILTER html %]" [% END %]
  [% IF onchange %] onchange="[% onchange FILTER html %]" [% END %]
  [% IF disabled %] disabled="[% disabled FILTER html %]" [% END %]
  [% IF accesskey %] accesskey="[% accesskey FILTER html %]" [% END %]
  [% IF multiple %] multiple="multiple" size="[% multiple FILTER html %]" [% END %]
  [% IF field_title %] title="[% field_title FILTER html %]" [% END %]
  [% IF mandatory %] required [% END %]
>
  [% IF emptyok %]
    <option value=""></option>
  [% END %]
  [% IF hyphenok %]
    <option value="-">-</option>
  [% END %]

  [% UNLESS custom_userlist %]
    [% custom_userlist = user.get_userlist %]
  [% END %]

  [%
    SET selected = {};
    IF value.defined;
      FOREACH selected_value IN value.split(', ');
        SET selected.$selected_value = 1;
      END;
    END;
  %]

  [% FOREACH tmpuser = custom_userlist %]
    [% IF tmpuser.visible OR selected.${tmpuser.login} == 1 %]
      <option value="[% tmpuser.login FILTER html %]"
        [% IF selected.${tmpuser.login} == 1 %]
          selected="selected"
          [%# A user account appears only once. Remove it from the list, so that
            # we know if there are some selected accounts which have not been listed. %]
          [% selected.delete(tmpuser.login) %]
        [% END %]
      >[% tmpuser.identity FILTER html %]</option>
    [% END %]
  [% END %]

  [%# If the list is not empty, this means some accounts have not been mentioned yet. %]
  [% FOREACH selected_user = selected.keys %]
    <option value="[% selected_user FILTER html %]" selected="selected">[% selected_user FILTER html %]</option>
  [% END %]
</select>
[% ELSE %]
  [%
    IF id && feature_enabled('jsonrpc') && Param('ajax_user_autocompletion');
      IF !classes.defined;
        classes = [];
      END;
      classes.push("bz_autocomplete_user");
    END;
  %]
  <input
    name="[% name FILTER html %]"
    value="[% value FILTER html %]"
    [% IF classes %] class="[% classes.join(' ') FILTER html %]" [% END %]
    [% IF onchange %] onchange="[% onchange FILTER html %]" [% END %]
    [% IF disabled %] disabled="[% disabled FILTER html %]" [% END %]
    [% IF accesskey %] accesskey="[% accesskey FILTER html %]" [% END %]
    [% IF field_title %] title="[% field_title FILTER html %]" [% END %]
    [% IF size %] size="[% size FILTER html %]" [% END %]
    [% IF placeholder %] placeholder="[% placeholder FILTER html %]" [% END %]
    [% IF id %] id="[% id FILTER html %]" [% END %]
    [% IF mandatory %] required [% END %]
    [% IF multiple %] data-multiple="1" [% END %]
  >
[% END %]<|MERGE_RESOLUTION|>--- conflicted
+++ resolved
@@ -20,10 +20,6 @@
   # multiple: optional, do multiselect box, value is size (height) of box
   # custom_userlist: optional, specify a limited list of users to use
   # field_title: optional, extra information to display as a tooltip
-<<<<<<< HEAD
-  # placeholder: optional, input only; placeholder attribute value
-=======
->>>>>>> 28144059
   # mandatory: optional; if true, the field cannot be empty.
   #%]
 
