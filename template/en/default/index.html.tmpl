[%# -*- mode: html -*- %]
[%# The contents of this file are subject to the Mozilla Public
  # License Version 1.1 (the "License"); you may not use this file
  # except in compliance with the License. You may obtain a copy of
  # the License at http://www.mozilla.org/MPL/
  #
  # Software distributed under the License is distributed on an "AS
  # IS" basis, WITHOUT WARRANTY OF ANY KIND, either express or
  # implied. See the License for the specific language governing
  # rights and limitations under the License.
  #
  # The Original Code is the Bugzilla Bug Tracking System.
  #
  # The Initial Developer of the Original Code is Netscape Communications
  # Corporation. Portions created by Netscape are
  # Copyright (C) 1998 Netscape Communications Corporation. All
  # Rights Reserved.
  #
  # Contributor(s): Terry Weissman <terry@mozilla.org>
  #                 Jacob Steenhagen <jake@bugzilla.org>
  #                 Vitaly Harisov  <vitaly@rathedg.com>
  #                 Guy Pyrzak <guy.pyrzak@gmail.com>
  #%]

[%# INTERFACE:
  # release: a hash containing data about new releases, if any.
  #%]

[% PROCESS global/variables.none.tmpl %]


[% PROCESS global/header.html.tmpl
   title = "$terms.Bugzilla Main Page"
   header = "Main Page" 
   header_addl_info = "version $constants.BUGZILLA_VERSION"
   style_urls = [ 'skins/standard/index.css' ]
%]


<script type="text/javascript">
<!--
function onLoadActions() {
  quicksearchHelpText('quicksearch_main', 'show');
  if( window.external.AddSearchProvider ){
    YAHOO.util.Dom.removeClass('quicksearch_plugin', 'bz_default_hidden');
  }
  document.getElementById('quicksearch_top').focus();
}
function addSidebar() {
  var sidebarname=window.location.host;
  if (!/bug/i.test(sidebarname))
    sidebarname="[% terms.Bugzilla %] "+sidebarname;
  window.sidebar.addPanel (sidebarname, "[% urlbase FILTER html %]sidebar.cgi", "");
}
var quicksearch_message = "Enter [% terms.abug %] # or some search terms";

function checkQuicksearch( form ) {
  if (form.quicksearch.value == '' || form.quicksearch.value == quicksearch_message ) { 
    alert('Please enter one or more search terms first.');
    return false; 
  }
  return true;         
}

function quicksearchHelpText(el_id, action){
  var el = document.getElementById(el_id);
  if ( action == "show") {
    if( el.value == "" ) {
      el.value = quicksearch_message
      YAHOO.util.Dom.addClass(el, "quicksearch_help_text");
    }
  } else {
    if( el.value == quicksearch_message ) {
      el.value = "";
      YAHOO.util.Dom.removeClass(el, "quicksearch_help_text");
    }
  }
}
YAHOO.util.Event.onDOMReady(onLoadActions);
//-->
</script>

[% IF release %]
  <div id="new_release">
    [% IF release.data %]
      [% IF release.deprecated %]
        <p>[% terms.Bugzilla %] [%+ release.deprecated FILTER html %] is no longer
        supported. You are highly encouraged to upgrade in order to keep your
        system secure.</p>
      [% END %]

      <p>A new [% terms.Bugzilla %] version ([% release.data.latest_ver FILTER html %])
      is available at
      <a href="[% release.data.url FILTER html %]">[% release.data.url FILTER html %]</a>.<br>
      Release date: [% release.data.date FILTER html %]</p>

      <p class="notice">This message is only shown to logged in users with admin privs.
      You can configure this notification from the
      <a href="editparams.cgi?section=general#upgrade_notification_desc">Parameters</a> page.</p>
    [% ELSIF release.error == "cannot_download" %]
      <p>The local XML file '[% release.xml_file FILTER html %]' cannot be created.
      Please make sure the web server can write in this directory and that you can access
      the web. If you are behind a proxy, set the
      <a href="editparams.cgi?section=advanced#proxy_url_desc">proxy_url</a> parameter correctly.</p>
    [% ELSIF release.error == "no_update" %]
      <p>The local XML file '[% release.xml_file FILTER html %]' cannot be updated.
      Please make sure the web server can edit this file.</p>
    [% ELSIF release.error == "no_access" %]
      <p>The local XML file '[% release.xml_file FILTER html %]' cannot be read.
      Please make sure this file has the correct rights set on it.</p>
    [% ELSIF release.error == "corrupted" %]
      <p>The local XML file '[% release.xml_file FILTER html %]' has an invalid XML format.
      Please delete it and try accessing this page again.</p>
    [% ELSIF release.error == "unknown_parameter" %]
      <p>'[% Param("upgrade_notification") FILTER html %]' is not a valid notification
      parameter. Please check this parameter in the
      <a href="editparams.cgi?section=general#upgrade_notification_desc">Parameters</a> page.</p>
    [% END %]
  </div>
[% END %]

<div id="page-index">
  <table>
    <tr>
      <td>
        <h1 id="welcome"> Welcome to [% terms.Bugzilla %]</h1>
        <div class="intro">[% Hook.process('intro') %]</div>
        <a id="enter_bug" class="bz_common_actions"
           href="enter_bug.cgi"><span>File [% terms.aBug %]</span></a>
      
        <a id="query" class="bz_common_actions" 
           href="query.cgi"><span>Search</span></a>
      
        <a id="account" class="bz_common_actions"
          [% IF user.id %]
            href="userprefs.cgi"><span>User Preferences</span></a>
          [% ELSIF Param('createemailregexp')
                   && user.authorizer.user_can_create_account 
          %]
            href="createaccount.cgi"><span>Open a New Account</span></a>
          [% ELSE %]
            href="?GoAheadAndLogIn=1"><span>Log In</span></a>
          [% END %]

        <form id="quicksearchForm" name="quicksearchForm" action="buglist.cgi"
              onsubmit="return checkQuicksearch(this);">
          <div>
            <input id="quicksearch_main" type="text" name="quicksearch"
              onfocus="quicksearchHelpText(this.id, 'hide');"
              onblur="quicksearchHelpText(this.id, 'show');"
            >
            <input id="find" type="submit" value="Quick Search">
            <ul class="additional_links" id="quicksearch_links">
              <li>
                <a href="page.cgi?id=quicksearch.html">Quick Search help</a>
              </li>
              <li class="bz_default_hidden" id="quicksearch_plugin">
                |
                <a href="javascript:window.external.AddSearchProvider('[% urlbase FILTER html %]search_plugin.cgi')">
                 Install the Quick Search plugin
                </a>
              </li>
            </ul>
            <ul class="additional_links">
              <li>
                <a href="[% docs_urlbase FILTER html %]using.html">
                  [%- terms.Bugzilla %] User's Guide</a>
              </li>
              <li>
                |
                <a href="page.cgi?id=release-notes.html">Release Notes</a>
              </li>
<<<<<<< HEAD
              [%# Upstreaming: https://bugzilla.mozilla.org/show_bug.cgi?id=622822 %]
=======
>>>>>>> a2d9e7bd
              [% Hook.process('additional_links') %]
            </ul>
          </div>
        </form>
        <div class="outro">[% Hook.process('outro') %]</div>
      </td>
    </tr>
  </table>
</div>

[% PROCESS global/footer.html.tmpl %]<|MERGE_RESOLUTION|>--- conflicted
+++ resolved
@@ -170,10 +170,6 @@
                 |
                 <a href="page.cgi?id=release-notes.html">Release Notes</a>
               </li>
-<<<<<<< HEAD
-              [%# Upstreaming: https://bugzilla.mozilla.org/show_bug.cgi?id=622822 %]
-=======
->>>>>>> a2d9e7bd
               [% Hook.process('additional_links') %]
             </ul>
           </div>
