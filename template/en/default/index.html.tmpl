--- conflicted
+++ resolved
@@ -4,10 +4,6 @@
   #
   # This Source Code Form is "Incompatible With Secondary Licenses", as
   # defined by the Mozilla Public License, v. 2.0.
-  #%]
-
-[%# INTERFACE:
-  # release: a hash containing data about new releases, if any.
   #%]
 
 [% PROCESS global/header.html.tmpl
@@ -17,7 +13,6 @@
    style_urls = ["skins/standard/index.css"]
 %]
 
-<<<<<<< HEAD
 <div id="page-index">
   <h1 id="welcome"> Welcome to [% terms.Bugzilla %]</h1>
   <div class="intro">[% Hook.process('intro') %]</div>
@@ -45,17 +40,16 @@
       </li>
     </ul>
   </div>
-=======
+
 <script type="text/javascript">
 function checkQuicksearch( form ) {
   if (form.quicksearch.value == '') {
     alert('Please enter one or more search terms first.');
     return false;
-  }
+    }
   return true;
 }
 </script>
->>>>>>> dacce0f7
 
   <div>
     <form id="quicksearchForm" name="quicksearchForm" action="buglist.cgi">
@@ -68,6 +62,12 @@
 
     <ul class="additional_links">
       [% Hook.process('additional_links') %]
+      <li>
+        <a href="page.cgi?id=etiquette.html">Bugzilla Etiquette</a>
+      </li>
+      <li>
+        | <a href="https://developer.mozilla.org/en/Bug_writing_guidelines">Bug Writing Guidelines</a>
+      </li>
     </ul>
   </div>
 
