[%# This Source Code Form is subject to the terms of the Mozilla Public
  # License, v. 2.0. If a copy of the MPL was not distributed with this
  # file, You can obtain one at http://mozilla.org/MPL/2.0/.
  #
  # This Source Code Form is "Incompatible With Secondary Licenses", as
  # defined by the Mozilla Public License, v. 2.0.
  #%]

[%# INTERFACE:
  # searchtype: string. Type of search - either "series", "saved" or undef.
  # ...
  # defaultsavename: string. The default name for saving the query.
  #%]

[%############################################################################%]
[%# Template Initialization                                                  #%]
[%############################################################################%]

[% PROCESS "global/field-descs.none.tmpl" %]

[% USE Bugzilla %]
[% cgi = Bugzilla.cgi %]

[% unfiltered_title = "$terms.Bug List" %]
[% IF searchname || defaultsavename %]
  [% unfiltered_title = unfiltered_title _ ": " _ (searchname OR defaultsavename) %]
[% END %]
[% title = unfiltered_title FILTER html %]

[% qorder = order FILTER uri IF order %]

[% javascript =  BLOCK %]
  [% IF quicksearch %]
    [% new_param = BLOCK ~%]
      quicksearch=[% quicksearch FILTER uri %]
      [%~ IF cgi.param('list_id') ~%]
        &list_id=[% cgi.param('list_id') FILTER uri %]
      [%~ END %]
    [% END %]
  [% ELSIF cgi.param('token') != '' %]
    [% new_param = cgi.canonicalise_query('token', 'cmdtype', 'remtype') %]
  [% ELSE %]
    [% new_param = cgi.canonicalise_query %]
  [% END %]

  [% IF new_param.length + 12 < constants.CGI_URI_LIMIT %]
    if (history && history.replaceState) {
      history.replaceState(null, "[% unfiltered_title FILTER js %]",
                           "buglist.cgi?[% new_param FILTER js %]");
      document.title = "[% unfiltered_title FILTER js %]";
    }
  [% END %]
  [% javascript FILTER none %]
[% END %]

[%############################################################################%]
[%# Page Header                                                              #%]
[%############################################################################%]

[% url_filtered_title = title FILTER uri %]
[% PROCESS global/header.html.tmpl
  title = title
  generate_api_token = dotweak
<<<<<<< HEAD
  style = style
  atomlink = "buglist.cgi?$urlquerypart&title=$url_filtered_title&ctype=atom" 
  yui = [ 'calendar' ]
  javascript_urls = [ "js/util.js", "js/field.js" ]
=======
  atomlink = "buglist.cgi?$urlquerypart&title=$title&ctype=atom" 
  javascript_urls = [ "js/util.js", "js/field.js", "js/TUI.js" ]
>>>>>>> 28144059
  style_urls = [ "skins/standard/buglist.css" ]
  doc_section = "using/finding.html"
%]

<div class="bz_query_head">
  <span class="bz_query_timestamp">
    [% currenttime FILTER time('%a %b %e %Y %T %Z') FILTER html %]<br>
  </span>

  [% IF debug %]
    <div class="bz_query_debug">
      <p>Total execution time: [% query_time FILTER html %] seconds</p>
      [% FOREACH query = queries %]
<<<<<<< HEAD
        <p>[% query.sql FILTER html %]</p>
=======
        <pre>[% query.sql FILTER html %]</pre>
>>>>>>> 28144059
        <p>Execution time: [% query.time FILTER html %] seconds</p>
        [% IF query.explain %]
          <pre>[% query.explain FILTER html %]</pre>
        [% END %]
      [% END %]
    </div>
  [% END %]

  [% IF user.settings.display_quips.value == 'on' %]
    [% DEFAULT quip = "Bugzilla would like to put a random quip here, but no one has entered any." %]
    <span class="bz_quip">
      <a href="quips.cgi"><em>[% quip FILTER html %]</em></a>
    </span>
  [% END %]

</div>

[% IF toolong %]
  <h2 class="bz_smallminded">
    This list is too long for Bugzilla's little mind; the
    Next/Prev/First/Last buttons won't appear on individual [% terms.bugs %].
  </h2>
[% END %]

[% SET shown_types = [
  'notequals', 'regexp', 'notregexp', 'lessthan', 'lessthaneq', 
  'greaterthan', 'greaterthaneq', 'changedbefore', 'changedafter', 
  'changedfrom', 'changedto', 'changedby', 'notsubstring', 'nowords',
  'nowordssubstr', 'notmatches', 'isempty', 'isnotempty'
] %]
<a id="search_description_controller" class="bz_default_hidden"
   href="javascript:TUI_toggle_class('search_description')">Hide Search Description</a>
[%# Show the link if the browser supports JS %]
<script type="text/javascript">
  TUI_alternates['search_description'] = 'Show Search Description';
  YAHOO.util.Dom.removeClass('search_description_controller', 
                             'bz_default_hidden');
</script>

<ul class="search_description">
[% FOREACH desc_item = search_description %]
  <li>
    <strong>[% field_descs.${desc_item.field} FILTER html %]:</strong>
    [% IF shown_types.contains(desc_item.type) || debug %]
      ([% search_descs.${desc_item.type} FILTER html %])
    [% END %]
    [% FOREACH val IN desc_item.value.split(',') %]
      [%+ display_value(desc_item.field, val) FILTER html %][% ',' UNLESS loop.last %]
    [% END %]
    [% IF debug %]
      (<code>[% desc_item.term FILTER html %]</code>)
   [% END %]
  </li>
[% END %]
</ul>

<hr>

[%############################################################################%]
[%# Preceding Status Line                                                    #%]
[%############################################################################%]

[% IF bugs.size > 9 %]
  [% PROCESS num_results %]
[% END %]

[%############################################################################%]
[%# Start of Change Form                                                     #%]
[%############################################################################%]

[% IF dotweak %]
  <form name="changeform" method="post" action="process_bug.cgi">
[% END %]

[%############################################################################%]
[%# Bug Table                                                                #%]
[%############################################################################%]

[% PROCESS list/table.html.tmpl %]

[%############################################################################%]
[%# Succeeding Status Line                                                   #%]
[%############################################################################%]

[% PROCESS num_results %]

[% IF bugs.size == 0 %]
  <ul class="zero_result_links">
    <li>[% PROCESS enter_bug_link %]</li>
    [% IF one_product.defined %]
      <li><a href="enter_bug.cgi">File a new [% terms.bug %] in a
        different product</a></li>
    [% END %]
    <li><a href="[% PROCESS edit_search_url %]">Edit this search</a></li>
    <li><a href="query.cgi">Start a new search</a></li>
  </ul>
[% END %]

[%############################################################################%]
[%# Rest of Change Form                                                      #%]
[%############################################################################%]

[% IF dotweak %]
  [% PROCESS "list/edit-multiple.html.tmpl" %]
  </form>
  <hr>
[% END %]

[%############################################################################%]
[%# Navigation Bar                                                           #%]
[%############################################################################%]

  <div class="buglist_menu">
    [% IF bugs.size > 0 %]
      <div class="bz_query_buttons">
        <form method="post" action="show_bug.cgi">
          [% buglist_joined = buglist.join(",") %]
          <input type="hidden" name="id" value="[% buglist_joined FILTER html %]">
          <input type="hidden" name="format" value="multiple">
          <input type="submit" id="long_format" value="Long Format">
        </form>

        [% IF user.is_timetracker %]
          <form method="post" action="summarize_time.cgi">
            <input type="hidden" name="id" value="[% buglist_joined FILTER html %]">
            <input type="submit" id="timesummary" value="Time Summary">
          </form>
          [% IF time_summary_limited %]
<<<<<<< HEAD
            <small>
              Time Summary will only include the [% terms.bugs %] shown above. In order to
              to see a time summary for all [% terms.bugs %] found by the search, you can
              <a href="buglist.cgi?[% urlquerypart FILTER html %]
                       [%- "&order=$qorder" FILTER html IF order %]&limit=0">
                Show all search results</a>.</small>
          [% END %]
        [% END %]
      </td>
      
      <td>&nbsp;</td>
      
      <td valign="middle" class="bz_query_links">
        [%# Links to more things users can do with this bug list. %]
        [% Hook.process("links") %]

        <a href="buglist.cgi?
        [% urlquerypart FILTER html %]&amp;ctype=csv&amp;human=1">CSV</a> |
        <a href="buglist.cgi?
        [% urlquerypart FILTER html %]&amp;title=
        [%- title FILTER uri %]&amp;ctype=atom">Feed</a> |
        <a href="buglist.cgi?
        [% urlquerypart FILTER html %]&amp;ctype=ics">iCalendar</a>

        <br>
        <a href="colchange.cgi?
        [% urlquerypart FILTER html %]&amp;query_based_on=
          [% defaultsavename OR searchname FILTER uri %]">Change&nbsp;Columns</a>

        [% IF bugs.size > 1 && caneditbugs && !dotweak %]
          | <a href="buglist.cgi?[% urlquerypart FILTER html %]
            [%- "&order=$qorder" FILTER html IF order %]&amp;tweak=1"
            >Change&nbsp;Several&nbsp;[% terms.Bugs %]&nbsp;at&nbsp;Once</a>
        [% END %]
      </td>
=======
            <span class="bz_info">
              Time Summary will only include the [% terms.bugs %] shown above.
              In order to see a time summary for all [% terms.bugs %] found
              by the search, you can
              <a href="buglist.cgi?[% urlquerypart FILTER html %]
                       [%- "&order=$qorder" FILTER html IF order %]&limit=0">
                show all search results</a>.
            </span>
          [% END %]
        [% END %]

        <form method="post" action="show_bug.cgi">
          <input type="hidden" name="ctype" value="xml">
          [% FOREACH id = buglist %]
            <input type="hidden" name="id" value="[% id FILTER html %]">
          [% END %]
          <input type="hidden" name="excludefield" value="attachmentdata">
          <button type="submit" id="xml">
            <img src="images/xml.png" width="24" height="24" alt="XML" title="XML Format">
          </button>
        </form>
      </div>
      <div class="bz_query_links">
        <a href="buglist.cgi?[% urlquerypart FILTER html %]&amp;ctype=csv&amp;human=1"
        ><img title="CSV Format" alt="CSV" src="images/csv.png" height="24" width="24"></a>
        <a href="buglist.cgi?[% urlquerypart FILTER html %]&amp;title=
           [%- title FILTER uri %]&amp;ctype=atom"
        ><img title="Feed Format" alt="Feed" src="images/rss.png" height="24" width="24"></a>
        <a href="buglist.cgi?[% urlquerypart FILTER html %]&amp;ctype=ics"
        ><img title="iCal Format" alt="iCal" src="images/ical.png" height="24" width="24"></a>
        <button type="button" id="change_columns"
                onclick="document.location='colchange.cgi?[% urlquerypart FILTER html %]&amp;query_based_on=
                         [%~ defaultsavename OR searchname FILTER uri FILTER js %]'">
            Change Columns</button>


        [% IF bugs.size > 1 && caneditbugs && !dotweak %]
          <button type="button" id="mass_change"
                  onclick="document.location='buglist.cgi?[% urlquerypart FILTER html %]
                           [%- "&order=$qorder" FILTER html IF order %]&amp;tweak=1'">
            Change Several [% terms.Bugs %] at Once</button>
        [% END %]

        [% IF bugowners && user.id %]
          <button type="button" id="email_assignees"
                  onclick="document.location='mailto:[% bugowners FILTER html %]'">
            Send Mail to [% terms.Bug %] Assignees</button>
        [% END %]

        [%# Links to more things users can do with this bug list. %]
        [% Hook.process("links") %]
      </div>
      <br>
>>>>>>> 28144059
    [% END %]
    <div class="bz_query_edit">
      <button type="button" id="edit_search"
              onclick="document.location='[% PROCESS edit_search_url FILTER js %]'">
          Edit Search</button>
    </div>

    [% IF searchtype == "saved" %]
      <div class="bz_query_forget">
        <button type="button" id="forget_search"
                onclick="document.location='buglist.cgi?cmdtype=dorem&amp;remaction=forget&amp;namedcmd=
                         [%- searchname FILTER uri FILTER js %]&amp;token=
                         [%- issue_hash_token([search_id, searchname]) FILTER uri %]'">
          Forget Search '[% searchname FILTER html %]'</button>
      </div>
    [% ELSE %]
      <div class="bz_query_remember">
        <form method="get" action="buglist.cgi">
          <input type="submit" id="remember" value="Remember search"> as
          <input type="hidden" name="newquery"
                 value="[% urlquerypart FILTER html %][% "&order=$qorder" FILTER html IF order %]">
          <input type="hidden" name="cmdtype" value="doit">
          <input type="hidden" name="remtype" value="asnamed">
          <input type="hidden" name="token" value="[% issue_hash_token(['savedsearch']) FILTER html %]">
          <input type="text" id="save_newqueryname" name="newqueryname" size="20"
                 title="New query name" value="[% defaultsavename FILTER html %]">
        </form>
      </div>
    [% END %]
  </div>

[% IF one_product.defined && bugs.size %]
  <p class="bz_query_single_product">
    [% PROCESS enter_bug_link %]
  </p>
[% END %]

[%############################################################################%]
[%# Page Footer                                                              #%]
[%############################################################################%]

[% PROCESS global/footer.html.tmpl %]

[%##########%]
[%# Blocks #%]
[%##########%]

[% BLOCK edit_search_url %]
  [% editqueryname = searchname OR defaultsavename OR '' %]
  query.cgi?[% urlquerypart FILTER html %]
    [%- IF editqueryname != '' %]&amp;known_name=
      [%- editqueryname FILTER uri %]
    [% END %]
[% END %]

[% BLOCK enter_bug_link %]
  <a href="enter_bug.cgi
           [%- IF one_product.defined %]?product=
             [%- one_product.name FILTER uri %]
             [%- IF one_component.defined %]&amp;component=
               [%- one_component FILTER uri %][% END %][% END %]">File
    a new [% terms.bug %]
   [% IF one_product.defined %]
     in the
     [% IF one_component.defined %]
       "[% one_component FILTER html %]" component of the
     [% END %]
     "[% one_product.name FILTER html %]" product
   [% END %]</a>
[% END %]

[% BLOCK num_results %]
  <span class="bz_result_count">
    [% IF bugs.size == 0 %]
      <span class="zero_results">[% terms.zeroSearchResults %].</span>
    [% ELSIF default_limited AND bugs.size >= Param('default_search_limit') %]
      This result was limited to [% Param('default_search_limit') FILTER html %]
      [%+ terms.bugs %].
      <a href="buglist.cgi?[% urlquerypart FILTER html %]
              [%- "&order=$qorder" FILTER html IF order %]&limit=0">See
        all search results for this query</a>.
      [% time_summary_limited = 1 %]
    [% ELSIF bugs.size == 1 %]
      One [% terms.bug %] found.
    [% ELSE %]
      [% bugs.size %] [%+ terms.bugs %] found.
    [% END %]
  </span>
[% END %]<|MERGE_RESOLUTION|>--- conflicted
+++ resolved
@@ -61,15 +61,7 @@
 [% PROCESS global/header.html.tmpl
   title = title
   generate_api_token = dotweak
-<<<<<<< HEAD
-  style = style
   atomlink = "buglist.cgi?$urlquerypart&title=$url_filtered_title&ctype=atom" 
-  yui = [ 'calendar' ]
-  javascript_urls = [ "js/util.js", "js/field.js" ]
-=======
-  atomlink = "buglist.cgi?$urlquerypart&title=$title&ctype=atom" 
-  javascript_urls = [ "js/util.js", "js/field.js", "js/TUI.js" ]
->>>>>>> 28144059
   style_urls = [ "skins/standard/buglist.css" ]
   doc_section = "using/finding.html"
 %]
@@ -83,11 +75,7 @@
     <div class="bz_query_debug">
       <p>Total execution time: [% query_time FILTER html %] seconds</p>
       [% FOREACH query = queries %]
-<<<<<<< HEAD
-        <p>[% query.sql FILTER html %]</p>
-=======
         <pre>[% query.sql FILTER html %]</pre>
->>>>>>> 28144059
         <p>Execution time: [% query.time FILTER html %] seconds</p>
         [% IF query.explain %]
           <pre>[% query.explain FILTER html %]</pre>
@@ -200,6 +188,17 @@
 [%# Navigation Bar                                                           #%]
 [%############################################################################%]
 
+[% IF time_summary_limited && user.is_timetracker %]
+  <div class="bz_info">
+    Time Summary will only include the [% terms.bugs %] shown above.
+    In order to see a time summary for all [% terms.bugs %] found
+    by the search, you can
+    <a href="buglist.cgi?[% urlquerypart FILTER html %]
+       [%- "&order=$qorder" FILTER html IF order %]&limit=0">
+      show all search results</a>.
+  </div>
+[% END %]
+
   <div class="buglist_menu">
     [% IF bugs.size > 0 %]
       <div class="bz_query_buttons">
@@ -215,53 +214,6 @@
             <input type="hidden" name="id" value="[% buglist_joined FILTER html %]">
             <input type="submit" id="timesummary" value="Time Summary">
           </form>
-          [% IF time_summary_limited %]
-<<<<<<< HEAD
-            <small>
-              Time Summary will only include the [% terms.bugs %] shown above. In order to
-              to see a time summary for all [% terms.bugs %] found by the search, you can
-              <a href="buglist.cgi?[% urlquerypart FILTER html %]
-                       [%- "&order=$qorder" FILTER html IF order %]&limit=0">
-                Show all search results</a>.</small>
-          [% END %]
-        [% END %]
-      </td>
-      
-      <td>&nbsp;</td>
-      
-      <td valign="middle" class="bz_query_links">
-        [%# Links to more things users can do with this bug list. %]
-        [% Hook.process("links") %]
-
-        <a href="buglist.cgi?
-        [% urlquerypart FILTER html %]&amp;ctype=csv&amp;human=1">CSV</a> |
-        <a href="buglist.cgi?
-        [% urlquerypart FILTER html %]&amp;title=
-        [%- title FILTER uri %]&amp;ctype=atom">Feed</a> |
-        <a href="buglist.cgi?
-        [% urlquerypart FILTER html %]&amp;ctype=ics">iCalendar</a>
-
-        <br>
-        <a href="colchange.cgi?
-        [% urlquerypart FILTER html %]&amp;query_based_on=
-          [% defaultsavename OR searchname FILTER uri %]">Change&nbsp;Columns</a>
-
-        [% IF bugs.size > 1 && caneditbugs && !dotweak %]
-          | <a href="buglist.cgi?[% urlquerypart FILTER html %]
-            [%- "&order=$qorder" FILTER html IF order %]&amp;tweak=1"
-            >Change&nbsp;Several&nbsp;[% terms.Bugs %]&nbsp;at&nbsp;Once</a>
-        [% END %]
-      </td>
-=======
-            <span class="bz_info">
-              Time Summary will only include the [% terms.bugs %] shown above.
-              In order to see a time summary for all [% terms.bugs %] found
-              by the search, you can
-              <a href="buglist.cgi?[% urlquerypart FILTER html %]
-                       [%- "&order=$qorder" FILTER html IF order %]&limit=0">
-                show all search results</a>.
-            </span>
-          [% END %]
         [% END %]
 
         <form method="post" action="show_bug.cgi">
@@ -306,7 +258,6 @@
         [% Hook.process("links") %]
       </div>
       <br>
->>>>>>> 28144059
     [% END %]
     <div class="bz_query_edit">
       <button type="button" id="edit_search"
