[%# This Source Code Form is subject to the terms of the Mozilla Public
  # License, v. 2.0. If a copy of the MPL was not distributed with this
  # file, You can obtain one at http://mozilla.org/MPL/2.0/.
  #
  # This Source Code Form is "Incompatible With Secondary Licenses", as
  # defined by the Mozilla Public License, v. 2.0.
  #%]

[%# INTERFACE:
  # buglistbase: The base query for this table, in URL form
  # col_field: string. Name of the field being plotted as columns.
  # row_field: string. Name of the field being plotted as rows.
  # tbl_field: string. Name of the field being plotted as tables.
  # col_names: array. List of values for the field being plotted as columns.
  # row_names: array. List of values for the field being plotted as rows.
  # data: <depends on format>. Data to plot. Only data.$tbl is accessed. 
  # tbl: Name of a hash in data which is the table to be plotted.
  # table_id: the incremented number of the table being displayed.
  #%]

[% col_field_disp = field_descs.$col_field || col_field %]
[% row_field_disp = field_descs.$row_field || row_field %]

[% urlbase = BLOCK %]buglist.cgi?[% buglistbase FILTER html %][% END %]
[% IF tbl == "-total-" %]
  [% IF tbl_vals %]
    [% urlbase = urlbase _ "&amp;" _ tbl_vals %]
  [% END %]
[% ELSIF tbl_field %]
  [% urlbase = BLOCK %][% urlbase %]&amp;[% tbl_field FILTER uri %]=[% tbl FILTER uri %][% END %]
[% END %]

<<<<<<< HEAD
<script type="text/javascript">
function bz_encode (str, decode) {
  // First decode HTML entities, if requested.
  if (decode)
    str = str.replace(/&lt;/g, "<").replace(/&gt;/g, ">").replace(/&quot;/g, '"')
             .replace(/&nbsp;/g, " ").replace(/&amp;/g, "&").replace(/\s+$/,"");

  // encodeURIComponent() doesn't escape single quotes.
  return encodeURIComponent(str).replace(/'/g, escape);
};

YAHOO.util.Event.addListener(window, "load", function() {
  this.Linkify = function(elLiner, oRecord, oColumn, oData) {
    if (oData == 0)
      elLiner.innerHTML = ".";
    else if (oRecord.getData("row_title") == "Total")
      elLiner.innerHTML = '<a href="[% urlbase FILTER js %]&amp;[% col_field FILTER uri FILTER js %]='
                          + bz_encode(oColumn.field)
                          + '[% "&amp;" _ row_vals IF row_vals %]">' + oData + '</a>';
    else
      elLiner.innerHTML = '<a href="[% urlbase FILTER js %]&amp;[% row_field FILTER uri FILTER js %]='
                          + bz_encode(oRecord.getData("row_title"), 1)
                          + '&amp;[% col_field FILTER uri FILTER js %]='
                          + bz_encode(oColumn.field) + '">' + oData + '</a>';
  };

  this.LinkifyTotal = function(elLiner, oRecord, oColumn, oData) {
    if (oData == 0)
      elLiner.innerHTML = ".";
    else if (oRecord.getData("row_title") == "Total")
      elLiner.innerHTML = '<a href="[% urlbase FILTER js %][% "&amp;" _ row_vals IF row_vals %]
                          [%~ "&amp;" _ col_vals IF col_vals %]">'
                          + oData + '</a>';
    else
      elLiner.innerHTML = '<a href="[% urlbase FILTER js %]&amp;[% row_field FILTER uri FILTER js %]='
                          + bz_encode(oRecord.getData("row_title"), 1)
                          + '[% "&amp;" _ col_vals IF col_vals %]">' + oData + '</a>';

    YAHOO.util.Dom.addClass(elLiner.parentNode, "ttotal");
  };

  var totalRowFormatter = function( elTr, oRecord ) {
      if ( oRecord.getData('row_title') == "Total" ) {
          YAHOO.util.Dom.addClass( elTr, 'ttotal' );
      }
      return true;
  };

  var totalNumberSorter = function( a, b, desc, field ){
    var a_value = a.getData(field);
    var b_value = b.getData(field);
    var a_total_test = a.getData("row_title");
    var b_total_test = b.getData("row_title");
    var comp_result = YAHOO.util.Sort.compare(a_value, b_value, desc);
    if( a_total_test == "Total" ){
      comp_result = 1;
    }else if( b_total_test == "Total" ){
      comp_result = -1;
    }
    return comp_result;
  };


  var myColumnDefs = [
        {key:"row_title", label:"", sortable:true, sortOptions: { sortFunction:totalNumberSorter }},
        [% FOREACH col = col_names %]
          {key:"[% col FILTER js %]", label:"[% display_value(col_field, col) FILTER html FILTER js %]", sortable:true,
           formatter:this.Linkify, sortOptions: { defaultDir: YAHOO.widget.DataTable.CLASS_DESC, sortFunction:totalNumberSorter }},
        [% END %]
        {key:"total", label:"Total", sortable:true, formatter:this.LinkifyTotal,
         sortOptions: { defaultDir: YAHOO.widget.DataTable.CLASS_DESC, sortFunction:totalNumberSorter }}
      ];
  this.parseString = function(str) {
    return YAHOO.lang.trim(str);
  };

  this.parseNumber = function(str) {
    if (str.match(/^\s*\.\s*$/m))
      return 0;

    // Do not use <\/a>$. For some reason, IE6 doesn't understand it.
    // We use [^\d]+$ instead.
    var res = str.match(/>(\d+)[^\d]+$/m);
    if (res && res[1])
      return parseFloat(res[1]);
  };

  this.myDataSource = new YAHOO.util.DataSource(YAHOO.util.Dom.get("tabular_report"));
  this.myDataSource.responseType = YAHOO.util.DataSource.TYPE_HTMLTABLE;
  this.myDataSource.responseSchema = {
    fields: [
      {key:"row_title", parser:this.parseString},
      [% FOREACH col = col_names %]
        {key:"[% col FILTER js %]", parser:this.parseNumber},
      [% END %]
      {key:"total", parser:this.parseNumber}
    ]
  };
  this.myDataTable = new YAHOO.widget.DataTable("tabular_report_container_
                         [% tbl FILTER js %]", myColumnDefs, this.myDataSource, 
                         {formatRow: totalRowFormatter});
});
</script>

=======
>>>>>>> 28144059
[% IF tbl_field %]
  <h2>[% tbl_disp FILTER email FILTER html %]</h2>
[% END %]

<<<<<<< HEAD
<table>
  <tr>
    <td>
    </td>
    <td align="center">
      <strong>[% col_field_disp FILTER html %]</strong>
    </td>
  </tr>

  <tr>
    <td valign="middle">
      <strong>[% row_field_disp FILTER html %]</strong>
    </td>
    <td>


[% classes = [ [ "t1", "t2" ] , [ "t3", "t4" ] ] %]
[% col_idx = 0 %]
[% row_idx = 0 %]
[% grand_total = 0 %]
<div id="tabular_report_container_[% tbl FILTER html %]">
<table id="tabular_report" border="1">
=======
[% total_key = '-total-' %]
[%# Most of these classes are defined in the DataTables plugin itself. %]
<table id="tabular_report_[% table_id FILTER html %]" class="tabular_report display cell-border compact">
>>>>>>> 28144059
  [% IF col_field %]
    <thead>
    <tr>
      <th>&darr;&nbsp;[% row_field_disp FILTER html %] \ [% col_field_disp FILTER html %]&nbsp;&rarr;</th>
      [% FOREACH col = col_names %]
        [% NEXT IF col == "" %]
        <th>[% PROCESS value_display value = col field = col_field %]</th>
      [% END %]
      <th class="ttotal">Total</th>
    </tr>
    </thead>
  [% END %]
  <tbody>
  [% FOREACH row = row_names %]
    <tr>
      <td class="right">
        [% PROCESS value_display value = row field = row_field %]
      </td>
      [% FOREACH col = col_names %]
        [% NEXT IF col == "" %]
        <td>
          [% IF data.$tbl.$col.$row AND data.$tbl.$col.$row > 0 %]
            <a href="[% urlbase %]&amp;
              [% row_field FILTER uri %]=[% row FILTER uri %]&amp;
              [% col_field FILTER uri %]=[% col FILTER uri %]">
              [% data.$tbl.$col.$row %]</a>
          [% ELSE %]
            <span class="bz_default_hidden">0</span>
          [% END %]
        </td>
      [% END %]
      <td class="ttotal right">
        <a href="[% urlbase %]&amp;
          [% row_field FILTER uri %]=[% row FILTER uri %]
          [% "&amp;$col_vals" IF col_vals %]">
        [% data.$tbl.$total_key.$row OR 0 FILTER html %]</a>
      </td>
    </tr>
  [% END %]
  </tbody>
  <tfoot>
    <tr>
      <td class="ttotal">Total</td>
      [% FOREACH col = col_names %]
        [% NEXT IF col == "" %]
        <td class="ttotal">
          <a href="[% urlbase %]&amp;
            [% col_field FILTER uri %]=[% col FILTER uri %]
            [% "&amp;$row_vals" IF row_vals %]">
          [% data.$tbl.$col.$total_key OR 0 FILTER html %]</a>
        </td>
      [% END %]
      <td class="ttotal right">
        <strong>
          <a href="[% urlbase %]
            [% "&amp;$row_vals" IF row_vals %]
            [% "&amp;$col_vals" IF col_vals %]">[% data.$tbl.$total_key.$total_key OR 0 FILTER html %]</a>
        </strong>
      </td>
    </tr>
  </tfoot>
</table>

<script type="text/javascript">
  $(document).ready(function() {
    $("#tabular_report_[% table_id FILTER html %]").DataTable({
      order: [],
      paging: false,
      scrollY: 600,
      scrollCollapse: true
    });
  });
</script>

[% IF note_multi_select %]
  <p class="extra_info">
    NOTE: Axes contain multi-value fields, so the total numbers might not add up,
    as a single [% terms.bug %] can match several rows or columns.
  </p>
[% END %]

[% BLOCK value_display %]
  [% SET disp_value = display_value(field, value) %]
  [% IF field == 'assigned_to' OR field == 'reporter'
           OR field == 'qa_contact'
  %]
    [% disp_value = value FILTER email %]
  [% END %]
  [% disp_value FILTER html FILTER replace('^ $','&nbsp;') %]
[% END %] <|MERGE_RESOLUTION|>--- conflicted
+++ resolved
@@ -30,145 +30,13 @@
   [% urlbase = BLOCK %][% urlbase %]&amp;[% tbl_field FILTER uri %]=[% tbl FILTER uri %][% END %]
 [% END %]
 
-<<<<<<< HEAD
-<script type="text/javascript">
-function bz_encode (str, decode) {
-  // First decode HTML entities, if requested.
-  if (decode)
-    str = str.replace(/&lt;/g, "<").replace(/&gt;/g, ">").replace(/&quot;/g, '"')
-             .replace(/&nbsp;/g, " ").replace(/&amp;/g, "&").replace(/\s+$/,"");
-
-  // encodeURIComponent() doesn't escape single quotes.
-  return encodeURIComponent(str).replace(/'/g, escape);
-};
-
-YAHOO.util.Event.addListener(window, "load", function() {
-  this.Linkify = function(elLiner, oRecord, oColumn, oData) {
-    if (oData == 0)
-      elLiner.innerHTML = ".";
-    else if (oRecord.getData("row_title") == "Total")
-      elLiner.innerHTML = '<a href="[% urlbase FILTER js %]&amp;[% col_field FILTER uri FILTER js %]='
-                          + bz_encode(oColumn.field)
-                          + '[% "&amp;" _ row_vals IF row_vals %]">' + oData + '</a>';
-    else
-      elLiner.innerHTML = '<a href="[% urlbase FILTER js %]&amp;[% row_field FILTER uri FILTER js %]='
-                          + bz_encode(oRecord.getData("row_title"), 1)
-                          + '&amp;[% col_field FILTER uri FILTER js %]='
-                          + bz_encode(oColumn.field) + '">' + oData + '</a>';
-  };
-
-  this.LinkifyTotal = function(elLiner, oRecord, oColumn, oData) {
-    if (oData == 0)
-      elLiner.innerHTML = ".";
-    else if (oRecord.getData("row_title") == "Total")
-      elLiner.innerHTML = '<a href="[% urlbase FILTER js %][% "&amp;" _ row_vals IF row_vals %]
-                          [%~ "&amp;" _ col_vals IF col_vals %]">'
-                          + oData + '</a>';
-    else
-      elLiner.innerHTML = '<a href="[% urlbase FILTER js %]&amp;[% row_field FILTER uri FILTER js %]='
-                          + bz_encode(oRecord.getData("row_title"), 1)
-                          + '[% "&amp;" _ col_vals IF col_vals %]">' + oData + '</a>';
-
-    YAHOO.util.Dom.addClass(elLiner.parentNode, "ttotal");
-  };
-
-  var totalRowFormatter = function( elTr, oRecord ) {
-      if ( oRecord.getData('row_title') == "Total" ) {
-          YAHOO.util.Dom.addClass( elTr, 'ttotal' );
-      }
-      return true;
-  };
-
-  var totalNumberSorter = function( a, b, desc, field ){
-    var a_value = a.getData(field);
-    var b_value = b.getData(field);
-    var a_total_test = a.getData("row_title");
-    var b_total_test = b.getData("row_title");
-    var comp_result = YAHOO.util.Sort.compare(a_value, b_value, desc);
-    if( a_total_test == "Total" ){
-      comp_result = 1;
-    }else if( b_total_test == "Total" ){
-      comp_result = -1;
-    }
-    return comp_result;
-  };
-
-
-  var myColumnDefs = [
-        {key:"row_title", label:"", sortable:true, sortOptions: { sortFunction:totalNumberSorter }},
-        [% FOREACH col = col_names %]
-          {key:"[% col FILTER js %]", label:"[% display_value(col_field, col) FILTER html FILTER js %]", sortable:true,
-           formatter:this.Linkify, sortOptions: { defaultDir: YAHOO.widget.DataTable.CLASS_DESC, sortFunction:totalNumberSorter }},
-        [% END %]
-        {key:"total", label:"Total", sortable:true, formatter:this.LinkifyTotal,
-         sortOptions: { defaultDir: YAHOO.widget.DataTable.CLASS_DESC, sortFunction:totalNumberSorter }}
-      ];
-  this.parseString = function(str) {
-    return YAHOO.lang.trim(str);
-  };
-
-  this.parseNumber = function(str) {
-    if (str.match(/^\s*\.\s*$/m))
-      return 0;
-
-    // Do not use <\/a>$. For some reason, IE6 doesn't understand it.
-    // We use [^\d]+$ instead.
-    var res = str.match(/>(\d+)[^\d]+$/m);
-    if (res && res[1])
-      return parseFloat(res[1]);
-  };
-
-  this.myDataSource = new YAHOO.util.DataSource(YAHOO.util.Dom.get("tabular_report"));
-  this.myDataSource.responseType = YAHOO.util.DataSource.TYPE_HTMLTABLE;
-  this.myDataSource.responseSchema = {
-    fields: [
-      {key:"row_title", parser:this.parseString},
-      [% FOREACH col = col_names %]
-        {key:"[% col FILTER js %]", parser:this.parseNumber},
-      [% END %]
-      {key:"total", parser:this.parseNumber}
-    ]
-  };
-  this.myDataTable = new YAHOO.widget.DataTable("tabular_report_container_
-                         [% tbl FILTER js %]", myColumnDefs, this.myDataSource, 
-                         {formatRow: totalRowFormatter});
-});
-</script>
-
-=======
->>>>>>> 28144059
 [% IF tbl_field %]
   <h2>[% tbl_disp FILTER email FILTER html %]</h2>
 [% END %]
 
-<<<<<<< HEAD
-<table>
-  <tr>
-    <td>
-    </td>
-    <td align="center">
-      <strong>[% col_field_disp FILTER html %]</strong>
-    </td>
-  </tr>
-
-  <tr>
-    <td valign="middle">
-      <strong>[% row_field_disp FILTER html %]</strong>
-    </td>
-    <td>
-
-
-[% classes = [ [ "t1", "t2" ] , [ "t3", "t4" ] ] %]
-[% col_idx = 0 %]
-[% row_idx = 0 %]
-[% grand_total = 0 %]
-<div id="tabular_report_container_[% tbl FILTER html %]">
-<table id="tabular_report" border="1">
-=======
 [% total_key = '-total-' %]
 [%# Most of these classes are defined in the DataTables plugin itself. %]
 <table id="tabular_report_[% table_id FILTER html %]" class="tabular_report display cell-border compact">
->>>>>>> 28144059
   [% IF col_field %]
     <thead>
     <tr>
