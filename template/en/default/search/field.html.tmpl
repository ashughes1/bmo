[%# This Source Code Form is subject to the terms of the Mozilla Public
  # License, v. 2.0. If a copy of the MPL was not distributed with this
  # file, You can obtain one at http://mozilla.org/MPL/2.0/.
  #
  # This Source Code Form is "Incompatible With Secondary Licenses", as
  # defined by the Mozilla Public License, v. 2.0.
  #%]
  
[% SWITCH field.type %]
  [% CASE [ constants.FIELD_TYPE_FREETEXT,
            constants.FIELD_TYPE_TEXTAREA, 
            constants.FIELD_TYPE_UNKNOWN ] %]
    [% INCLUDE "bug/field-label.html.tmpl"
      field = field
      tag_name = "span"
      editable = 1
    %]
    [% INCLUDE "search/type-select.html.tmpl"
       name = field.name _ "_type",
       types = types, 
       selected = type_selected
    %]    
    <input name="[% field.name FILTER html %]" 
           id="[% field.name FILTER html %]" size="40"
           [% IF onchange %] onchange="[% onchange FILTER html %]"[% END %]
           value="[% value FILTER html %]" [% 'autofocus' IF focus %]>
  [% CASE constants.FIELD_TYPE_KEYWORDS %]
    [% INCLUDE "bug/field-label.html.tmpl"
      field = field
      tag_name = "span"
      editable = 1
    %]
    [% INCLUDE "search/type-select.html.tmpl"
       name = field.name _ "_type",
       types = types, 
       selected = type_selected
    %]
    <input name="[% field.name FILTER html %]"
           id="[% field.name FILTER html %]" size="40"
           class="bz_autocomplete_values"
           [% IF onchange %] onchange="[% onchange FILTER html %]"[% END %]
<<<<<<< HEAD
           value="[% value FILTER html %]"
=======
           value="[% value FILTER html %]" [% 'autofocus' IF focus %]
>>>>>>> 28144059
           data-values="[% field.name FILTER html %]">
    <script type="text/javascript">
      if (typeof BUGZILLA.autocomplete_values === 'undefined')
        BUGZILLA.autocomplete_values = [];
      BUGZILLA.autocomplete_values['[% field.name FILTER js %]'] = [
<<<<<<< HEAD
        [%- FOREACH keyword = all_keywords %]
          [%-# %]"[% keyword.name FILTER js %]"
=======
        [%- FOREACH val = possible_values %]
          [%- %]"[% val FILTER js %]"
>>>>>>> 28144059
          [%- "," IF NOT loop.last %][% END %]];
    </script>
  [% CASE [constants.FIELD_TYPE_DATETIME, constants.FIELD_TYPE_DATE] %]
    [% INCLUDE "bug/field-label.html.tmpl"
      field = field
      tag_name = "span"
      editable = 1
    %]
    from <input name="[% field.name FILTER html %]from"
                id="[% field.name FILTER html %]"
                size="10" maxlength="10" value="[% value.0 FILTER html %]">
    to <input name="[% field.name FILTER html %]to"
              id="[% field.name FILTER html %]to" size="10" maxlength="10"
              value="[% value.1 FILTER html %]">
    <small>(YYYY-MM-DD or relative dates)</small>

    <script type="text/javascript">
      $(function() {
        // do not check user input as relative dates are allowed
        $("#[% field.name FILTER html FILTER js %]").datepicker({constrainInput: false});
        $("#[% field.name FILTER html FILTER js %]to").datepicker({constrainInput: false});
      });
    </script>
  [% CASE [ constants.FIELD_TYPE_SINGLE_SELECT, 
            constants.FIELD_TYPE_MULTI_SELECT ] %]
    <div id="container_[% field.name FILTER html %]" class="search_field_grid">      
      [% INCLUDE "bug/field-label.html.tmpl"
        field = field
        editable = 1
        tag_name = "span"
      %]
      <select name="[% field.name FILTER html%]" 
              id="[% field.name FILTER html %]" 
        [% IF onchange %] onchange="[% onchange FILTER html %]"[% END %]
        multiple="multiple" size="9">
        [% legal_values = ${field.name} %]
        [% IF field.name == "component" %]
          [% legal_values = ${"component_"} %]
        [% END %]
        [% FOREACH current_value = legal_values %]
          [% SET v = current_value.name OR '---' -%]
          [% SET display = display_value(field.name, current_value.name) %]
          <option value="[% v FILTER html %]"
            id="v[% current_value.id FILTER html %]_[% field.name FILTER html %]"
            [% ' selected="selected"' IF value.contains( v ) %]>
            [%~ display FILTER html ~%]
          </option>
        [% END %]
      </select>
    </div>

    [% IF value_controllers.${field.name}.defined %]
      <script type="text/javascript"><!--
        [%+ FILTER collapse %]
          [% FOREACH accessor = value_controllers.${field.name}.keys %]
            [% PROCESS controller_js %]
          [% END %]
        [%~ END ~%]
      // --></script>
    [% END %]
    [% IF duplicates.${field.name}.keys.size %]
      [% SET field_dups = duplicates.${field.name} %]
      [% SET dup_counts = duplicate_count.${field.name} %]
      <script type="text/javascript">
       [%+ FILTER collapse %]
          bz_option_duplicates['[% field.name FILTER js %]'] = {
            [% FOREACH dup = field_dups.keys %]
              [% dup FILTER js %]:[% field_dups.$dup.id FILTER js %]
              [%~ ',' UNLESS loop.last %]
            [% END ~%]
          };
          bz_option_duplicate_count['[% field.name FILTER js %]'] = {
            [% FOREACH dup_target = dup_counts.keys %]
              [% dup_target FILTER js %]:[% dup_counts.$dup_target FILTER js %]
              [%~ ',' UNLESS loop.last %]
            [% END %]
          };
        [% END %]
      </script>
    [% END %]

  [% END %]
[%# END OF SWITCH %]

[% BLOCK controller_js %]
  [%# If there are selected values already, we need to fire the
    # "change" event once the page has loaded, so we can set all
    # the values in all the other <select>s properly.
    #%]
  YAHOO.util.Event.onDOMReady(function() {
      var field = document.getElementById('[% field.name FILTER js %]');
      if (field.selectedIndex != -1) bz_fireEvent(field, 'change');
  });

  [% SET sub_field = value_controllers.${field.name}.$accessor %]
  [% SET prod_per_class = {} %]
  [% IF field.name == "classification" %]
    [% FOREACH p = product %]
      [% prod_per_class.${p.classification_id}.${p.id} = 1 %]
    [% END %]
  [% END %]

  [% FOREACH legal_value = legal_values %]
    [% SET controlled_ids = [] %]
    [% IF field.name == "classification" %]
      [% controlled_ids = prod_per_class.${legal_value.id}.keys %]
    [% ELSE %]
      [% FOREACH sub_value = legal_value.$accessor %]
        [% controlled_ids.push(sub_value.id) %]
      [% END %]
    [% END %]
    [% NEXT IF !controlled_ids.size %]
      showValueWhen('[% sub_field.name FILTER js %]',
                    [[% controlled_ids.join(',') FILTER js %]],
                    '[% field.name FILTER js %]',
                    [% legal_value.id FILTER js %],
                    true);
  [% END %]
[% END %]<|MERGE_RESOLUTION|>--- conflicted
+++ resolved
@@ -39,23 +39,14 @@
            id="[% field.name FILTER html %]" size="40"
            class="bz_autocomplete_values"
            [% IF onchange %] onchange="[% onchange FILTER html %]"[% END %]
-<<<<<<< HEAD
-           value="[% value FILTER html %]"
-=======
            value="[% value FILTER html %]" [% 'autofocus' IF focus %]
->>>>>>> 28144059
            data-values="[% field.name FILTER html %]">
     <script type="text/javascript">
       if (typeof BUGZILLA.autocomplete_values === 'undefined')
         BUGZILLA.autocomplete_values = [];
       BUGZILLA.autocomplete_values['[% field.name FILTER js %]'] = [
-<<<<<<< HEAD
-        [%- FOREACH keyword = all_keywords %]
-          [%-# %]"[% keyword.name FILTER js %]"
-=======
         [%- FOREACH val = possible_values %]
           [%- %]"[% val FILTER js %]"
->>>>>>> 28144059
           [%- "," IF NOT loop.last %][% END %]];
     </script>
   [% CASE [constants.FIELD_TYPE_DATETIME, constants.FIELD_TYPE_DATE] %]
