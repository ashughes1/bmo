#!/usr/bin/perl
# This Source Code Form is subject to the terms of the Mozilla Public
# License, v. 2.0. If a copy of the MPL was not distributed with this
# file, You can obtain one at http://mozilla.org/MPL/2.0/.
#
# This Source Code Form is "Incompatible With Secondary Licenses", as
# defined by the Mozilla Public License, v. 2.0.

# testserver.pl is invoked with the baseurl of the Bugzilla installation
# as its only argument.  It attempts to troubleshoot as many installation
# issues as possible.

use 5.10.1;
use strict;
use warnings;

use lib qw(. lib);

use Bugzilla;
use Bugzilla::Constants;
use Bugzilla::Util;

use Socket;

my $datadir = bz_locations()->{'datadir'};

eval "require LWP; require LWP::UserAgent;";
my $lwp = $@ ? 0 : 1;
eval "require LWP::Protocol::https;";
my $lwpssl = $@ ? 0 : 1;

if ((@ARGV != 1) || ($ARGV[0] !~ /^https?:/i))
{
    say "Usage: $0 <URL to this Bugzilla installation>";
    say "e.g.:  $0 http://www.mycompany.com/bugzilla";
    exit(1);
}


# Try to determine the GID used by the web server.
my @pscmds = ('ps -eo comm,gid', 'ps -acxo command,gid', 'ps -acxo command,rgid');
my $sgid = 0;
if (!ON_WINDOWS) {
    foreach my $pscmd (@pscmds) {
        open PH, '-|', "$pscmd 2>/dev/null";
        while (my $line = <PH>) {
            if ($line =~ /^(?:\S*\/)?(?:httpd|apache?)2?\s+(\d+)$/) {
                $sgid = $1 if $1 > $sgid;
            }
        }
        close(PH);
    }
}

# Determine the numeric GID of $webservergroup
my $webgroupnum = 0;
my $webservergroup = Bugzilla->localconfig->{webservergroup};
if ($webservergroup =~ /^(\d+)$/) {
    $webgroupnum = $1;
}
else {
    eval { $webgroupnum = (getgrnam $webservergroup) || 0; };
}

# Check $webservergroup against the server's GID
if ($sgid > 0) {
    if ($webservergroup eq "") {
        say 
"WARNING \$webservergroup is set to an empty string.
That is a very insecure practice. Please refer to the
Bugzilla documentation.";
    }
    elsif ($webgroupnum == $sgid || Bugzilla->localconfig->{use_suexec}) {
        say "TEST-OK Webserver is running under group id in \$webservergroup.";
    }
    else {
        say 
"TEST-WARNING Webserver is running under group id not matching \$webservergroup.
This if the tests below fail, this is probably the problem.
Please refer to the web server configuration section of the Bugzilla guide. 
If you are using virtual hosts or suexec, this warning may not apply.";
    }
}
elsif (!ON_WINDOWS) {
   say
"TEST-WARNING Failed to find the GID for the 'httpd' process, unable
to validate webservergroup.";
}


# Try to fetch a static file (padlock.png)
$ARGV[0] =~ s/\/$//;
my $url = $ARGV[0] . "/images/padlock.png";
if (fetch($url)) {
    say "TEST-OK Got padlock picture.";
} else {
    say 
"TEST-FAILED Fetch of images/padlock.png failed
Your web server could not fetch $url.
Check your web server configuration and try again.";
    exit(1);
}

# Try to execute a cgi script
my $response = clean_text(fetch($ARGV[0] . "/testagent.cgi"));
if ($response =~ /^OK (.*)$/) {
    say "TEST-OK Webserver is executing CGIs via $1.";
} elsif ($response =~ /^#!/) {
    say
"TEST-FAILED Webserver is fetching rather than executing CGI files.
Check the AddHandler statement in your httpd.conf file.";
    exit(1);
} else {
    say "TEST-FAILED Webserver is not executing CGI files.";
}

# Make sure that the web server is honoring .htaccess files
my $localconfig = bz_locations()->{'localconfig'};
$localconfig =~ s~^\./~~;
$url = $ARGV[0] . "/$localconfig";
$response = fetch($url);
if ($response) {
    say
"TEST-FAILED Webserver is permitting fetch of $url.
This is a serious security problem.
Check your web server configuration.";
    exit(1);
} else {
    say "TEST-OK Webserver is preventing fetch of $url.";
}

# Test chart generation
eval 'use GD';
if ($@ eq '') {
    undef $/;

    # Ensure major versions of GD and libgd match
    # Windows's GD module include libgd.dll, guaranteed to match
    if (!ON_WINDOWS) {
        my $gdlib = `gdlib-config --version 2>&1` || "";
        $gdlib =~ s/\n$//;
        if (!$gdlib) {
            say "TEST-WARNING Failed to run gdlib-config; can't compare " .
                  "GD versions.";
        }
        else {
            my $gd = $GD::VERSION;
    
            my $verstring = "GD version $gd, libgd version $gdlib";
    
            $gdlib =~ s/^([^\.]+)\..*/$1/;
            $gd =~ s/^([^\.]+)\..*/$1/;
    
            if ($gdlib == $gd) {
                say "TEST-OK $verstring; Major versions match.";
            } else {
                say "TEST-FAILED $verstring; Major versions do not match.";
            }
        }
    }

    # Test GD
    eval {
        my $image = new GD::Image(100, 100);
        my $black = $image->colorAllocate(0, 0, 0);
        my $white = $image->colorAllocate(255, 255, 255);
        my $red = $image->colorAllocate(255, 0, 0);
        my $blue = $image->colorAllocate(0, 0, 255);
        $image->transparent($white);
        $image->rectangle(0, 0, 99, 99, $black);
        $image->arc(50, 50, 95, 75, 0, 360, $blue);
        $image->fill(50, 50, $red);

        if ($image->can('png')) {
            create_file("$datadir/testgd-local.png", $image->png);
            check_image("$datadir/testgd-local.png", 'GD');
        } else {
            say "TEST-FAILED GD doesn't support PNG generation.";
        }
    };
    if ($@ ne '') {
        say "TEST-FAILED GD returned: $@";
    }

    # Test Chart
    eval 'use Chart::Lines';
    if ($@) {
        say "TEST-FAILED Chart::Lines is not installed.";
    } else {
        eval {
            my $chart = Chart::Lines->new(400, 400);

            $chart->add_pt('foo', 30, 25);
            $chart->add_pt('bar', 16, 32);

            $chart->png("$datadir/testchart-local.png");
            check_image("$datadir/testchart-local.png", "Chart");
        };
        if ($@ ne '') {
            say "TEST-FAILED Chart returned: $@";
        }
    }

    eval 'use Template::Plugin::GD::Image';
    if ($@) {
        say "TEST-FAILED Template::Plugin::GD is not installed.";
    }
    else {
        say "TEST-OK Template::Plugin::GD is installed.";
    }
}

sub fetch {
    my $url = shift;
    my $rtn;
    if ($lwp) {
        if ($url =~ /^https:/i && !$lwpssl) {
            die("You need LWP::Protocol::https installed to use https with testserver.pl");
        } else {
            my $req = HTTP::Request->new(GET => $url);
            my $ua = LWP::UserAgent->new;
            my $res = $ua->request($req);
            $rtn = ($res->is_success ? $res->content : undef);
        }
    } elsif ($url =~ /^https:/i) {
        die("You need LWP (and LWP::Protocol::https, for LWP 6.02 or newer) installed to use https with testserver.pl");
    } else {
        my($host, $port, $file) = ('', 80, '');
        if ($url =~ m#^http://([^:]+):(\d+)(/.*)#i) {
            ($host, $port, $file) = ($1, $2, $3);
        } elsif ($url =~ m#^http://([^/]+)(/.*)#i) {
            ($host, $file) = ($1, $2);
        } else {
            die("Cannot parse url");
        }

        my $proto = getprotobyname('tcp');
        socket(SOCK, PF_INET, SOCK_STREAM, $proto);
        my $sin = sockaddr_in($port, inet_aton($host));
        if (connect(SOCK, $sin)) {
            binmode SOCK;
            select((select(SOCK), $| = 1)[0]);

            # get content
            print SOCK "GET $file HTTP/1.0\015\012host: $host:$port\015\012\015\012";
            my $header = '';
            while (defined(my $line = <SOCK>)) {
                last if $line eq "\015\012";
                $header .= $line;
            }
            my $content = '';
            while (defined(my $line = <SOCK>)) {
                $content .= $line;
            }

            my ($status) = $header =~ m#^HTTP/\d+\.\d+ (\d+)#;
            $rtn = (($status =~ /^2\d\d/) ? $content : undef);
        }
    }
    return($rtn);
}

sub check_image {
    my ($local_file, $library) = @_;
    my $filedata = read_file($local_file);
    if ($filedata =~ /^\x89\x50\x4E\x47\x0D\x0A\x1A\x0A/) {
        say "TEST-OK $library library generated a good PNG image.";
        unlink $local_file;
    } else {
        say "TEST-WARNING $library library did not generate a good PNG.";
    }
}

sub create_file {
    my ($filename, $content) = @_;
    open(FH, ">", $filename)
        or die "Failed to create $filename: $!\n";
    binmode FH;
    print FH $content;
    close FH;
}

sub read_file {
    my ($filename) = @_;
<<<<<<< HEAD
    open(FH, "<", $filename)
=======
    open(FH, '<', $filename)
>>>>>>> 28144059
        or die "Failed to open $filename: $!\n";
    binmode FH;
    my $content = <FH>;
    close FH;
    return $content;
}<|MERGE_RESOLUTION|>--- conflicted
+++ resolved
@@ -282,11 +282,7 @@
 
 sub read_file {
     my ($filename) = @_;
-<<<<<<< HEAD
-    open(FH, "<", $filename)
-=======
     open(FH, '<', $filename)
->>>>>>> 28144059
         or die "Failed to open $filename: $!\n";
     binmode FH;
     my $content = <FH>;
